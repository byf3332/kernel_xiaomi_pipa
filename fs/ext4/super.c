// SPDX-License-Identifier: GPL-2.0
/*
 *  linux/fs/ext4/super.c
 *
 * Copyright (C) 1992, 1993, 1994, 1995
 * Remy Card (card@masi.ibp.fr)
 * Laboratoire MASI - Institut Blaise Pascal
 * Universite Pierre et Marie Curie (Paris VI)
 *
 *  from
 *
 *  linux/fs/minix/inode.c
 *
 *  Copyright (C) 1991, 1992  Linus Torvalds
 *
 *  Big-endian to little-endian byte-swapping/bitmaps by
 *        David S. Miller (davem@caip.rutgers.edu), 1995
 */

#include <linux/module.h>
#include <linux/string.h>
#include <linux/fs.h>
#include <linux/time.h>
#include <linux/vmalloc.h>
#include <linux/slab.h>
#include <linux/init.h>
#include <linux/blkdev.h>
#include <linux/backing-dev.h>
#include <linux/parser.h>
#include <linux/buffer_head.h>
#include <linux/exportfs.h>
#include <linux/vfs.h>
#include <linux/random.h>
#include <linux/mount.h>
#include <linux/namei.h>
#include <linux/quotaops.h>
#include <linux/seq_file.h>
#include <linux/ctype.h>
#include <linux/log2.h>
#include <linux/crc16.h>
#include <linux/dax.h>
#include <linux/cleancache.h>
#include <linux/uaccess.h>
#include <linux/iversion.h>
#include <linux/unicode.h>

#include <linux/kthread.h>
#include <linux/freezer.h>

#include "ext4.h"
#include "ext4_extents.h"	/* Needed for trace points definition */
#include "ext4_jbd2.h"
#include "xattr.h"
#include "acl.h"
#include "mballoc.h"
#include "fsmap.h"

#define CREATE_TRACE_POINTS
#include <trace/events/ext4.h>

static struct ext4_lazy_init *ext4_li_info;
static struct mutex ext4_li_mtx;
static struct ratelimit_state ext4_mount_msg_ratelimit;

static int ext4_load_journal(struct super_block *, struct ext4_super_block *,
			     unsigned long journal_devnum);
static int ext4_show_options(struct seq_file *seq, struct dentry *root);
static int ext4_commit_super(struct super_block *sb, int sync);
static int ext4_mark_recovery_complete(struct super_block *sb,
					struct ext4_super_block *es);
static int ext4_clear_journal_err(struct super_block *sb,
				  struct ext4_super_block *es);
static int ext4_sync_fs(struct super_block *sb, int wait);
static int ext4_remount(struct super_block *sb, int *flags, char *data);
static int ext4_statfs(struct dentry *dentry, struct kstatfs *buf);
static int ext4_unfreeze(struct super_block *sb);
static int ext4_freeze(struct super_block *sb);
static struct dentry *ext4_mount(struct file_system_type *fs_type, int flags,
		       const char *dev_name, void *data);
static inline int ext2_feature_set_ok(struct super_block *sb);
static inline int ext3_feature_set_ok(struct super_block *sb);
static int ext4_feature_set_ok(struct super_block *sb, int readonly);
static void ext4_destroy_lazyinit_thread(void);
static void ext4_unregister_li_request(struct super_block *sb);
static void ext4_clear_request_list(void);
static struct inode *ext4_get_journal_inode(struct super_block *sb,
					    unsigned int journal_inum);

/*
 * Lock ordering
 *
 * Note the difference between i_mmap_sem (EXT4_I(inode)->i_mmap_sem) and
 * i_mmap_rwsem (inode->i_mmap_rwsem)!
 *
 * page fault path:
 * mmap_sem -> sb_start_pagefault -> i_mmap_sem (r) -> transaction start ->
 *   page lock -> i_data_sem (rw)
 *
 * buffered write path:
 * sb_start_write -> i_mutex -> mmap_sem
 * sb_start_write -> i_mutex -> transaction start -> page lock ->
 *   i_data_sem (rw)
 *
 * truncate:
 * sb_start_write -> i_mutex -> i_mmap_sem (w) -> i_mmap_rwsem (w) -> page lock
 * sb_start_write -> i_mutex -> i_mmap_sem (w) -> transaction start ->
 *   i_data_sem (rw)
 *
 * direct IO:
 * sb_start_write -> i_mutex -> mmap_sem
 * sb_start_write -> i_mutex -> transaction start -> i_data_sem (rw)
 *
 * writepages:
 * transaction start -> page lock(s) -> i_data_sem (rw)
 */

#if !defined(CONFIG_EXT2_FS) && !defined(CONFIG_EXT2_FS_MODULE) && defined(CONFIG_EXT4_USE_FOR_EXT2)
static struct file_system_type ext2_fs_type = {
	.owner		= THIS_MODULE,
	.name		= "ext2",
	.mount		= ext4_mount,
	.kill_sb	= kill_block_super,
	.fs_flags	= FS_REQUIRES_DEV,
};
MODULE_ALIAS_FS("ext2");
MODULE_ALIAS("ext2");
#define IS_EXT2_SB(sb) ((sb)->s_bdev->bd_holder == &ext2_fs_type)
#else
#define IS_EXT2_SB(sb) (0)
#endif


static struct file_system_type ext3_fs_type = {
	.owner		= THIS_MODULE,
	.name		= "ext3",
	.mount		= ext4_mount,
	.kill_sb	= kill_block_super,
	.fs_flags	= FS_REQUIRES_DEV,
};
MODULE_ALIAS_FS("ext3");
MODULE_ALIAS("ext3");
#define IS_EXT3_SB(sb) ((sb)->s_bdev->bd_holder == &ext3_fs_type)

/*
 * This works like sb_bread() except it uses ERR_PTR for error
 * returns.  Currently with sb_bread it's impossible to distinguish
 * between ENOMEM and EIO situations (since both result in a NULL
 * return.
 */
struct buffer_head *
ext4_sb_bread(struct super_block *sb, sector_t block, int op_flags)
{
	struct buffer_head *bh = sb_getblk(sb, block);

	if (bh == NULL)
		return ERR_PTR(-ENOMEM);
	if (buffer_uptodate(bh))
		return bh;
	ll_rw_block(REQ_OP_READ, REQ_META | op_flags, 1, &bh);
	wait_on_buffer(bh);
	if (buffer_uptodate(bh))
		return bh;
	put_bh(bh);
	return ERR_PTR(-EIO);
}

static int ext4_verify_csum_type(struct super_block *sb,
				 struct ext4_super_block *es)
{
	if (!ext4_has_feature_metadata_csum(sb))
		return 1;

	return es->s_checksum_type == EXT4_CRC32C_CHKSUM;
}

static __le32 ext4_superblock_csum(struct super_block *sb,
				   struct ext4_super_block *es)
{
	struct ext4_sb_info *sbi = EXT4_SB(sb);
	int offset = offsetof(struct ext4_super_block, s_checksum);
	__u32 csum;

	csum = ext4_chksum(sbi, ~0, (char *)es, offset);

	return cpu_to_le32(csum);
}

static int ext4_superblock_csum_verify(struct super_block *sb,
				       struct ext4_super_block *es)
{
	if (!ext4_has_metadata_csum(sb))
		return 1;

	return es->s_checksum == ext4_superblock_csum(sb, es);
}

void ext4_superblock_csum_set(struct super_block *sb)
{
	struct ext4_super_block *es = EXT4_SB(sb)->s_es;

	if (!ext4_has_metadata_csum(sb))
		return;

	es->s_checksum = ext4_superblock_csum(sb, es);
}

void *ext4_kvmalloc(size_t size, gfp_t flags)
{
	void *ret;

	ret = kmalloc(size, flags | __GFP_NOWARN);
	if (!ret)
		ret = __vmalloc(size, flags, PAGE_KERNEL);
	return ret;
}

void *ext4_kvzalloc(size_t size, gfp_t flags)
{
	void *ret;

	ret = kzalloc(size, flags | __GFP_NOWARN);
	if (!ret)
		ret = __vmalloc(size, flags | __GFP_ZERO, PAGE_KERNEL);
	return ret;
}

ext4_fsblk_t ext4_block_bitmap(struct super_block *sb,
			       struct ext4_group_desc *bg)
{
	return le32_to_cpu(bg->bg_block_bitmap_lo) |
		(EXT4_DESC_SIZE(sb) >= EXT4_MIN_DESC_SIZE_64BIT ?
		 (ext4_fsblk_t)le32_to_cpu(bg->bg_block_bitmap_hi) << 32 : 0);
}

ext4_fsblk_t ext4_inode_bitmap(struct super_block *sb,
			       struct ext4_group_desc *bg)
{
	return le32_to_cpu(bg->bg_inode_bitmap_lo) |
		(EXT4_DESC_SIZE(sb) >= EXT4_MIN_DESC_SIZE_64BIT ?
		 (ext4_fsblk_t)le32_to_cpu(bg->bg_inode_bitmap_hi) << 32 : 0);
}

ext4_fsblk_t ext4_inode_table(struct super_block *sb,
			      struct ext4_group_desc *bg)
{
	return le32_to_cpu(bg->bg_inode_table_lo) |
		(EXT4_DESC_SIZE(sb) >= EXT4_MIN_DESC_SIZE_64BIT ?
		 (ext4_fsblk_t)le32_to_cpu(bg->bg_inode_table_hi) << 32 : 0);
}

__u32 ext4_free_group_clusters(struct super_block *sb,
			       struct ext4_group_desc *bg)
{
	return le16_to_cpu(bg->bg_free_blocks_count_lo) |
		(EXT4_DESC_SIZE(sb) >= EXT4_MIN_DESC_SIZE_64BIT ?
		 (__u32)le16_to_cpu(bg->bg_free_blocks_count_hi) << 16 : 0);
}

__u32 ext4_free_inodes_count(struct super_block *sb,
			      struct ext4_group_desc *bg)
{
	return le16_to_cpu(bg->bg_free_inodes_count_lo) |
		(EXT4_DESC_SIZE(sb) >= EXT4_MIN_DESC_SIZE_64BIT ?
		 (__u32)le16_to_cpu(bg->bg_free_inodes_count_hi) << 16 : 0);
}

__u32 ext4_used_dirs_count(struct super_block *sb,
			      struct ext4_group_desc *bg)
{
	return le16_to_cpu(bg->bg_used_dirs_count_lo) |
		(EXT4_DESC_SIZE(sb) >= EXT4_MIN_DESC_SIZE_64BIT ?
		 (__u32)le16_to_cpu(bg->bg_used_dirs_count_hi) << 16 : 0);
}

__u32 ext4_itable_unused_count(struct super_block *sb,
			      struct ext4_group_desc *bg)
{
	return le16_to_cpu(bg->bg_itable_unused_lo) |
		(EXT4_DESC_SIZE(sb) >= EXT4_MIN_DESC_SIZE_64BIT ?
		 (__u32)le16_to_cpu(bg->bg_itable_unused_hi) << 16 : 0);
}

void ext4_block_bitmap_set(struct super_block *sb,
			   struct ext4_group_desc *bg, ext4_fsblk_t blk)
{
	bg->bg_block_bitmap_lo = cpu_to_le32((u32)blk);
	if (EXT4_DESC_SIZE(sb) >= EXT4_MIN_DESC_SIZE_64BIT)
		bg->bg_block_bitmap_hi = cpu_to_le32(blk >> 32);
}

void ext4_inode_bitmap_set(struct super_block *sb,
			   struct ext4_group_desc *bg, ext4_fsblk_t blk)
{
	bg->bg_inode_bitmap_lo  = cpu_to_le32((u32)blk);
	if (EXT4_DESC_SIZE(sb) >= EXT4_MIN_DESC_SIZE_64BIT)
		bg->bg_inode_bitmap_hi = cpu_to_le32(blk >> 32);
}

void ext4_inode_table_set(struct super_block *sb,
			  struct ext4_group_desc *bg, ext4_fsblk_t blk)
{
	bg->bg_inode_table_lo = cpu_to_le32((u32)blk);
	if (EXT4_DESC_SIZE(sb) >= EXT4_MIN_DESC_SIZE_64BIT)
		bg->bg_inode_table_hi = cpu_to_le32(blk >> 32);
}

void ext4_free_group_clusters_set(struct super_block *sb,
				  struct ext4_group_desc *bg, __u32 count)
{
	bg->bg_free_blocks_count_lo = cpu_to_le16((__u16)count);
	if (EXT4_DESC_SIZE(sb) >= EXT4_MIN_DESC_SIZE_64BIT)
		bg->bg_free_blocks_count_hi = cpu_to_le16(count >> 16);
}

void ext4_free_inodes_set(struct super_block *sb,
			  struct ext4_group_desc *bg, __u32 count)
{
	bg->bg_free_inodes_count_lo = cpu_to_le16((__u16)count);
	if (EXT4_DESC_SIZE(sb) >= EXT4_MIN_DESC_SIZE_64BIT)
		bg->bg_free_inodes_count_hi = cpu_to_le16(count >> 16);
}

void ext4_used_dirs_set(struct super_block *sb,
			  struct ext4_group_desc *bg, __u32 count)
{
	bg->bg_used_dirs_count_lo = cpu_to_le16((__u16)count);
	if (EXT4_DESC_SIZE(sb) >= EXT4_MIN_DESC_SIZE_64BIT)
		bg->bg_used_dirs_count_hi = cpu_to_le16(count >> 16);
}

void ext4_itable_unused_set(struct super_block *sb,
			  struct ext4_group_desc *bg, __u32 count)
{
	bg->bg_itable_unused_lo = cpu_to_le16((__u16)count);
	if (EXT4_DESC_SIZE(sb) >= EXT4_MIN_DESC_SIZE_64BIT)
		bg->bg_itable_unused_hi = cpu_to_le16(count >> 16);
}

static void __ext4_update_tstamp(__le32 *lo, __u8 *hi)
{
	time64_t now = ktime_get_real_seconds();

	now = clamp_val(now, 0, (1ull << 40) - 1);

	*lo = cpu_to_le32(lower_32_bits(now));
	*hi = upper_32_bits(now);
}

static time64_t __ext4_get_tstamp(__le32 *lo, __u8 *hi)
{
	return ((time64_t)(*hi) << 32) + le32_to_cpu(*lo);
}
#define ext4_update_tstamp(es, tstamp) \
	__ext4_update_tstamp(&(es)->tstamp, &(es)->tstamp ## _hi)
#define ext4_get_tstamp(es, tstamp) \
	__ext4_get_tstamp(&(es)->tstamp, &(es)->tstamp ## _hi)

static void __save_error_info(struct super_block *sb, const char *func,
			    unsigned int line)
{
	struct ext4_super_block *es = EXT4_SB(sb)->s_es;

	EXT4_SB(sb)->s_mount_state |= EXT4_ERROR_FS;
	if (bdev_read_only(sb->s_bdev))
		return;
	es->s_state |= cpu_to_le16(EXT4_ERROR_FS);
	ext4_update_tstamp(es, s_last_error_time);
	strncpy(es->s_last_error_func, func, sizeof(es->s_last_error_func));
	es->s_last_error_line = cpu_to_le32(line);
	if (!es->s_first_error_time) {
		es->s_first_error_time = es->s_last_error_time;
		es->s_first_error_time_hi = es->s_last_error_time_hi;
		strncpy(es->s_first_error_func, func,
			sizeof(es->s_first_error_func));
		es->s_first_error_line = cpu_to_le32(line);
		es->s_first_error_ino = es->s_last_error_ino;
		es->s_first_error_block = es->s_last_error_block;
	}
	/*
	 * Start the daily error reporting function if it hasn't been
	 * started already
	 */
	if (!es->s_error_count)
		mod_timer(&EXT4_SB(sb)->s_err_report, jiffies + 24*60*60*HZ);
	le32_add_cpu(&es->s_error_count, 1);
}

static void save_error_info(struct super_block *sb, const char *func,
			    unsigned int line)
{
	__save_error_info(sb, func, line);
	if (!bdev_read_only(sb->s_bdev))
		ext4_commit_super(sb, 1);
}

/*
 * The del_gendisk() function uninitializes the disk-specific data
 * structures, including the bdi structure, without telling anyone
 * else.  Once this happens, any attempt to call mark_buffer_dirty()
 * (for example, by ext4_commit_super), will cause a kernel OOPS.
 * This is a kludge to prevent these oops until we can put in a proper
 * hook in del_gendisk() to inform the VFS and file system layers.
 */
static int block_device_ejected(struct super_block *sb)
{
	struct inode *bd_inode = sb->s_bdev->bd_inode;
	struct backing_dev_info *bdi = inode_to_bdi(bd_inode);

	return bdi->dev == NULL;
}

static void ext4_journal_commit_callback(journal_t *journal, transaction_t *txn)
{
	struct super_block		*sb = journal->j_private;
	struct ext4_sb_info		*sbi = EXT4_SB(sb);
	int				error = is_journal_aborted(journal);
	struct ext4_journal_cb_entry	*jce;

	BUG_ON(txn->t_state == T_FINISHED);

	ext4_process_freed_data(sb, txn->t_tid);

	spin_lock(&sbi->s_md_lock);
	while (!list_empty(&txn->t_private_list)) {
		jce = list_entry(txn->t_private_list.next,
				 struct ext4_journal_cb_entry, jce_list);
		list_del_init(&jce->jce_list);
		spin_unlock(&sbi->s_md_lock);
		jce->jce_func(sb, jce, error);
		spin_lock(&sbi->s_md_lock);
	}
	spin_unlock(&sbi->s_md_lock);
}

static bool system_going_down(void)
{
	return system_state == SYSTEM_HALT || system_state == SYSTEM_POWER_OFF
		|| system_state == SYSTEM_RESTART;
}

/* Deal with the reporting of failure conditions on a filesystem such as
 * inconsistencies detected or read IO failures.
 *
 * On ext2, we can store the error state of the filesystem in the
 * superblock.  That is not possible on ext4, because we may have other
 * write ordering constraints on the superblock which prevent us from
 * writing it out straight away; and given that the journal is about to
 * be aborted, we can't rely on the current, or future, transactions to
 * write out the superblock safely.
 *
 * We'll just use the jbd2_journal_abort() error code to record an error in
 * the journal instead.  On recovery, the journal will complain about
 * that error until we've noted it down and cleared it.
 */

static void ext4_handle_error(struct super_block *sb)
{
	journal_t *journal = EXT4_SB(sb)->s_journal;

	if (test_opt(sb, WARN_ON_ERROR))
		WARN_ON_ONCE(1);

	if (sb_rdonly(sb) || test_opt(sb, ERRORS_CONT))
		return;

	EXT4_SB(sb)->s_mount_flags |= EXT4_MF_FS_ABORTED;
	if (journal)
		jbd2_journal_abort(journal, -EIO);
	/*
	 * We force ERRORS_RO behavior when system is rebooting. Otherwise we
	 * could panic during 'reboot -f' as the underlying device got already
	 * disabled.
	 */
	if (test_opt(sb, ERRORS_RO) || system_going_down()) {
		ext4_msg(sb, KERN_CRIT, "Remounting filesystem read-only");
		/*
		 * Make sure updated value of ->s_mount_flags will be visible
		 * before ->s_flags update
		 */
		smp_wmb();
		sb->s_flags |= SB_RDONLY;
	} else if (test_opt(sb, ERRORS_PANIC)) {
		if (EXT4_SB(sb)->s_journal &&
		  !(EXT4_SB(sb)->s_journal->j_flags & JBD2_REC_ERR))
			return;
		panic("EXT4-fs (device %s): panic forced after error\n",
			sb->s_id);
	}
}

#define ext4_error_ratelimit(sb)					\
		___ratelimit(&(EXT4_SB(sb)->s_err_ratelimit_state),	\
			     "EXT4-fs error")

void __ext4_error(struct super_block *sb, const char *function,
		  unsigned int line, const char *fmt, ...)
{
	struct va_format vaf;
	va_list args;

	if (unlikely(ext4_forced_shutdown(EXT4_SB(sb))))
		return;

	trace_ext4_error(sb, function, line);
	if (ext4_error_ratelimit(sb)) {
		va_start(args, fmt);
		vaf.fmt = fmt;
		vaf.va = &args;
		printk(KERN_CRIT
		       "EXT4-fs error (device %s): %s:%d: comm %s: %pV\n",
		       sb->s_id, function, line, current->comm, &vaf);
		va_end(args);
	}
	save_error_info(sb, function, line);
	ext4_handle_error(sb);
}

void __ext4_error_inode(struct inode *inode, const char *function,
			unsigned int line, ext4_fsblk_t block,
			const char *fmt, ...)
{
	va_list args;
	struct va_format vaf;
	struct ext4_super_block *es = EXT4_SB(inode->i_sb)->s_es;

	if (unlikely(ext4_forced_shutdown(EXT4_SB(inode->i_sb))))
		return;

	trace_ext4_error(inode->i_sb, function, line);
	es->s_last_error_ino = cpu_to_le32(inode->i_ino);
	es->s_last_error_block = cpu_to_le64(block);
	if (ext4_error_ratelimit(inode->i_sb)) {
		va_start(args, fmt);
		vaf.fmt = fmt;
		vaf.va = &args;
		if (block)
			printk(KERN_CRIT "EXT4-fs error (device %s): %s:%d: "
			       "inode #%lu: block %llu: comm %s: %pV\n",
			       inode->i_sb->s_id, function, line, inode->i_ino,
			       block, current->comm, &vaf);
		else
			printk(KERN_CRIT "EXT4-fs error (device %s): %s:%d: "
			       "inode #%lu: comm %s: %pV\n",
			       inode->i_sb->s_id, function, line, inode->i_ino,
			       current->comm, &vaf);
		va_end(args);
	}
	save_error_info(inode->i_sb, function, line);
	ext4_handle_error(inode->i_sb);
}

void __ext4_error_file(struct file *file, const char *function,
		       unsigned int line, ext4_fsblk_t block,
		       const char *fmt, ...)
{
	va_list args;
	struct va_format vaf;
	struct ext4_super_block *es;
	struct inode *inode = file_inode(file);
	char pathname[80], *path;

	if (unlikely(ext4_forced_shutdown(EXT4_SB(inode->i_sb))))
		return;

	trace_ext4_error(inode->i_sb, function, line);
	es = EXT4_SB(inode->i_sb)->s_es;
	es->s_last_error_ino = cpu_to_le32(inode->i_ino);
	if (ext4_error_ratelimit(inode->i_sb)) {
		path = file_path(file, pathname, sizeof(pathname));
		if (IS_ERR(path))
			path = "(unknown)";
		va_start(args, fmt);
		vaf.fmt = fmt;
		vaf.va = &args;
		if (block)
			printk(KERN_CRIT
			       "EXT4-fs error (device %s): %s:%d: inode #%lu: "
			       "block %llu: comm %s: path %s: %pV\n",
			       inode->i_sb->s_id, function, line, inode->i_ino,
			       block, current->comm, path, &vaf);
		else
			printk(KERN_CRIT
			       "EXT4-fs error (device %s): %s:%d: inode #%lu: "
			       "comm %s: path %s: %pV\n",
			       inode->i_sb->s_id, function, line, inode->i_ino,
			       current->comm, path, &vaf);
		va_end(args);
	}
	save_error_info(inode->i_sb, function, line);
	ext4_handle_error(inode->i_sb);
}

const char *ext4_decode_error(struct super_block *sb, int errno,
			      char nbuf[16])
{
	char *errstr = NULL;

	switch (errno) {
	case -EFSCORRUPTED:
		errstr = "Corrupt filesystem";
		break;
	case -EFSBADCRC:
		errstr = "Filesystem failed CRC";
		break;
	case -EIO:
		errstr = "IO failure";
		break;
	case -ENOMEM:
		errstr = "Out of memory";
		break;
	case -EROFS:
		if (!sb || (EXT4_SB(sb)->s_journal &&
			    EXT4_SB(sb)->s_journal->j_flags & JBD2_ABORT))
			errstr = "Journal has aborted";
		else
			errstr = "Readonly filesystem";
		break;
	default:
		/* If the caller passed in an extra buffer for unknown
		 * errors, textualise them now.  Else we just return
		 * NULL. */
		if (nbuf) {
			/* Check for truncated error codes... */
			if (snprintf(nbuf, 16, "error %d", -errno) >= 0)
				errstr = nbuf;
		}
		break;
	}

	return errstr;
}

/* __ext4_std_error decodes expected errors from journaling functions
 * automatically and invokes the appropriate error response.  */

void __ext4_std_error(struct super_block *sb, const char *function,
		      unsigned int line, int errno)
{
	char nbuf[16];
	const char *errstr;

	if (unlikely(ext4_forced_shutdown(EXT4_SB(sb))))
		return;

	/* Special case: if the error is EROFS, and we're not already
	 * inside a transaction, then there's really no point in logging
	 * an error. */
	if (errno == -EROFS && journal_current_handle() == NULL && sb_rdonly(sb))
		return;

	if (ext4_error_ratelimit(sb)) {
		errstr = ext4_decode_error(sb, errno, nbuf);
		printk(KERN_CRIT "EXT4-fs error (device %s) in %s:%d: %s\n",
		       sb->s_id, function, line, errstr);
	}

	save_error_info(sb, function, line);
	ext4_handle_error(sb);
}

/*
 * ext4_abort is a much stronger failure handler than ext4_error.  The
 * abort function may be used to deal with unrecoverable failures such
 * as journal IO errors or ENOMEM at a critical moment in log management.
 *
 * We unconditionally force the filesystem into an ABORT|READONLY state,
 * unless the error response on the fs has been set to panic in which
 * case we take the easy way out and panic immediately.
 */

void __ext4_abort(struct super_block *sb, const char *function,
		unsigned int line, const char *fmt, ...)
{
	struct va_format vaf;
	va_list args;

	if (unlikely(ext4_forced_shutdown(EXT4_SB(sb))))
		return;

	save_error_info(sb, function, line);
	va_start(args, fmt);
	vaf.fmt = fmt;
	vaf.va = &args;
	printk(KERN_CRIT "EXT4-fs error (device %s): %s:%d: %pV\n",
	       sb->s_id, function, line, &vaf);
	va_end(args);

	if (sb_rdonly(sb) == 0) {
		ext4_msg(sb, KERN_CRIT, "Remounting filesystem read-only");
		EXT4_SB(sb)->s_mount_flags |= EXT4_MF_FS_ABORTED;
		/*
		 * Make sure updated value of ->s_mount_flags will be visible
		 * before ->s_flags update
		 */
		smp_wmb();
		sb->s_flags |= SB_RDONLY;
		if (EXT4_SB(sb)->s_journal)
			jbd2_journal_abort(EXT4_SB(sb)->s_journal, -EIO);
		save_error_info(sb, function, line);
	}
	if (test_opt(sb, ERRORS_PANIC) && !system_going_down()) {
		if (EXT4_SB(sb)->s_journal &&
		  !(EXT4_SB(sb)->s_journal->j_flags & JBD2_REC_ERR))
			return;
		panic("EXT4-fs panic from previous error\n");
	}
}

void __ext4_msg(struct super_block *sb,
		const char *prefix, const char *fmt, ...)
{
	struct va_format vaf;
	va_list args;

	if (!___ratelimit(&(EXT4_SB(sb)->s_msg_ratelimit_state), "EXT4-fs"))
		return;

	va_start(args, fmt);
	vaf.fmt = fmt;
	vaf.va = &args;
	printk("%sEXT4-fs (%s): %pV\n", prefix, sb->s_id, &vaf);
	va_end(args);
}

#define ext4_warning_ratelimit(sb)					\
		___ratelimit(&(EXT4_SB(sb)->s_warning_ratelimit_state),	\
			     "EXT4-fs warning")

void __ext4_warning(struct super_block *sb, const char *function,
		    unsigned int line, const char *fmt, ...)
{
	struct va_format vaf;
	va_list args;

	if (!ext4_warning_ratelimit(sb))
		return;

	va_start(args, fmt);
	vaf.fmt = fmt;
	vaf.va = &args;
	printk(KERN_WARNING "EXT4-fs warning (device %s): %s:%d: %pV\n",
	       sb->s_id, function, line, &vaf);
	va_end(args);
}

void __ext4_warning_inode(const struct inode *inode, const char *function,
			  unsigned int line, const char *fmt, ...)
{
	struct va_format vaf;
	va_list args;

	if (!ext4_warning_ratelimit(inode->i_sb))
		return;

	va_start(args, fmt);
	vaf.fmt = fmt;
	vaf.va = &args;
	printk(KERN_WARNING "EXT4-fs warning (device %s): %s:%d: "
	       "inode #%lu: comm %s: %pV\n", inode->i_sb->s_id,
	       function, line, inode->i_ino, current->comm, &vaf);
	va_end(args);
}

void __ext4_grp_locked_error(const char *function, unsigned int line,
			     struct super_block *sb, ext4_group_t grp,
			     unsigned long ino, ext4_fsblk_t block,
			     const char *fmt, ...)
__releases(bitlock)
__acquires(bitlock)
{
	struct va_format vaf;
	va_list args;
	struct ext4_super_block *es = EXT4_SB(sb)->s_es;

	if (unlikely(ext4_forced_shutdown(EXT4_SB(sb))))
		return;

	trace_ext4_error(sb, function, line);
	es->s_last_error_ino = cpu_to_le32(ino);
	es->s_last_error_block = cpu_to_le64(block);
	__save_error_info(sb, function, line);

	if (ext4_error_ratelimit(sb)) {
		va_start(args, fmt);
		vaf.fmt = fmt;
		vaf.va = &args;
		printk(KERN_CRIT "EXT4-fs error (device %s): %s:%d: group %u, ",
		       sb->s_id, function, line, grp);
		if (ino)
			printk(KERN_CONT "inode %lu: ", ino);
		if (block)
			printk(KERN_CONT "block %llu:",
			       (unsigned long long) block);
		printk(KERN_CONT "%pV\n", &vaf);
		va_end(args);
	}

	if (test_opt(sb, WARN_ON_ERROR))
		WARN_ON_ONCE(1);

	if (test_opt(sb, ERRORS_CONT)) {
		ext4_commit_super(sb, 0);
		return;
	}

	ext4_unlock_group(sb, grp);
	ext4_commit_super(sb, 1);
	ext4_handle_error(sb);
	/*
	 * We only get here in the ERRORS_RO case; relocking the group
	 * may be dangerous, but nothing bad will happen since the
	 * filesystem will have already been marked read/only and the
	 * journal has been aborted.  We return 1 as a hint to callers
	 * who might what to use the return value from
	 * ext4_grp_locked_error() to distinguish between the
	 * ERRORS_CONT and ERRORS_RO case, and perhaps return more
	 * aggressively from the ext4 function in question, with a
	 * more appropriate error code.
	 */
	ext4_lock_group(sb, grp);
	return;
}

void ext4_mark_group_bitmap_corrupted(struct super_block *sb,
				     ext4_group_t group,
				     unsigned int flags)
{
	struct ext4_sb_info *sbi = EXT4_SB(sb);
	struct ext4_group_info *grp = ext4_get_group_info(sb, group);
	struct ext4_group_desc *gdp = ext4_get_group_desc(sb, group, NULL);
	int ret;

	if (flags & EXT4_GROUP_INFO_BBITMAP_CORRUPT) {
		ret = ext4_test_and_set_bit(EXT4_GROUP_INFO_BBITMAP_CORRUPT_BIT,
					    &grp->bb_state);
		if (!ret)
			percpu_counter_sub(&sbi->s_freeclusters_counter,
					   grp->bb_free);
	}

	if (flags & EXT4_GROUP_INFO_IBITMAP_CORRUPT) {
		ret = ext4_test_and_set_bit(EXT4_GROUP_INFO_IBITMAP_CORRUPT_BIT,
					    &grp->bb_state);
		if (!ret && gdp) {
			int count;

			count = ext4_free_inodes_count(sb, gdp);
			percpu_counter_sub(&sbi->s_freeinodes_counter,
					   count);
		}
	}
}

void ext4_update_dynamic_rev(struct super_block *sb)
{
	struct ext4_super_block *es = EXT4_SB(sb)->s_es;

	if (le32_to_cpu(es->s_rev_level) > EXT4_GOOD_OLD_REV)
		return;

	ext4_warning(sb,
		     "updating to rev %d because of new feature flag, "
		     "running e2fsck is recommended",
		     EXT4_DYNAMIC_REV);

	es->s_first_ino = cpu_to_le32(EXT4_GOOD_OLD_FIRST_INO);
	es->s_inode_size = cpu_to_le16(EXT4_GOOD_OLD_INODE_SIZE);
	es->s_rev_level = cpu_to_le32(EXT4_DYNAMIC_REV);
	/* leave es->s_feature_*compat flags alone */
	/* es->s_uuid will be set by e2fsck if empty */

	/*
	 * The rest of the superblock fields should be zero, and if not it
	 * means they are likely already in use, so leave them alone.  We
	 * can leave it up to e2fsck to clean up any inconsistencies there.
	 */
}

/*
 * Open the external journal device
 */
static struct block_device *ext4_blkdev_get(dev_t dev, struct super_block *sb)
{
	struct block_device *bdev;
	char b[BDEVNAME_SIZE];

	bdev = blkdev_get_by_dev(dev, FMODE_READ|FMODE_WRITE|FMODE_EXCL, sb);
	if (IS_ERR(bdev))
		goto fail;
	return bdev;

fail:
	ext4_msg(sb, KERN_ERR, "failed to open journal device %s: %ld",
			__bdevname(dev, b), PTR_ERR(bdev));
	return NULL;
}

/*
 * Release the journal device
 */
static void ext4_blkdev_put(struct block_device *bdev)
{
	blkdev_put(bdev, FMODE_READ|FMODE_WRITE|FMODE_EXCL);
}

static void ext4_blkdev_remove(struct ext4_sb_info *sbi)
{
	struct block_device *bdev;
	bdev = sbi->journal_bdev;
	if (bdev) {
		ext4_blkdev_put(bdev);
		sbi->journal_bdev = NULL;
	}
}

static inline struct inode *orphan_list_entry(struct list_head *l)
{
	return &list_entry(l, struct ext4_inode_info, i_orphan)->vfs_inode;
}

static void dump_orphan_list(struct super_block *sb, struct ext4_sb_info *sbi)
{
	struct list_head *l;

	ext4_msg(sb, KERN_ERR, "sb orphan head is %d",
		 le32_to_cpu(sbi->s_es->s_last_orphan));

	printk(KERN_ERR "sb_info orphan list:\n");
	list_for_each(l, &sbi->s_orphan) {
		struct inode *inode = orphan_list_entry(l);
		printk(KERN_ERR "  "
		       "inode %s:%lu at %p: mode %o, nlink %d, next %d\n",
		       inode->i_sb->s_id, inode->i_ino, inode,
		       inode->i_mode, inode->i_nlink,
		       NEXT_ORPHAN(inode));
	}
}

#ifdef CONFIG_QUOTA
static int ext4_quota_off(struct super_block *sb, int type);

static inline void ext4_quota_off_umount(struct super_block *sb)
{
	int type;

	/* Use our quota_off function to clear inode flags etc. */
	for (type = 0; type < EXT4_MAXQUOTAS; type++)
		ext4_quota_off(sb, type);
}

/*
 * This is a helper function which is used in the mount/remount
 * codepaths (which holds s_umount) to fetch the quota file name.
 */
static inline char *get_qf_name(struct super_block *sb,
				struct ext4_sb_info *sbi,
				int type)
{
	return rcu_dereference_protected(sbi->s_qf_names[type],
					 lockdep_is_held(&sb->s_umount));
}
#else
static inline void ext4_quota_off_umount(struct super_block *sb)
{
}
#endif

static void ext4_put_super(struct super_block *sb)
{
	struct ext4_sb_info *sbi = EXT4_SB(sb);
	struct ext4_super_block *es = sbi->s_es;
	struct buffer_head **group_desc;
	struct flex_groups **flex_groups;
	int aborted = 0;
	int i, err;

	ext4_unregister_li_request(sb);
	ext4_quota_off_umount(sb);

	destroy_workqueue(sbi->rsv_conversion_wq);

	if (sbi->s_journal) {
		aborted = is_journal_aborted(sbi->s_journal);
		err = jbd2_journal_destroy(sbi->s_journal);
		sbi->s_journal = NULL;
		if ((err < 0) && !aborted)
			ext4_abort(sb, "Couldn't clean up the journal");
	}

	ext4_unregister_sysfs(sb);
	ext4_es_unregister_shrinker(sbi);
	del_timer_sync(&sbi->s_err_report);
	ext4_release_system_zone(sb);
	ext4_mb_release(sb);
	ext4_ext_release(sb);

	if (!sb_rdonly(sb) && !aborted) {
		ext4_clear_feature_journal_needs_recovery(sb);
		es->s_state = cpu_to_le16(sbi->s_mount_state);
	}
	if (!sb_rdonly(sb))
		ext4_commit_super(sb, 1);

	rcu_read_lock();
	group_desc = rcu_dereference(sbi->s_group_desc);
	for (i = 0; i < sbi->s_gdb_count; i++)
		brelse(group_desc[i]);
	kvfree(group_desc);
	flex_groups = rcu_dereference(sbi->s_flex_groups);
	if (flex_groups) {
		for (i = 0; i < sbi->s_flex_groups_allocated; i++)
			kvfree(flex_groups[i]);
		kvfree(flex_groups);
	}
	rcu_read_unlock();
	percpu_counter_destroy(&sbi->s_freeclusters_counter);
	percpu_counter_destroy(&sbi->s_freeinodes_counter);
	percpu_counter_destroy(&sbi->s_dirs_counter);
	percpu_counter_destroy(&sbi->s_dirtyclusters_counter);
	percpu_free_rwsem(&sbi->s_writepages_rwsem);
#ifdef CONFIG_QUOTA
	for (i = 0; i < EXT4_MAXQUOTAS; i++)
		kfree(get_qf_name(sb, sbi, i));
#endif

	/* Debugging code just in case the in-memory inode orphan list
	 * isn't empty.  The on-disk one can be non-empty if we've
	 * detected an error and taken the fs readonly, but the
	 * in-memory list had better be clean by this point. */
	if (!list_empty(&sbi->s_orphan))
		dump_orphan_list(sb, sbi);
	J_ASSERT(list_empty(&sbi->s_orphan));

	sync_blockdev(sb->s_bdev);
	invalidate_bdev(sb->s_bdev);
	if (sbi->journal_bdev && sbi->journal_bdev != sb->s_bdev) {
		/*
		 * Invalidate the journal device's buffers.  We don't want them
		 * floating about in memory - the physical journal device may
		 * hotswapped, and it breaks the `ro-after' testing code.
		 */
		sync_blockdev(sbi->journal_bdev);
		invalidate_bdev(sbi->journal_bdev);
		ext4_blkdev_remove(sbi);
	}
	if (sbi->s_ea_inode_cache) {
		ext4_xattr_destroy_cache(sbi->s_ea_inode_cache);
		sbi->s_ea_inode_cache = NULL;
	}
	if (sbi->s_ea_block_cache) {
		ext4_xattr_destroy_cache(sbi->s_ea_block_cache);
		sbi->s_ea_block_cache = NULL;
	}
	if (sbi->s_mmp_tsk)
		kthread_stop(sbi->s_mmp_tsk);
	brelse(sbi->s_sbh);
	sb->s_fs_info = NULL;
	/*
	 * Now that we are completely done shutting down the
	 * superblock, we need to actually destroy the kobject.
	 */
	kobject_put(&sbi->s_kobj);
	wait_for_completion(&sbi->s_kobj_unregister);
	if (sbi->s_chksum_driver)
		crypto_free_shash(sbi->s_chksum_driver);
	kfree(sbi->s_blockgroup_lock);
	fs_put_dax(sbi->s_daxdev);
	fscrypt_free_dummy_context(&sbi->s_dummy_enc_ctx);
#ifdef CONFIG_UNICODE
	utf8_unload(sb->s_encoding);
#endif
	kfree(sbi);
}

static struct kmem_cache *ext4_inode_cachep;

/*
 * Called inside transaction, so use GFP_NOFS
 */
static struct inode *ext4_alloc_inode(struct super_block *sb)
{
	struct ext4_inode_info *ei;

	ei = kmem_cache_alloc(ext4_inode_cachep, GFP_NOFS);
	if (!ei)
		return NULL;

	inode_set_iversion(&ei->vfs_inode, 1);
	spin_lock_init(&ei->i_raw_lock);
	INIT_LIST_HEAD(&ei->i_prealloc_list);
	spin_lock_init(&ei->i_prealloc_lock);
	ext4_es_init_tree(&ei->i_es_tree);
	rwlock_init(&ei->i_es_lock);
	INIT_LIST_HEAD(&ei->i_es_list);
	ei->i_es_all_nr = 0;
	ei->i_es_shk_nr = 0;
	ei->i_es_shrink_lblk = 0;
	ei->i_reserved_data_blocks = 0;
	ei->i_da_metadata_calc_len = 0;
	ei->i_da_metadata_calc_last_lblock = 0;
	spin_lock_init(&(ei->i_block_reservation_lock));
#ifdef CONFIG_QUOTA
	ei->i_reserved_quota = 0;
	memset(&ei->i_dquot, 0, sizeof(ei->i_dquot));
#endif
	ei->jinode = NULL;
	INIT_LIST_HEAD(&ei->i_rsv_conversion_list);
	spin_lock_init(&ei->i_completed_io_lock);
	ei->i_sync_tid = 0;
	ei->i_datasync_tid = 0;
	atomic_set(&ei->i_unwritten, 0);
	INIT_WORK(&ei->i_rsv_conversion_work, ext4_end_io_rsv_work);
	return &ei->vfs_inode;
}

static int ext4_drop_inode(struct inode *inode)
{
	int drop = generic_drop_inode(inode);

	if (!drop)
		drop = fscrypt_drop_inode(inode);

	trace_ext4_drop_inode(inode, drop);
	return drop;
}

static void ext4_i_callback(struct rcu_head *head)
{
	struct inode *inode = container_of(head, struct inode, i_rcu);

	fscrypt_free_inode(inode);

	kmem_cache_free(ext4_inode_cachep, EXT4_I(inode));
}

static void ext4_destroy_inode(struct inode *inode)
{
	if (!list_empty(&(EXT4_I(inode)->i_orphan))) {
		ext4_msg(inode->i_sb, KERN_ERR,
			 "Inode %lu (%p): orphan list check failed!",
			 inode->i_ino, EXT4_I(inode));
		print_hex_dump(KERN_INFO, "", DUMP_PREFIX_ADDRESS, 16, 4,
				EXT4_I(inode), sizeof(struct ext4_inode_info),
				true);
		dump_stack();
	}
	call_rcu(&inode->i_rcu, ext4_i_callback);
}

static void init_once(void *foo)
{
	struct ext4_inode_info *ei = (struct ext4_inode_info *) foo;

	INIT_LIST_HEAD(&ei->i_orphan);
	init_rwsem(&ei->xattr_sem);
	init_rwsem(&ei->i_data_sem);
	init_rwsem(&ei->i_mmap_sem);
	inode_init_once(&ei->vfs_inode);
}

static int __init init_inodecache(void)
{
	ext4_inode_cachep = kmem_cache_create_usercopy("ext4_inode_cache",
				sizeof(struct ext4_inode_info), 0,
				(SLAB_RECLAIM_ACCOUNT|SLAB_MEM_SPREAD|
					SLAB_ACCOUNT),
				offsetof(struct ext4_inode_info, i_data),
				sizeof_field(struct ext4_inode_info, i_data),
				init_once);
	if (ext4_inode_cachep == NULL)
		return -ENOMEM;
	return 0;
}

static void destroy_inodecache(void)
{
	/*
	 * Make sure all delayed rcu free inodes are flushed before we
	 * destroy cache.
	 */
	rcu_barrier();
	kmem_cache_destroy(ext4_inode_cachep);
}

void ext4_clear_inode(struct inode *inode)
{
	invalidate_inode_buffers(inode);
	clear_inode(inode);
	dquot_drop(inode);
	ext4_discard_preallocations(inode);
	ext4_es_remove_extent(inode, 0, EXT_MAX_BLOCKS);
	if (EXT4_I(inode)->jinode) {
		jbd2_journal_release_jbd_inode(EXT4_JOURNAL(inode),
					       EXT4_I(inode)->jinode);
		jbd2_free_inode(EXT4_I(inode)->jinode);
		EXT4_I(inode)->jinode = NULL;
	}
	fscrypt_put_encryption_info(inode);
	fsverity_cleanup_inode(inode);
}

static struct inode *ext4_nfs_get_inode(struct super_block *sb,
					u64 ino, u32 generation)
{
	struct inode *inode;

	/*
	 * Currently we don't know the generation for parent directory, so
	 * a generation of 0 means "accept any"
	 */
	inode = ext4_iget(sb, ino, EXT4_IGET_HANDLE);
	if (IS_ERR(inode))
		return ERR_CAST(inode);
	if (generation && inode->i_generation != generation) {
		iput(inode);
		return ERR_PTR(-ESTALE);
	}

	return inode;
}

static struct dentry *ext4_fh_to_dentry(struct super_block *sb, struct fid *fid,
					int fh_len, int fh_type)
{
	return generic_fh_to_dentry(sb, fid, fh_len, fh_type,
				    ext4_nfs_get_inode);
}

static struct dentry *ext4_fh_to_parent(struct super_block *sb, struct fid *fid,
					int fh_len, int fh_type)
{
	return generic_fh_to_parent(sb, fid, fh_len, fh_type,
				    ext4_nfs_get_inode);
}

static int ext4_nfs_commit_metadata(struct inode *inode)
{
	struct writeback_control wbc = {
		.sync_mode = WB_SYNC_ALL
	};

	trace_ext4_nfs_commit_metadata(inode);
	return ext4_write_inode(inode, &wbc);
}

/*
 * Try to release metadata pages (indirect blocks, directories) which are
 * mapped via the block device.  Since these pages could have journal heads
 * which would prevent try_to_free_buffers() from freeing them, we must use
 * jbd2 layer's try_to_free_buffers() function to release them.
 */
static int bdev_try_to_free_page(struct super_block *sb, struct page *page,
				 gfp_t wait)
{
	journal_t *journal = EXT4_SB(sb)->s_journal;

	WARN_ON(PageChecked(page));
	if (!page_has_buffers(page))
		return 0;
	if (journal)
		return jbd2_journal_try_to_free_buffers(journal, page,
						wait & ~__GFP_DIRECT_RECLAIM);
	return try_to_free_buffers(page);
}

#ifdef CONFIG_FS_ENCRYPTION
static int ext4_get_context(struct inode *inode, void *ctx, size_t len)
{
	return ext4_xattr_get(inode, EXT4_XATTR_INDEX_ENCRYPTION,
				 EXT4_XATTR_NAME_ENCRYPTION_CONTEXT, ctx, len);
}

static int ext4_set_context(struct inode *inode, const void *ctx, size_t len,
							void *fs_data)
{
	handle_t *handle = fs_data;
	int res, res2, credits, retries = 0;

	/*
	 * Encrypting the root directory is not allowed because e2fsck expects
	 * lost+found to exist and be unencrypted, and encrypting the root
	 * directory would imply encrypting the lost+found directory as well as
	 * the filename "lost+found" itself.
	 */
	if (inode->i_ino == EXT4_ROOT_INO)
		return -EPERM;

	if (WARN_ON_ONCE(IS_DAX(inode) && i_size_read(inode)))
		return -EINVAL;

	res = ext4_convert_inline_data(inode);
	if (res)
		return res;

	/*
	 * If a journal handle was specified, then the encryption context is
	 * being set on a new inode via inheritance and is part of a larger
	 * transaction to create the inode.  Otherwise the encryption context is
	 * being set on an existing inode in its own transaction.  Only in the
	 * latter case should the "retry on ENOSPC" logic be used.
	 */

	if (handle) {
		res = ext4_xattr_set_handle(handle, inode,
					    EXT4_XATTR_INDEX_ENCRYPTION,
					    EXT4_XATTR_NAME_ENCRYPTION_CONTEXT,
					    ctx, len, 0);
		if (!res) {
			ext4_set_inode_flag(inode, EXT4_INODE_ENCRYPT);
			ext4_clear_inode_state(inode,
					EXT4_STATE_MAY_INLINE_DATA);
			/*
			 * Update inode->i_flags - S_ENCRYPTED will be enabled,
			 * S_DAX may be disabled
			 */
			ext4_set_inode_flags(inode);
		}
		return res;
	}

	res = dquot_initialize(inode);
	if (res)
		return res;
retry:
	res = ext4_xattr_set_credits(inode, len, false /* is_create */,
				     &credits);
	if (res)
		return res;

	handle = ext4_journal_start(inode, EXT4_HT_MISC, credits);
	if (IS_ERR(handle))
		return PTR_ERR(handle);

	res = ext4_xattr_set_handle(handle, inode, EXT4_XATTR_INDEX_ENCRYPTION,
				    EXT4_XATTR_NAME_ENCRYPTION_CONTEXT,
				    ctx, len, 0);
	if (!res) {
		ext4_set_inode_flag(inode, EXT4_INODE_ENCRYPT);
		/*
		 * Update inode->i_flags - S_ENCRYPTED will be enabled,
		 * S_DAX may be disabled
		 */
		ext4_set_inode_flags(inode);
		res = ext4_mark_inode_dirty(handle, inode);
		if (res)
			EXT4_ERROR_INODE(inode, "Failed to mark inode dirty");
	}
	res2 = ext4_journal_stop(handle);

	if (res == -ENOSPC && ext4_should_retry_alloc(inode->i_sb, &retries))
		goto retry;
	if (!res)
		res = res2;
	return res;
}

static const union fscrypt_context *
ext4_get_dummy_context(struct super_block *sb)
<<<<<<< HEAD
{
	return EXT4_SB(sb)->s_dummy_enc_ctx.ctx;
}

static bool ext4_has_stable_inodes(struct super_block *sb)
{
	return ext4_has_feature_stable_inodes(sb);
}

static void ext4_get_ino_and_lblk_bits(struct super_block *sb,
				       int *ino_bits_ret, int *lblk_bits_ret)
{
	*ino_bits_ret = 8 * sizeof(EXT4_SB(sb)->s_es->s_inodes_count);
	*lblk_bits_ret = 8 * sizeof(ext4_lblk_t);
}

static bool ext4_inline_crypt_enabled(struct super_block *sb)
{
=======
{
	return EXT4_SB(sb)->s_dummy_enc_ctx.ctx;
}

static bool ext4_has_stable_inodes(struct super_block *sb)
{
	return ext4_has_feature_stable_inodes(sb);
}

static void ext4_get_ino_and_lblk_bits(struct super_block *sb,
				       int *ino_bits_ret, int *lblk_bits_ret)
{
	*ino_bits_ret = 8 * sizeof(EXT4_SB(sb)->s_es->s_inodes_count);
	*lblk_bits_ret = 8 * sizeof(ext4_lblk_t);
}

static bool ext4_inline_crypt_enabled(struct super_block *sb)
{
>>>>>>> 535c72f4
	return test_opt(sb, INLINECRYPT);
}

static const struct fscrypt_operations ext4_cryptops = {
	.key_prefix		= "ext4:",
	.get_context		= ext4_get_context,
	.set_context		= ext4_set_context,
	.get_dummy_context	= ext4_get_dummy_context,
	.empty_dir		= ext4_empty_dir,
	.max_namelen		= EXT4_NAME_LEN,
	.has_stable_inodes	= ext4_has_stable_inodes,
	.get_ino_and_lblk_bits	= ext4_get_ino_and_lblk_bits,
	.inline_crypt_enabled	= ext4_inline_crypt_enabled,
};
#endif

#ifdef CONFIG_QUOTA
static const char * const quotatypes[] = INITQFNAMES;
#define QTYPE2NAME(t) (quotatypes[t])

static int ext4_write_dquot(struct dquot *dquot);
static int ext4_acquire_dquot(struct dquot *dquot);
static int ext4_release_dquot(struct dquot *dquot);
static int ext4_mark_dquot_dirty(struct dquot *dquot);
static int ext4_write_info(struct super_block *sb, int type);
static int ext4_quota_on(struct super_block *sb, int type, int format_id,
			 const struct path *path);
static int ext4_quota_on_mount(struct super_block *sb, int type);
static ssize_t ext4_quota_read(struct super_block *sb, int type, char *data,
			       size_t len, loff_t off);
static ssize_t ext4_quota_write(struct super_block *sb, int type,
				const char *data, size_t len, loff_t off);
static int ext4_quota_enable(struct super_block *sb, int type, int format_id,
			     unsigned int flags);
static int ext4_enable_quotas(struct super_block *sb);
static int ext4_get_next_id(struct super_block *sb, struct kqid *qid);

static struct dquot **ext4_get_dquots(struct inode *inode)
{
	return EXT4_I(inode)->i_dquot;
}

static const struct dquot_operations ext4_quota_operations = {
	.get_reserved_space	= ext4_get_reserved_space,
	.write_dquot		= ext4_write_dquot,
	.acquire_dquot		= ext4_acquire_dquot,
	.release_dquot		= ext4_release_dquot,
	.mark_dirty		= ext4_mark_dquot_dirty,
	.write_info		= ext4_write_info,
	.alloc_dquot		= dquot_alloc,
	.destroy_dquot		= dquot_destroy,
	.get_projid		= ext4_get_projid,
	.get_inode_usage	= ext4_get_inode_usage,
	.get_next_id		= ext4_get_next_id,
};

static const struct quotactl_ops ext4_qctl_operations = {
	.quota_on	= ext4_quota_on,
	.quota_off	= ext4_quota_off,
	.quota_sync	= dquot_quota_sync,
	.get_state	= dquot_get_state,
	.set_info	= dquot_set_dqinfo,
	.get_dqblk	= dquot_get_dqblk,
	.set_dqblk	= dquot_set_dqblk,
	.get_nextdqblk	= dquot_get_next_dqblk,
};
#endif

static const struct super_operations ext4_sops = {
	.alloc_inode	= ext4_alloc_inode,
	.destroy_inode	= ext4_destroy_inode,
	.write_inode	= ext4_write_inode,
	.dirty_inode	= ext4_dirty_inode,
	.drop_inode	= ext4_drop_inode,
	.evict_inode	= ext4_evict_inode,
	.put_super	= ext4_put_super,
	.sync_fs	= ext4_sync_fs,
	.freeze_fs	= ext4_freeze,
	.unfreeze_fs	= ext4_unfreeze,
	.statfs		= ext4_statfs,
	.remount_fs	= ext4_remount,
	.show_options	= ext4_show_options,
#ifdef CONFIG_QUOTA
	.quota_read	= ext4_quota_read,
	.quota_write	= ext4_quota_write,
	.get_dquots	= ext4_get_dquots,
#endif
	.bdev_try_to_free_page = bdev_try_to_free_page,
};

static const struct export_operations ext4_export_ops = {
	.fh_to_dentry = ext4_fh_to_dentry,
	.fh_to_parent = ext4_fh_to_parent,
	.get_parent = ext4_get_parent,
	.commit_metadata = ext4_nfs_commit_metadata,
};

enum {
	Opt_bsd_df, Opt_minix_df, Opt_grpid, Opt_nogrpid,
	Opt_resgid, Opt_resuid, Opt_sb, Opt_err_cont, Opt_err_panic, Opt_err_ro,
	Opt_nouid32, Opt_debug, Opt_removed,
	Opt_user_xattr, Opt_nouser_xattr, Opt_acl, Opt_noacl,
	Opt_auto_da_alloc, Opt_noauto_da_alloc, Opt_noload,
	Opt_commit, Opt_min_batch_time, Opt_max_batch_time, Opt_journal_dev,
	Opt_journal_path, Opt_journal_checksum, Opt_journal_async_commit,
	Opt_abort, Opt_data_journal, Opt_data_ordered, Opt_data_writeback,
	Opt_data_err_abort, Opt_data_err_ignore, Opt_test_dummy_encryption,
	Opt_inlinecrypt,
	Opt_usrjquota, Opt_grpjquota, Opt_offusrjquota, Opt_offgrpjquota,
	Opt_jqfmt_vfsold, Opt_jqfmt_vfsv0, Opt_jqfmt_vfsv1, Opt_quota,
	Opt_noquota, Opt_barrier, Opt_nobarrier, Opt_err,
	Opt_usrquota, Opt_grpquota, Opt_prjquota, Opt_i_version, Opt_dax,
	Opt_stripe, Opt_delalloc, Opt_nodelalloc, Opt_warn_on_error,
	Opt_nowarn_on_error, Opt_mblk_io_submit,
	Opt_lazytime, Opt_nolazytime, Opt_debug_want_extra_isize,
	Opt_nomblk_io_submit, Opt_block_validity, Opt_noblock_validity,
	Opt_inode_readahead_blks, Opt_journal_ioprio,
	Opt_dioread_nolock, Opt_dioread_lock,
	Opt_discard, Opt_nodiscard, Opt_init_itable, Opt_noinit_itable,
	Opt_max_dir_size_kb, Opt_nojournal_checksum, Opt_nombcache,
};

static const match_table_t tokens = {
	{Opt_bsd_df, "bsddf"},
	{Opt_minix_df, "minixdf"},
	{Opt_grpid, "grpid"},
	{Opt_grpid, "bsdgroups"},
	{Opt_nogrpid, "nogrpid"},
	{Opt_nogrpid, "sysvgroups"},
	{Opt_resgid, "resgid=%u"},
	{Opt_resuid, "resuid=%u"},
	{Opt_sb, "sb=%u"},
	{Opt_err_cont, "errors=continue"},
	{Opt_err_panic, "errors=panic"},
	{Opt_err_ro, "errors=remount-ro"},
	{Opt_nouid32, "nouid32"},
	{Opt_debug, "debug"},
	{Opt_removed, "oldalloc"},
	{Opt_removed, "orlov"},
	{Opt_user_xattr, "user_xattr"},
	{Opt_nouser_xattr, "nouser_xattr"},
	{Opt_acl, "acl"},
	{Opt_noacl, "noacl"},
	{Opt_noload, "norecovery"},
	{Opt_noload, "noload"},
	{Opt_removed, "nobh"},
	{Opt_removed, "bh"},
	{Opt_commit, "commit=%u"},
	{Opt_min_batch_time, "min_batch_time=%u"},
	{Opt_max_batch_time, "max_batch_time=%u"},
	{Opt_journal_dev, "journal_dev=%u"},
	{Opt_journal_path, "journal_path=%s"},
	{Opt_journal_checksum, "journal_checksum"},
	{Opt_nojournal_checksum, "nojournal_checksum"},
	{Opt_journal_async_commit, "journal_async_commit"},
	{Opt_abort, "abort"},
	{Opt_data_journal, "data=journal"},
	{Opt_data_ordered, "data=ordered"},
	{Opt_data_writeback, "data=writeback"},
	{Opt_data_err_abort, "data_err=abort"},
	{Opt_data_err_ignore, "data_err=ignore"},
	{Opt_offusrjquota, "usrjquota="},
	{Opt_usrjquota, "usrjquota=%s"},
	{Opt_offgrpjquota, "grpjquota="},
	{Opt_grpjquota, "grpjquota=%s"},
	{Opt_jqfmt_vfsold, "jqfmt=vfsold"},
	{Opt_jqfmt_vfsv0, "jqfmt=vfsv0"},
	{Opt_jqfmt_vfsv1, "jqfmt=vfsv1"},
	{Opt_grpquota, "grpquota"},
	{Opt_noquota, "noquota"},
	{Opt_quota, "quota"},
	{Opt_usrquota, "usrquota"},
	{Opt_prjquota, "prjquota"},
	{Opt_barrier, "barrier=%u"},
	{Opt_barrier, "barrier"},
	{Opt_nobarrier, "nobarrier"},
	{Opt_i_version, "i_version"},
	{Opt_dax, "dax"},
	{Opt_stripe, "stripe=%u"},
	{Opt_delalloc, "delalloc"},
	{Opt_warn_on_error, "warn_on_error"},
	{Opt_nowarn_on_error, "nowarn_on_error"},
	{Opt_lazytime, "lazytime"},
	{Opt_nolazytime, "nolazytime"},
	{Opt_debug_want_extra_isize, "debug_want_extra_isize=%u"},
	{Opt_nodelalloc, "nodelalloc"},
	{Opt_removed, "mblk_io_submit"},
	{Opt_removed, "nomblk_io_submit"},
	{Opt_block_validity, "block_validity"},
	{Opt_noblock_validity, "noblock_validity"},
	{Opt_inode_readahead_blks, "inode_readahead_blks=%u"},
	{Opt_journal_ioprio, "journal_ioprio=%u"},
	{Opt_auto_da_alloc, "auto_da_alloc=%u"},
	{Opt_auto_da_alloc, "auto_da_alloc"},
	{Opt_noauto_da_alloc, "noauto_da_alloc"},
	{Opt_dioread_nolock, "dioread_nolock"},
	{Opt_dioread_lock, "dioread_lock"},
	{Opt_discard, "discard"},
	{Opt_nodiscard, "nodiscard"},
	{Opt_init_itable, "init_itable=%u"},
	{Opt_init_itable, "init_itable"},
	{Opt_noinit_itable, "noinit_itable"},
	{Opt_max_dir_size_kb, "max_dir_size_kb=%u"},
	{Opt_test_dummy_encryption, "test_dummy_encryption=%s"},
	{Opt_test_dummy_encryption, "test_dummy_encryption"},
	{Opt_inlinecrypt, "inlinecrypt"},
	{Opt_nombcache, "nombcache"},
	{Opt_nombcache, "no_mbcache"},	/* for backward compatibility */
	{Opt_removed, "check=none"},	/* mount option from ext2/3 */
	{Opt_removed, "nocheck"},	/* mount option from ext2/3 */
	{Opt_removed, "reservation"},	/* mount option from ext2/3 */
	{Opt_removed, "noreservation"}, /* mount option from ext2/3 */
	{Opt_removed, "journal=%u"},	/* mount option from ext2/3 */
	{Opt_err, NULL},
};

static ext4_fsblk_t get_sb_block(void **data)
{
	ext4_fsblk_t	sb_block;
	char		*options = (char *) *data;

	if (!options || strncmp(options, "sb=", 3) != 0)
		return 1;	/* Default location */

	options += 3;
	/* TODO: use simple_strtoll with >32bit ext4 */
	sb_block = simple_strtoul(options, &options, 0);
	if (*options && *options != ',') {
		printk(KERN_ERR "EXT4-fs: Invalid sb specification: %s\n",
		       (char *) *data);
		return 1;
	}
	if (*options == ',')
		options++;
	*data = (void *) options;

	return sb_block;
}

#define DEFAULT_JOURNAL_IOPRIO (IOPRIO_PRIO_VALUE(IOPRIO_CLASS_BE, 3))
static const char deprecated_msg[] =
	"Mount option \"%s\" will be removed by %s\n"
	"Contact linux-ext4@vger.kernel.org if you think we should keep it.\n";

#ifdef CONFIG_QUOTA
static int set_qf_name(struct super_block *sb, int qtype, substring_t *args)
{
	struct ext4_sb_info *sbi = EXT4_SB(sb);
	char *qname, *old_qname = get_qf_name(sb, sbi, qtype);
	int ret = -1;

	if (sb_any_quota_loaded(sb) && !old_qname) {
		ext4_msg(sb, KERN_ERR,
			"Cannot change journaled "
			"quota options when quota turned on");
		return -1;
	}
	if (ext4_has_feature_quota(sb)) {
		ext4_msg(sb, KERN_INFO, "Journaled quota options "
			 "ignored when QUOTA feature is enabled");
		return 1;
	}
	qname = match_strdup(args);
	if (!qname) {
		ext4_msg(sb, KERN_ERR,
			"Not enough memory for storing quotafile name");
		return -1;
	}
	if (old_qname) {
		if (strcmp(old_qname, qname) == 0)
			ret = 1;
		else
			ext4_msg(sb, KERN_ERR,
				 "%s quota file already specified",
				 QTYPE2NAME(qtype));
		goto errout;
	}
	if (strchr(qname, '/')) {
		ext4_msg(sb, KERN_ERR,
			"quotafile must be on filesystem root");
		goto errout;
	}
	rcu_assign_pointer(sbi->s_qf_names[qtype], qname);
	set_opt(sb, QUOTA);
	return 1;
errout:
	kfree(qname);
	return ret;
}

static int clear_qf_name(struct super_block *sb, int qtype)
{

	struct ext4_sb_info *sbi = EXT4_SB(sb);
	char *old_qname = get_qf_name(sb, sbi, qtype);

	if (sb_any_quota_loaded(sb) && old_qname) {
		ext4_msg(sb, KERN_ERR, "Cannot change journaled quota options"
			" when quota turned on");
		return -1;
	}
	rcu_assign_pointer(sbi->s_qf_names[qtype], NULL);
	synchronize_rcu();
	kfree(old_qname);
	return 1;
}
#endif

#define MOPT_SET	0x0001
#define MOPT_CLEAR	0x0002
#define MOPT_NOSUPPORT	0x0004
#define MOPT_EXPLICIT	0x0008
#define MOPT_CLEAR_ERR	0x0010
#define MOPT_GTE0	0x0020
#ifdef CONFIG_QUOTA
#define MOPT_Q		0
#define MOPT_QFMT	0x0040
#else
#define MOPT_Q		MOPT_NOSUPPORT
#define MOPT_QFMT	MOPT_NOSUPPORT
#endif
#define MOPT_DATAJ	0x0080
#define MOPT_NO_EXT2	0x0100
#define MOPT_NO_EXT3	0x0200
#define MOPT_EXT4_ONLY	(MOPT_NO_EXT2 | MOPT_NO_EXT3)
#define MOPT_STRING	0x0400

static const struct mount_opts {
	int	token;
	int	mount_opt;
	int	flags;
} ext4_mount_opts[] = {
	{Opt_minix_df, EXT4_MOUNT_MINIX_DF, MOPT_SET},
	{Opt_bsd_df, EXT4_MOUNT_MINIX_DF, MOPT_CLEAR},
	{Opt_grpid, EXT4_MOUNT_GRPID, MOPT_SET},
	{Opt_nogrpid, EXT4_MOUNT_GRPID, MOPT_CLEAR},
	{Opt_block_validity, EXT4_MOUNT_BLOCK_VALIDITY, MOPT_SET},
	{Opt_noblock_validity, EXT4_MOUNT_BLOCK_VALIDITY, MOPT_CLEAR},
	{Opt_dioread_nolock, EXT4_MOUNT_DIOREAD_NOLOCK,
	 MOPT_EXT4_ONLY | MOPT_SET},
	{Opt_dioread_lock, EXT4_MOUNT_DIOREAD_NOLOCK,
	 MOPT_EXT4_ONLY | MOPT_CLEAR},
	{Opt_discard, EXT4_MOUNT_DISCARD, MOPT_SET},
	{Opt_nodiscard, EXT4_MOUNT_DISCARD, MOPT_CLEAR},
	{Opt_delalloc, EXT4_MOUNT_DELALLOC,
	 MOPT_EXT4_ONLY | MOPT_SET | MOPT_EXPLICIT},
	{Opt_nodelalloc, EXT4_MOUNT_DELALLOC,
	 MOPT_EXT4_ONLY | MOPT_CLEAR},
	{Opt_warn_on_error, EXT4_MOUNT_WARN_ON_ERROR, MOPT_SET},
	{Opt_nowarn_on_error, EXT4_MOUNT_WARN_ON_ERROR, MOPT_CLEAR},
	{Opt_nojournal_checksum, EXT4_MOUNT_JOURNAL_CHECKSUM,
	 MOPT_EXT4_ONLY | MOPT_CLEAR},
	{Opt_journal_checksum, EXT4_MOUNT_JOURNAL_CHECKSUM,
	 MOPT_EXT4_ONLY | MOPT_SET | MOPT_EXPLICIT},
	{Opt_journal_async_commit, (EXT4_MOUNT_JOURNAL_ASYNC_COMMIT |
				    EXT4_MOUNT_JOURNAL_CHECKSUM),
	 MOPT_EXT4_ONLY | MOPT_SET | MOPT_EXPLICIT},
	{Opt_noload, EXT4_MOUNT_NOLOAD, MOPT_NO_EXT2 | MOPT_SET},
	{Opt_err_panic, EXT4_MOUNT_ERRORS_PANIC, MOPT_SET | MOPT_CLEAR_ERR},
	{Opt_err_ro, EXT4_MOUNT_ERRORS_RO, MOPT_SET | MOPT_CLEAR_ERR},
	{Opt_err_cont, EXT4_MOUNT_ERRORS_CONT, MOPT_SET | MOPT_CLEAR_ERR},
	{Opt_data_err_abort, EXT4_MOUNT_DATA_ERR_ABORT,
	 MOPT_NO_EXT2},
	{Opt_data_err_ignore, EXT4_MOUNT_DATA_ERR_ABORT,
	 MOPT_NO_EXT2},
	{Opt_barrier, EXT4_MOUNT_BARRIER, MOPT_SET},
	{Opt_nobarrier, EXT4_MOUNT_BARRIER, MOPT_CLEAR},
	{Opt_noauto_da_alloc, EXT4_MOUNT_NO_AUTO_DA_ALLOC, MOPT_SET},
	{Opt_auto_da_alloc, EXT4_MOUNT_NO_AUTO_DA_ALLOC, MOPT_CLEAR},
	{Opt_noinit_itable, EXT4_MOUNT_INIT_INODE_TABLE, MOPT_CLEAR},
	{Opt_commit, 0, MOPT_GTE0},
	{Opt_max_batch_time, 0, MOPT_GTE0},
	{Opt_min_batch_time, 0, MOPT_GTE0},
	{Opt_inode_readahead_blks, 0, MOPT_GTE0},
	{Opt_init_itable, 0, MOPT_GTE0},
	{Opt_dax, EXT4_MOUNT_DAX, MOPT_SET},
	{Opt_stripe, 0, MOPT_GTE0},
	{Opt_resuid, 0, MOPT_GTE0},
	{Opt_resgid, 0, MOPT_GTE0},
	{Opt_journal_dev, 0, MOPT_NO_EXT2 | MOPT_GTE0},
	{Opt_journal_path, 0, MOPT_NO_EXT2 | MOPT_STRING},
	{Opt_journal_ioprio, 0, MOPT_NO_EXT2 | MOPT_GTE0},
	{Opt_data_journal, EXT4_MOUNT_JOURNAL_DATA, MOPT_NO_EXT2 | MOPT_DATAJ},
	{Opt_data_ordered, EXT4_MOUNT_ORDERED_DATA, MOPT_NO_EXT2 | MOPT_DATAJ},
	{Opt_data_writeback, EXT4_MOUNT_WRITEBACK_DATA,
	 MOPT_NO_EXT2 | MOPT_DATAJ},
	{Opt_user_xattr, EXT4_MOUNT_XATTR_USER, MOPT_SET},
	{Opt_nouser_xattr, EXT4_MOUNT_XATTR_USER, MOPT_CLEAR},
#ifdef CONFIG_EXT4_FS_POSIX_ACL
	{Opt_acl, EXT4_MOUNT_POSIX_ACL, MOPT_SET},
	{Opt_noacl, EXT4_MOUNT_POSIX_ACL, MOPT_CLEAR},
#else
	{Opt_acl, 0, MOPT_NOSUPPORT},
	{Opt_noacl, 0, MOPT_NOSUPPORT},
#endif
	{Opt_nouid32, EXT4_MOUNT_NO_UID32, MOPT_SET},
	{Opt_debug, EXT4_MOUNT_DEBUG, MOPT_SET},
	{Opt_debug_want_extra_isize, 0, MOPT_GTE0},
	{Opt_quota, EXT4_MOUNT_QUOTA | EXT4_MOUNT_USRQUOTA, MOPT_SET | MOPT_Q},
	{Opt_usrquota, EXT4_MOUNT_QUOTA | EXT4_MOUNT_USRQUOTA,
							MOPT_SET | MOPT_Q},
	{Opt_grpquota, EXT4_MOUNT_QUOTA | EXT4_MOUNT_GRPQUOTA,
							MOPT_SET | MOPT_Q},
	{Opt_prjquota, EXT4_MOUNT_QUOTA | EXT4_MOUNT_PRJQUOTA,
							MOPT_SET | MOPT_Q},
	{Opt_noquota, (EXT4_MOUNT_QUOTA | EXT4_MOUNT_USRQUOTA |
		       EXT4_MOUNT_GRPQUOTA | EXT4_MOUNT_PRJQUOTA),
							MOPT_CLEAR | MOPT_Q},
	{Opt_usrjquota, 0, MOPT_Q | MOPT_STRING},
	{Opt_grpjquota, 0, MOPT_Q | MOPT_STRING},
	{Opt_offusrjquota, 0, MOPT_Q},
	{Opt_offgrpjquota, 0, MOPT_Q},
	{Opt_jqfmt_vfsold, QFMT_VFS_OLD, MOPT_QFMT},
	{Opt_jqfmt_vfsv0, QFMT_VFS_V0, MOPT_QFMT},
	{Opt_jqfmt_vfsv1, QFMT_VFS_V1, MOPT_QFMT},
	{Opt_max_dir_size_kb, 0, MOPT_GTE0},
	{Opt_test_dummy_encryption, 0, MOPT_STRING},
#ifdef CONFIG_FS_ENCRYPTION_INLINE_CRYPT
	{Opt_inlinecrypt, EXT4_MOUNT_INLINECRYPT, MOPT_SET},
#else
	{Opt_inlinecrypt, EXT4_MOUNT_INLINECRYPT, MOPT_NOSUPPORT},
#endif
	{Opt_nombcache, EXT4_MOUNT_NO_MBCACHE, MOPT_SET},
	{Opt_err, 0, 0}
};

#ifdef CONFIG_UNICODE
static const struct ext4_sb_encodings {
	__u16 magic;
	char *name;
	char *version;
} ext4_sb_encoding_map[] = {
	{EXT4_ENC_UTF8_12_1, "utf8", "12.1.0"},
};

static int ext4_sb_read_encoding(const struct ext4_super_block *es,
				 const struct ext4_sb_encodings **encoding,
				 __u16 *flags)
{
	__u16 magic = le16_to_cpu(es->s_encoding);
	int i;

	for (i = 0; i < ARRAY_SIZE(ext4_sb_encoding_map); i++)
		if (magic == ext4_sb_encoding_map[i].magic)
			break;

	if (i >= ARRAY_SIZE(ext4_sb_encoding_map))
		return -EINVAL;

	*encoding = &ext4_sb_encoding_map[i];
	*flags = le16_to_cpu(es->s_encoding_flags);

	return 0;
}
#endif

static int ext4_set_test_dummy_encryption(struct super_block *sb,
					  const char *opt,
					  const substring_t *arg,
					  bool is_remount)
{
#ifdef CONFIG_FS_ENCRYPTION
	struct ext4_sb_info *sbi = EXT4_SB(sb);
	int err;

	/*
	 * This mount option is just for testing, and it's not worthwhile to
	 * implement the extra complexity (e.g. RCU protection) that would be
	 * needed to allow it to be set or changed during remount.  We do allow
	 * it to be specified during remount, but only if there is no change.
	 */
	if (is_remount && !sbi->s_dummy_enc_ctx.ctx) {
		ext4_msg(sb, KERN_WARNING,
			 "Can't set test_dummy_encryption on remount");
		return -1;
	}
	err = fscrypt_set_test_dummy_encryption(sb, arg, &sbi->s_dummy_enc_ctx);
	if (err) {
		if (err == -EEXIST)
			ext4_msg(sb, KERN_WARNING,
				 "Can't change test_dummy_encryption on remount");
		else if (err == -EINVAL)
			ext4_msg(sb, KERN_WARNING,
				 "Value of option \"%s\" is unrecognized", opt);
		else
			ext4_msg(sb, KERN_WARNING,
				 "Error processing option \"%s\" [%d]",
				 opt, err);
		return -1;
	}
	ext4_msg(sb, KERN_WARNING, "Test dummy encryption mode enabled");
#else
	ext4_msg(sb, KERN_WARNING,
		 "Test dummy encryption mount option ignored");
#endif
	return 1;
}

static int handle_mount_opt(struct super_block *sb, char *opt, int token,
			    substring_t *args, unsigned long *journal_devnum,
			    unsigned int *journal_ioprio, int is_remount)
{
	struct ext4_sb_info *sbi = EXT4_SB(sb);
	const struct mount_opts *m;
	kuid_t uid;
	kgid_t gid;
	int arg = 0;

#ifdef CONFIG_QUOTA
	if (token == Opt_usrjquota)
		return set_qf_name(sb, USRQUOTA, &args[0]);
	else if (token == Opt_grpjquota)
		return set_qf_name(sb, GRPQUOTA, &args[0]);
	else if (token == Opt_offusrjquota)
		return clear_qf_name(sb, USRQUOTA);
	else if (token == Opt_offgrpjquota)
		return clear_qf_name(sb, GRPQUOTA);
#endif
	switch (token) {
	case Opt_noacl:
	case Opt_nouser_xattr:
		ext4_msg(sb, KERN_WARNING, deprecated_msg, opt, "3.5");
		break;
	case Opt_sb:
		return 1;	/* handled by get_sb_block() */
	case Opt_removed:
		ext4_msg(sb, KERN_WARNING, "Ignoring removed %s option", opt);
		return 1;
	case Opt_abort:
		sbi->s_mount_flags |= EXT4_MF_FS_ABORTED;
		return 1;
	case Opt_i_version:
		sb->s_flags |= SB_I_VERSION;
		return 1;
	case Opt_lazytime:
		sb->s_flags |= SB_LAZYTIME;
		return 1;
	case Opt_nolazytime:
		sb->s_flags &= ~SB_LAZYTIME;
		return 1;
	}

	for (m = ext4_mount_opts; m->token != Opt_err; m++)
		if (token == m->token)
			break;

	if (m->token == Opt_err) {
		ext4_msg(sb, KERN_ERR, "Unrecognized mount option \"%s\" "
			 "or missing value", opt);
		return -1;
	}

	if ((m->flags & MOPT_NO_EXT2) && IS_EXT2_SB(sb)) {
		ext4_msg(sb, KERN_ERR,
			 "Mount option \"%s\" incompatible with ext2", opt);
		return -1;
	}
	if ((m->flags & MOPT_NO_EXT3) && IS_EXT3_SB(sb)) {
		ext4_msg(sb, KERN_ERR,
			 "Mount option \"%s\" incompatible with ext3", opt);
		return -1;
	}

	if (args->from && !(m->flags & MOPT_STRING) && match_int(args, &arg))
		return -1;
	if (args->from && (m->flags & MOPT_GTE0) && (arg < 0))
		return -1;
	if (m->flags & MOPT_EXPLICIT) {
		if (m->mount_opt & EXT4_MOUNT_DELALLOC) {
			set_opt2(sb, EXPLICIT_DELALLOC);
		} else if (m->mount_opt & EXT4_MOUNT_JOURNAL_CHECKSUM) {
			set_opt2(sb, EXPLICIT_JOURNAL_CHECKSUM);
		} else
			return -1;
	}
	if (m->flags & MOPT_CLEAR_ERR)
		clear_opt(sb, ERRORS_MASK);
	if (token == Opt_noquota && sb_any_quota_loaded(sb)) {
		ext4_msg(sb, KERN_ERR, "Cannot change quota "
			 "options when quota turned on");
		return -1;
	}

	if (m->flags & MOPT_NOSUPPORT) {
		ext4_msg(sb, KERN_ERR, "%s option not supported", opt);
	} else if (token == Opt_commit) {
		if (arg == 0)
			arg = JBD2_DEFAULT_MAX_COMMIT_AGE;
		sbi->s_commit_interval = HZ * arg;
	} else if (token == Opt_debug_want_extra_isize) {
		if ((arg & 1) ||
		    (arg < 4) ||
		    (arg > (sbi->s_inode_size - EXT4_GOOD_OLD_INODE_SIZE))) {
			ext4_msg(sb, KERN_ERR,
				 "Invalid want_extra_isize %d", arg);
			return -1;
		}
		sbi->s_want_extra_isize = arg;
	} else if (token == Opt_max_batch_time) {
		sbi->s_max_batch_time = arg;
	} else if (token == Opt_min_batch_time) {
		sbi->s_min_batch_time = arg;
	} else if (token == Opt_inode_readahead_blks) {
		if (arg && (arg > (1 << 30) || !is_power_of_2(arg))) {
			ext4_msg(sb, KERN_ERR,
				 "EXT4-fs: inode_readahead_blks must be "
				 "0 or a power of 2 smaller than 2^31");
			return -1;
		}
		sbi->s_inode_readahead_blks = arg;
	} else if (token == Opt_init_itable) {
		set_opt(sb, INIT_INODE_TABLE);
		if (!args->from)
			arg = EXT4_DEF_LI_WAIT_MULT;
		sbi->s_li_wait_mult = arg;
	} else if (token == Opt_max_dir_size_kb) {
		sbi->s_max_dir_size_kb = arg;
	} else if (token == Opt_stripe) {
		sbi->s_stripe = arg;
	} else if (token == Opt_resuid) {
		uid = make_kuid(current_user_ns(), arg);
		if (!uid_valid(uid)) {
			ext4_msg(sb, KERN_ERR, "Invalid uid value %d", arg);
			return -1;
		}
		sbi->s_resuid = uid;
	} else if (token == Opt_resgid) {
		gid = make_kgid(current_user_ns(), arg);
		if (!gid_valid(gid)) {
			ext4_msg(sb, KERN_ERR, "Invalid gid value %d", arg);
			return -1;
		}
		sbi->s_resgid = gid;
	} else if (token == Opt_journal_dev) {
		if (is_remount) {
			ext4_msg(sb, KERN_ERR,
				 "Cannot specify journal on remount");
			return -1;
		}
		*journal_devnum = arg;
	} else if (token == Opt_journal_path) {
		char *journal_path;
		struct inode *journal_inode;
		struct path path;
		int error;

		if (is_remount) {
			ext4_msg(sb, KERN_ERR,
				 "Cannot specify journal on remount");
			return -1;
		}
		journal_path = match_strdup(&args[0]);
		if (!journal_path) {
			ext4_msg(sb, KERN_ERR, "error: could not dup "
				"journal device string");
			return -1;
		}

		error = kern_path(journal_path, LOOKUP_FOLLOW, &path);
		if (error) {
			ext4_msg(sb, KERN_ERR, "error: could not find "
				"journal device path: error %d", error);
			kfree(journal_path);
			return -1;
		}

		journal_inode = d_inode(path.dentry);
		if (!S_ISBLK(journal_inode->i_mode)) {
			ext4_msg(sb, KERN_ERR, "error: journal path %s "
				"is not a block device", journal_path);
			path_put(&path);
			kfree(journal_path);
			return -1;
		}

		*journal_devnum = new_encode_dev(journal_inode->i_rdev);
		path_put(&path);
		kfree(journal_path);
	} else if (token == Opt_journal_ioprio) {
		if (arg > 7) {
			ext4_msg(sb, KERN_ERR, "Invalid journal IO priority"
				 " (must be 0-7)");
			return -1;
		}
		*journal_ioprio =
			IOPRIO_PRIO_VALUE(IOPRIO_CLASS_BE, arg);
	} else if (token == Opt_test_dummy_encryption) {
		return ext4_set_test_dummy_encryption(sb, opt, &args[0],
						      is_remount);
	} else if (m->flags & MOPT_DATAJ) {
		if (is_remount) {
			if (!sbi->s_journal)
				ext4_msg(sb, KERN_WARNING, "Remounting file system with no journal so ignoring journalled data option");
			else if (test_opt(sb, DATA_FLAGS) != m->mount_opt) {
				ext4_msg(sb, KERN_ERR,
					 "Cannot change data mode on remount");
				return -1;
			}
		} else {
			clear_opt(sb, DATA_FLAGS);
			sbi->s_mount_opt |= m->mount_opt;
		}
#ifdef CONFIG_QUOTA
	} else if (m->flags & MOPT_QFMT) {
		if (sb_any_quota_loaded(sb) &&
		    sbi->s_jquota_fmt != m->mount_opt) {
			ext4_msg(sb, KERN_ERR, "Cannot change journaled "
				 "quota options when quota turned on");
			return -1;
		}
		if (ext4_has_feature_quota(sb)) {
			ext4_msg(sb, KERN_INFO,
				 "Quota format mount options ignored "
				 "when QUOTA feature is enabled");
			return 1;
		}
		sbi->s_jquota_fmt = m->mount_opt;
#endif
	} else if (token == Opt_dax) {
#ifdef CONFIG_FS_DAX
		if (is_remount && test_opt(sb, DAX)) {
			ext4_msg(sb, KERN_ERR, "can't mount with "
				"both data=journal and dax");
			return -1;
		}
		if (is_remount && !(sbi->s_mount_opt & EXT4_MOUNT_DAX)) {
			ext4_msg(sb, KERN_ERR, "can't change "
					"dax mount option while remounting");
			return -1;
		}
		ext4_msg(sb, KERN_WARNING,
		"DAX enabled. Warning: EXPERIMENTAL, use at your own risk");
			sbi->s_mount_opt |= m->mount_opt;
#else
		ext4_msg(sb, KERN_INFO, "dax option not supported");
		return -1;
#endif
	} else if (token == Opt_data_err_abort) {
		sbi->s_mount_opt |= m->mount_opt;
	} else if (token == Opt_data_err_ignore) {
		sbi->s_mount_opt &= ~m->mount_opt;
	} else {
		if (!args->from)
			arg = 1;
		if (m->flags & MOPT_CLEAR)
			arg = !arg;
		else if (unlikely(!(m->flags & MOPT_SET))) {
			ext4_msg(sb, KERN_WARNING,
				 "buggy handling of option %s", opt);
			WARN_ON(1);
			return -1;
		}
		if (arg != 0)
			sbi->s_mount_opt |= m->mount_opt;
		else
			sbi->s_mount_opt &= ~m->mount_opt;
	}
	return 1;
}

static int parse_options(char *options, struct super_block *sb,
			 unsigned long *journal_devnum,
			 unsigned int *journal_ioprio,
			 int is_remount)
{
	struct ext4_sb_info *sbi = EXT4_SB(sb);
	char *p, __maybe_unused *usr_qf_name, __maybe_unused *grp_qf_name;
	substring_t args[MAX_OPT_ARGS];
	int token;

	if (!options)
		return 1;

	while ((p = strsep(&options, ",")) != NULL) {
		if (!*p)
			continue;
		/*
		 * Initialize args struct so we know whether arg was
		 * found; some options take optional arguments.
		 */
		args[0].to = args[0].from = NULL;
		token = match_token(p, tokens, args);
		if (handle_mount_opt(sb, p, token, args, journal_devnum,
				     journal_ioprio, is_remount) < 0)
			return 0;
	}
#ifdef CONFIG_QUOTA
	/*
	 * We do the test below only for project quotas. 'usrquota' and
	 * 'grpquota' mount options are allowed even without quota feature
	 * to support legacy quotas in quota files.
	 */
	if (test_opt(sb, PRJQUOTA) && !ext4_has_feature_project(sb)) {
		ext4_msg(sb, KERN_ERR, "Project quota feature not enabled. "
			 "Cannot enable project quota enforcement.");
		return 0;
	}
	usr_qf_name = get_qf_name(sb, sbi, USRQUOTA);
	grp_qf_name = get_qf_name(sb, sbi, GRPQUOTA);
	if (usr_qf_name || grp_qf_name) {
		if (test_opt(sb, USRQUOTA) && usr_qf_name)
			clear_opt(sb, USRQUOTA);

		if (test_opt(sb, GRPQUOTA) && grp_qf_name)
			clear_opt(sb, GRPQUOTA);

		if (test_opt(sb, GRPQUOTA) || test_opt(sb, USRQUOTA)) {
			ext4_msg(sb, KERN_ERR, "old and new quota "
					"format mixing");
			return 0;
		}

		if (!sbi->s_jquota_fmt) {
			ext4_msg(sb, KERN_ERR, "journaled quota format "
					"not specified");
			return 0;
		}
	}
#endif
	if (test_opt(sb, DIOREAD_NOLOCK)) {
		int blocksize =
			BLOCK_SIZE << le32_to_cpu(sbi->s_es->s_log_block_size);

		if (blocksize < PAGE_SIZE) {
			ext4_msg(sb, KERN_ERR, "can't mount with "
				 "dioread_nolock if block size != PAGE_SIZE");
			return 0;
		}
	}
	return 1;
}

static inline void ext4_show_quota_options(struct seq_file *seq,
					   struct super_block *sb)
{
#if defined(CONFIG_QUOTA)
	struct ext4_sb_info *sbi = EXT4_SB(sb);
	char *usr_qf_name, *grp_qf_name;

	if (sbi->s_jquota_fmt) {
		char *fmtname = "";

		switch (sbi->s_jquota_fmt) {
		case QFMT_VFS_OLD:
			fmtname = "vfsold";
			break;
		case QFMT_VFS_V0:
			fmtname = "vfsv0";
			break;
		case QFMT_VFS_V1:
			fmtname = "vfsv1";
			break;
		}
		seq_printf(seq, ",jqfmt=%s", fmtname);
	}

	rcu_read_lock();
	usr_qf_name = rcu_dereference(sbi->s_qf_names[USRQUOTA]);
	grp_qf_name = rcu_dereference(sbi->s_qf_names[GRPQUOTA]);
	if (usr_qf_name)
		seq_show_option(seq, "usrjquota", usr_qf_name);
	if (grp_qf_name)
		seq_show_option(seq, "grpjquota", grp_qf_name);
	rcu_read_unlock();
#endif
}

static const char *token2str(int token)
{
	const struct match_token *t;

	for (t = tokens; t->token != Opt_err; t++)
		if (t->token == token && !strchr(t->pattern, '='))
			break;
	return t->pattern;
}

/*
 * Show an option if
 *  - it's set to a non-default value OR
 *  - if the per-sb default is different from the global default
 */
static int _ext4_show_options(struct seq_file *seq, struct super_block *sb,
			      int nodefs)
{
	struct ext4_sb_info *sbi = EXT4_SB(sb);
	struct ext4_super_block *es = sbi->s_es;
	int def_errors, def_mount_opt = sbi->s_def_mount_opt;
	const struct mount_opts *m;
	char sep = nodefs ? '\n' : ',';

#define SEQ_OPTS_PUTS(str) seq_printf(seq, "%c" str, sep)
#define SEQ_OPTS_PRINT(str, arg) seq_printf(seq, "%c" str, sep, arg)

	if (sbi->s_sb_block != 1)
		SEQ_OPTS_PRINT("sb=%llu", sbi->s_sb_block);

	for (m = ext4_mount_opts; m->token != Opt_err; m++) {
		int want_set = m->flags & MOPT_SET;
		if (((m->flags & (MOPT_SET|MOPT_CLEAR)) == 0) ||
		    (m->flags & MOPT_CLEAR_ERR))
			continue;
		if (!nodefs && !(m->mount_opt & (sbi->s_mount_opt ^ def_mount_opt)))
			continue; /* skip if same as the default */
		if ((want_set &&
		     (sbi->s_mount_opt & m->mount_opt) != m->mount_opt) ||
		    (!want_set && (sbi->s_mount_opt & m->mount_opt)))
			continue; /* select Opt_noFoo vs Opt_Foo */
		SEQ_OPTS_PRINT("%s", token2str(m->token));
	}

	if (nodefs || !uid_eq(sbi->s_resuid, make_kuid(&init_user_ns, EXT4_DEF_RESUID)) ||
	    le16_to_cpu(es->s_def_resuid) != EXT4_DEF_RESUID)
		SEQ_OPTS_PRINT("resuid=%u",
				from_kuid_munged(&init_user_ns, sbi->s_resuid));
	if (nodefs || !gid_eq(sbi->s_resgid, make_kgid(&init_user_ns, EXT4_DEF_RESGID)) ||
	    le16_to_cpu(es->s_def_resgid) != EXT4_DEF_RESGID)
		SEQ_OPTS_PRINT("resgid=%u",
				from_kgid_munged(&init_user_ns, sbi->s_resgid));
	def_errors = nodefs ? -1 : le16_to_cpu(es->s_errors);
	if (test_opt(sb, ERRORS_RO) && def_errors != EXT4_ERRORS_RO)
		SEQ_OPTS_PUTS("errors=remount-ro");
	if (test_opt(sb, ERRORS_CONT) && def_errors != EXT4_ERRORS_CONTINUE)
		SEQ_OPTS_PUTS("errors=continue");
	if (test_opt(sb, ERRORS_PANIC) && def_errors != EXT4_ERRORS_PANIC)
		SEQ_OPTS_PUTS("errors=panic");
	if (nodefs || sbi->s_commit_interval != JBD2_DEFAULT_MAX_COMMIT_AGE*HZ)
		SEQ_OPTS_PRINT("commit=%lu", sbi->s_commit_interval / HZ);
	if (nodefs || sbi->s_min_batch_time != EXT4_DEF_MIN_BATCH_TIME)
		SEQ_OPTS_PRINT("min_batch_time=%u", sbi->s_min_batch_time);
	if (nodefs || sbi->s_max_batch_time != EXT4_DEF_MAX_BATCH_TIME)
		SEQ_OPTS_PRINT("max_batch_time=%u", sbi->s_max_batch_time);
	if (sb->s_flags & SB_I_VERSION)
		SEQ_OPTS_PUTS("i_version");
	if (nodefs || sbi->s_stripe)
		SEQ_OPTS_PRINT("stripe=%lu", sbi->s_stripe);
	if (nodefs || EXT4_MOUNT_DATA_FLAGS &
			(sbi->s_mount_opt ^ def_mount_opt)) {
		if (test_opt(sb, DATA_FLAGS) == EXT4_MOUNT_JOURNAL_DATA)
			SEQ_OPTS_PUTS("data=journal");
		else if (test_opt(sb, DATA_FLAGS) == EXT4_MOUNT_ORDERED_DATA)
			SEQ_OPTS_PUTS("data=ordered");
		else if (test_opt(sb, DATA_FLAGS) == EXT4_MOUNT_WRITEBACK_DATA)
			SEQ_OPTS_PUTS("data=writeback");
	}
	if (nodefs ||
	    sbi->s_inode_readahead_blks != EXT4_DEF_INODE_READAHEAD_BLKS)
		SEQ_OPTS_PRINT("inode_readahead_blks=%u",
			       sbi->s_inode_readahead_blks);

	if (test_opt(sb, INIT_INODE_TABLE) && (nodefs ||
		       (sbi->s_li_wait_mult != EXT4_DEF_LI_WAIT_MULT)))
		SEQ_OPTS_PRINT("init_itable=%u", sbi->s_li_wait_mult);
	if (nodefs || sbi->s_max_dir_size_kb)
		SEQ_OPTS_PRINT("max_dir_size_kb=%u", sbi->s_max_dir_size_kb);
	if (test_opt(sb, DATA_ERR_ABORT))
		SEQ_OPTS_PUTS("data_err=abort");

	fscrypt_show_test_dummy_encryption(seq, sep, sb);

	ext4_show_quota_options(seq, sb);
	return 0;
}

static int ext4_show_options(struct seq_file *seq, struct dentry *root)
{
	return _ext4_show_options(seq, root->d_sb, 0);
}

int ext4_seq_options_show(struct seq_file *seq, void *offset)
{
	struct super_block *sb = seq->private;
	int rc;

	seq_puts(seq, sb_rdonly(sb) ? "ro" : "rw");
	rc = _ext4_show_options(seq, sb, 1);
	seq_puts(seq, "\n");
	return rc;
}

static int ext4_setup_super(struct super_block *sb, struct ext4_super_block *es,
			    int read_only)
{
	struct ext4_sb_info *sbi = EXT4_SB(sb);
	int err = 0;

	if (le32_to_cpu(es->s_rev_level) > EXT4_MAX_SUPP_REV) {
		ext4_msg(sb, KERN_ERR, "revision level too high, "
			 "forcing read-only mode");
		err = -EROFS;
		goto done;
	}
	if (read_only)
		goto done;
	if (!(sbi->s_mount_state & EXT4_VALID_FS))
		ext4_msg(sb, KERN_WARNING, "warning: mounting unchecked fs, "
			 "running e2fsck is recommended");
	else if (sbi->s_mount_state & EXT4_ERROR_FS)
		ext4_msg(sb, KERN_WARNING,
			 "warning: mounting fs with errors, "
			 "running e2fsck is recommended");
	else if ((__s16) le16_to_cpu(es->s_max_mnt_count) > 0 &&
		 le16_to_cpu(es->s_mnt_count) >=
		 (unsigned short) (__s16) le16_to_cpu(es->s_max_mnt_count))
		ext4_msg(sb, KERN_WARNING,
			 "warning: maximal mount count reached, "
			 "running e2fsck is recommended");
	else if (le32_to_cpu(es->s_checkinterval) &&
		 (ext4_get_tstamp(es, s_lastcheck) +
		  le32_to_cpu(es->s_checkinterval) <= ktime_get_real_seconds()))
		ext4_msg(sb, KERN_WARNING,
			 "warning: checktime reached, "
			 "running e2fsck is recommended");
	if (!sbi->s_journal)
		es->s_state &= cpu_to_le16(~EXT4_VALID_FS);
	if (!(__s16) le16_to_cpu(es->s_max_mnt_count))
		es->s_max_mnt_count = cpu_to_le16(EXT4_DFL_MAX_MNT_COUNT);
	le16_add_cpu(&es->s_mnt_count, 1);
	ext4_update_tstamp(es, s_mtime);
	if (sbi->s_journal)
		ext4_set_feature_journal_needs_recovery(sb);

	err = ext4_commit_super(sb, 1);
done:
	if (test_opt(sb, DEBUG))
		printk(KERN_INFO "[EXT4 FS bs=%lu, gc=%u, "
				"bpg=%lu, ipg=%lu, mo=%04x, mo2=%04x]\n",
			sb->s_blocksize,
			sbi->s_groups_count,
			EXT4_BLOCKS_PER_GROUP(sb),
			EXT4_INODES_PER_GROUP(sb),
			sbi->s_mount_opt, sbi->s_mount_opt2);

	cleancache_init_fs(sb);
	return err;
}

int ext4_alloc_flex_bg_array(struct super_block *sb, ext4_group_t ngroup)
{
	struct ext4_sb_info *sbi = EXT4_SB(sb);
	struct flex_groups **old_groups, **new_groups;
	int size, i, j;

	if (!sbi->s_log_groups_per_flex)
		return 0;

	size = ext4_flex_group(sbi, ngroup - 1) + 1;
	if (size <= sbi->s_flex_groups_allocated)
		return 0;

	new_groups = kvzalloc(roundup_pow_of_two(size *
			      sizeof(*sbi->s_flex_groups)), GFP_KERNEL);
	if (!new_groups) {
		ext4_msg(sb, KERN_ERR,
			 "not enough memory for %d flex group pointers", size);
		return -ENOMEM;
	}
	for (i = sbi->s_flex_groups_allocated; i < size; i++) {
		new_groups[i] = kvzalloc(roundup_pow_of_two(
					 sizeof(struct flex_groups)),
					 GFP_KERNEL);
		if (!new_groups[i]) {
			for (j = sbi->s_flex_groups_allocated; j < i; j++)
				kvfree(new_groups[j]);
			kvfree(new_groups);
			ext4_msg(sb, KERN_ERR,
				 "not enough memory for %d flex groups", size);
			return -ENOMEM;
		}
	}
	rcu_read_lock();
	old_groups = rcu_dereference(sbi->s_flex_groups);
	if (old_groups)
		memcpy(new_groups, old_groups,
		       (sbi->s_flex_groups_allocated *
			sizeof(struct flex_groups *)));
	rcu_read_unlock();
	rcu_assign_pointer(sbi->s_flex_groups, new_groups);
	sbi->s_flex_groups_allocated = size;
	if (old_groups)
		ext4_kvfree_array_rcu(old_groups);
	return 0;
}

static int ext4_fill_flex_info(struct super_block *sb)
{
	struct ext4_sb_info *sbi = EXT4_SB(sb);
	struct ext4_group_desc *gdp = NULL;
	struct flex_groups *fg;
	ext4_group_t flex_group;
	int i, err;

	sbi->s_log_groups_per_flex = sbi->s_es->s_log_groups_per_flex;
	if (sbi->s_log_groups_per_flex < 1 || sbi->s_log_groups_per_flex > 31) {
		sbi->s_log_groups_per_flex = 0;
		return 1;
	}

	err = ext4_alloc_flex_bg_array(sb, sbi->s_groups_count);
	if (err)
		goto failed;

	for (i = 0; i < sbi->s_groups_count; i++) {
		gdp = ext4_get_group_desc(sb, i, NULL);

		flex_group = ext4_flex_group(sbi, i);
		fg = sbi_array_rcu_deref(sbi, s_flex_groups, flex_group);
		atomic_add(ext4_free_inodes_count(sb, gdp), &fg->free_inodes);
		atomic64_add(ext4_free_group_clusters(sb, gdp),
			     &fg->free_clusters);
		atomic_add(ext4_used_dirs_count(sb, gdp), &fg->used_dirs);
	}

	return 1;
failed:
	return 0;
}

static __le16 ext4_group_desc_csum(struct super_block *sb, __u32 block_group,
				   struct ext4_group_desc *gdp)
{
	int offset = offsetof(struct ext4_group_desc, bg_checksum);
	__u16 crc = 0;
	__le32 le_group = cpu_to_le32(block_group);
	struct ext4_sb_info *sbi = EXT4_SB(sb);

	if (ext4_has_metadata_csum(sbi->s_sb)) {
		/* Use new metadata_csum algorithm */
		__u32 csum32;
		__u16 dummy_csum = 0;

		csum32 = ext4_chksum(sbi, sbi->s_csum_seed, (__u8 *)&le_group,
				     sizeof(le_group));
		csum32 = ext4_chksum(sbi, csum32, (__u8 *)gdp, offset);
		csum32 = ext4_chksum(sbi, csum32, (__u8 *)&dummy_csum,
				     sizeof(dummy_csum));
		offset += sizeof(dummy_csum);
		if (offset < sbi->s_desc_size)
			csum32 = ext4_chksum(sbi, csum32, (__u8 *)gdp + offset,
					     sbi->s_desc_size - offset);

		crc = csum32 & 0xFFFF;
		goto out;
	}

	/* old crc16 code */
	if (!ext4_has_feature_gdt_csum(sb))
		return 0;

	crc = crc16(~0, sbi->s_es->s_uuid, sizeof(sbi->s_es->s_uuid));
	crc = crc16(crc, (__u8 *)&le_group, sizeof(le_group));
	crc = crc16(crc, (__u8 *)gdp, offset);
	offset += sizeof(gdp->bg_checksum); /* skip checksum */
	/* for checksum of struct ext4_group_desc do the rest...*/
	if (ext4_has_feature_64bit(sb) &&
	    offset < le16_to_cpu(sbi->s_es->s_desc_size))
		crc = crc16(crc, (__u8 *)gdp + offset,
			    le16_to_cpu(sbi->s_es->s_desc_size) -
				offset);

out:
	return cpu_to_le16(crc);
}

int ext4_group_desc_csum_verify(struct super_block *sb, __u32 block_group,
				struct ext4_group_desc *gdp)
{
	if (ext4_has_group_desc_csum(sb) &&
	    (gdp->bg_checksum != ext4_group_desc_csum(sb, block_group, gdp)))
		return 0;

	return 1;
}

void ext4_group_desc_csum_set(struct super_block *sb, __u32 block_group,
			      struct ext4_group_desc *gdp)
{
	if (!ext4_has_group_desc_csum(sb))
		return;
	gdp->bg_checksum = ext4_group_desc_csum(sb, block_group, gdp);
}

/* Called at mount-time, super-block is locked */
static int ext4_check_descriptors(struct super_block *sb,
				  ext4_fsblk_t sb_block,
				  ext4_group_t *first_not_zeroed)
{
	struct ext4_sb_info *sbi = EXT4_SB(sb);
	ext4_fsblk_t first_block = le32_to_cpu(sbi->s_es->s_first_data_block);
	ext4_fsblk_t last_block;
	ext4_fsblk_t last_bg_block = sb_block + ext4_bg_num_gdb(sb, 0);
	ext4_fsblk_t block_bitmap;
	ext4_fsblk_t inode_bitmap;
	ext4_fsblk_t inode_table;
	int flexbg_flag = 0;
	ext4_group_t i, grp = sbi->s_groups_count;

	if (ext4_has_feature_flex_bg(sb))
		flexbg_flag = 1;

	ext4_debug("Checking group descriptors");

	for (i = 0; i < sbi->s_groups_count; i++) {
		struct ext4_group_desc *gdp = ext4_get_group_desc(sb, i, NULL);

		if (i == sbi->s_groups_count - 1 || flexbg_flag)
			last_block = ext4_blocks_count(sbi->s_es) - 1;
		else
			last_block = first_block +
				(EXT4_BLOCKS_PER_GROUP(sb) - 1);

		if ((grp == sbi->s_groups_count) &&
		   !(gdp->bg_flags & cpu_to_le16(EXT4_BG_INODE_ZEROED)))
			grp = i;

		block_bitmap = ext4_block_bitmap(sb, gdp);
		if (block_bitmap == sb_block) {
			ext4_msg(sb, KERN_ERR, "ext4_check_descriptors: "
				 "Block bitmap for group %u overlaps "
				 "superblock", i);
			if (!sb_rdonly(sb))
				return 0;
		}
		if (block_bitmap >= sb_block + 1 &&
		    block_bitmap <= last_bg_block) {
			ext4_msg(sb, KERN_ERR, "ext4_check_descriptors: "
				 "Block bitmap for group %u overlaps "
				 "block group descriptors", i);
			if (!sb_rdonly(sb))
				return 0;
		}
		if (block_bitmap < first_block || block_bitmap > last_block) {
			ext4_msg(sb, KERN_ERR, "ext4_check_descriptors: "
			       "Block bitmap for group %u not in group "
			       "(block %llu)!", i, block_bitmap);
			return 0;
		}
		inode_bitmap = ext4_inode_bitmap(sb, gdp);
		if (inode_bitmap == sb_block) {
			ext4_msg(sb, KERN_ERR, "ext4_check_descriptors: "
				 "Inode bitmap for group %u overlaps "
				 "superblock", i);
			if (!sb_rdonly(sb))
				return 0;
		}
		if (inode_bitmap >= sb_block + 1 &&
		    inode_bitmap <= last_bg_block) {
			ext4_msg(sb, KERN_ERR, "ext4_check_descriptors: "
				 "Inode bitmap for group %u overlaps "
				 "block group descriptors", i);
			if (!sb_rdonly(sb))
				return 0;
		}
		if (inode_bitmap < first_block || inode_bitmap > last_block) {
			ext4_msg(sb, KERN_ERR, "ext4_check_descriptors: "
			       "Inode bitmap for group %u not in group "
			       "(block %llu)!", i, inode_bitmap);
			return 0;
		}
		inode_table = ext4_inode_table(sb, gdp);
		if (inode_table == sb_block) {
			ext4_msg(sb, KERN_ERR, "ext4_check_descriptors: "
				 "Inode table for group %u overlaps "
				 "superblock", i);
			if (!sb_rdonly(sb))
				return 0;
		}
		if (inode_table >= sb_block + 1 &&
		    inode_table <= last_bg_block) {
			ext4_msg(sb, KERN_ERR, "ext4_check_descriptors: "
				 "Inode table for group %u overlaps "
				 "block group descriptors", i);
			if (!sb_rdonly(sb))
				return 0;
		}
		if (inode_table < first_block ||
		    inode_table + sbi->s_itb_per_group - 1 > last_block) {
			ext4_msg(sb, KERN_ERR, "ext4_check_descriptors: "
			       "Inode table for group %u not in group "
			       "(block %llu)!", i, inode_table);
			return 0;
		}
		ext4_lock_group(sb, i);
		if (!ext4_group_desc_csum_verify(sb, i, gdp)) {
			ext4_msg(sb, KERN_ERR, "ext4_check_descriptors: "
				 "Checksum for group %u failed (%u!=%u)",
				 i, le16_to_cpu(ext4_group_desc_csum(sb, i,
				     gdp)), le16_to_cpu(gdp->bg_checksum));
			if (!sb_rdonly(sb)) {
				ext4_unlock_group(sb, i);
				return 0;
			}
		}
		ext4_unlock_group(sb, i);
		if (!flexbg_flag)
			first_block += EXT4_BLOCKS_PER_GROUP(sb);
	}
	if (NULL != first_not_zeroed)
		*first_not_zeroed = grp;
	return 1;
}

/* ext4_orphan_cleanup() walks a singly-linked list of inodes (starting at
 * the superblock) which were deleted from all directories, but held open by
 * a process at the time of a crash.  We walk the list and try to delete these
 * inodes at recovery time (only with a read-write filesystem).
 *
 * In order to keep the orphan inode chain consistent during traversal (in
 * case of crash during recovery), we link each inode into the superblock
 * orphan list_head and handle it the same way as an inode deletion during
 * normal operation (which journals the operations for us).
 *
 * We only do an iget() and an iput() on each inode, which is very safe if we
 * accidentally point at an in-use or already deleted inode.  The worst that
 * can happen in this case is that we get a "bit already cleared" message from
 * ext4_free_inode().  The only reason we would point at a wrong inode is if
 * e2fsck was run on this filesystem, and it must have already done the orphan
 * inode cleanup for us, so we can safely abort without any further action.
 */
static void ext4_orphan_cleanup(struct super_block *sb,
				struct ext4_super_block *es)
{
	unsigned int s_flags = sb->s_flags;
	int ret, nr_orphans = 0, nr_truncates = 0;
#ifdef CONFIG_QUOTA
	int quota_update = 0;
	int i;
#endif
	if (!es->s_last_orphan) {
		jbd_debug(4, "no orphan inodes to clean up\n");
		return;
	}

	if (bdev_read_only(sb->s_bdev)) {
		ext4_msg(sb, KERN_ERR, "write access "
			"unavailable, skipping orphan cleanup");
		return;
	}

	/* Check if feature set would not allow a r/w mount */
	if (!ext4_feature_set_ok(sb, 0)) {
		ext4_msg(sb, KERN_INFO, "Skipping orphan cleanup due to "
			 "unknown ROCOMPAT features");
		return;
	}

	if (EXT4_SB(sb)->s_mount_state & EXT4_ERROR_FS) {
		/* don't clear list on RO mount w/ errors */
		if (es->s_last_orphan && !(s_flags & SB_RDONLY)) {
			ext4_msg(sb, KERN_INFO, "Errors on filesystem, "
				  "clearing orphan list.\n");
			es->s_last_orphan = 0;
		}
		jbd_debug(1, "Skipping orphan recovery on fs with errors.\n");
		return;
	}

	if (s_flags & SB_RDONLY) {
		ext4_msg(sb, KERN_INFO, "orphan cleanup on readonly fs");
		sb->s_flags &= ~SB_RDONLY;
	}
#ifdef CONFIG_QUOTA
	/*
	 * Turn on quotas which were not enabled for read-only mounts if
	 * filesystem has quota feature, so that they are updated correctly.
	 */
	if (ext4_has_feature_quota(sb) && (s_flags & SB_RDONLY)) {
		int ret = ext4_enable_quotas(sb);

		if (!ret)
			quota_update = 1;
		else
			ext4_msg(sb, KERN_ERR,
				"Cannot turn on quotas: error %d", ret);
	}

	/* Turn on journaled quotas used for old sytle */
	for (i = 0; i < EXT4_MAXQUOTAS; i++) {
		if (EXT4_SB(sb)->s_qf_names[i]) {
			int ret = ext4_quota_on_mount(sb, i);

			if (!ret)
				quota_update = 1;
			else
				ext4_msg(sb, KERN_ERR,
					"Cannot turn on journaled "
					"quota: type %d: error %d", i, ret);
		}
	}
#endif

	while (es->s_last_orphan) {
		struct inode *inode;

		/*
		 * We may have encountered an error during cleanup; if
		 * so, skip the rest.
		 */
		if (EXT4_SB(sb)->s_mount_state & EXT4_ERROR_FS) {
			jbd_debug(1, "Skipping orphan recovery on fs with errors.\n");
			es->s_last_orphan = 0;
			break;
		}

		inode = ext4_orphan_get(sb, le32_to_cpu(es->s_last_orphan));
		if (IS_ERR(inode)) {
			es->s_last_orphan = 0;
			break;
		}

		list_add(&EXT4_I(inode)->i_orphan, &EXT4_SB(sb)->s_orphan);
		dquot_initialize(inode);
		if (inode->i_nlink) {
			if (test_opt(sb, DEBUG))
				ext4_msg(sb, KERN_DEBUG,
					"%s: truncating inode %lu to %lld bytes",
					__func__, inode->i_ino, inode->i_size);
			jbd_debug(2, "truncating inode %lu to %lld bytes\n",
				  inode->i_ino, inode->i_size);
			inode_lock(inode);
			truncate_inode_pages(inode->i_mapping, inode->i_size);
			ret = ext4_truncate(inode);
			if (ret) {
				/*
				 * We need to clean up the in-core orphan list
				 * manually if ext4_truncate() failed to get a
				 * transaction handle.
				 */
				ext4_orphan_del(NULL, inode);
				ext4_std_error(inode->i_sb, ret);
			}
			inode_unlock(inode);
			nr_truncates++;
		} else {
			if (test_opt(sb, DEBUG))
				ext4_msg(sb, KERN_DEBUG,
					"%s: deleting unreferenced inode %lu",
					__func__, inode->i_ino);
			jbd_debug(2, "deleting unreferenced inode %lu\n",
				  inode->i_ino);
			nr_orphans++;
		}
		iput(inode);  /* The delete magic happens here! */
	}

#define PLURAL(x) (x), ((x) == 1) ? "" : "s"

	if (nr_orphans)
		ext4_msg(sb, KERN_INFO, "%d orphan inode%s deleted",
		       PLURAL(nr_orphans));
	if (nr_truncates)
		ext4_msg(sb, KERN_INFO, "%d truncate%s cleaned up",
		       PLURAL(nr_truncates));
#ifdef CONFIG_QUOTA
	/* Turn off quotas if they were enabled for orphan cleanup */
	if (quota_update) {
		for (i = 0; i < EXT4_MAXQUOTAS; i++) {
			if (sb_dqopt(sb)->files[i])
				dquot_quota_off(sb, i);
		}
	}
#endif
	sb->s_flags = s_flags; /* Restore SB_RDONLY status */
}

/*
 * Maximal extent format file size.
 * Resulting logical blkno at s_maxbytes must fit in our on-disk
 * extent format containers, within a sector_t, and within i_blocks
 * in the vfs.  ext4 inode has 48 bits of i_block in fsblock units,
 * so that won't be a limiting factor.
 *
 * However there is other limiting factor. We do store extents in the form
 * of starting block and length, hence the resulting length of the extent
 * covering maximum file size must fit into on-disk format containers as
 * well. Given that length is always by 1 unit bigger than max unit (because
 * we count 0 as well) we have to lower the s_maxbytes by one fs block.
 *
 * Note, this does *not* consider any metadata overhead for vfs i_blocks.
 */
static loff_t ext4_max_size(int blkbits, int has_huge_files)
{
	loff_t res;
	loff_t upper_limit = MAX_LFS_FILESIZE;

	/* small i_blocks in vfs inode? */
	if (!has_huge_files || sizeof(blkcnt_t) < sizeof(u64)) {
		/*
		 * CONFIG_LBDAF is not enabled implies the inode
		 * i_block represent total blocks in 512 bytes
		 * 32 == size of vfs inode i_blocks * 8
		 */
		upper_limit = (1LL << 32) - 1;

		/* total blocks in file system block size */
		upper_limit >>= (blkbits - 9);
		upper_limit <<= blkbits;
	}

	/*
	 * 32-bit extent-start container, ee_block. We lower the maxbytes
	 * by one fs block, so ee_len can cover the extent of maximum file
	 * size
	 */
	res = (1LL << 32) - 1;
	res <<= blkbits;

	/* Sanity check against vm- & vfs- imposed limits */
	if (res > upper_limit)
		res = upper_limit;

	return res;
}

/*
 * Maximal bitmap file size.  There is a direct, and {,double-,triple-}indirect
 * block limit, and also a limit of (2^48 - 1) 512-byte sectors in i_blocks.
 * We need to be 1 filesystem block less than the 2^48 sector limit.
 */
static loff_t ext4_max_bitmap_size(int bits, int has_huge_files)
{
	loff_t res = EXT4_NDIR_BLOCKS;
	int meta_blocks;
	loff_t upper_limit;
	/* This is calculated to be the largest file size for a dense, block
	 * mapped file such that the file's total number of 512-byte sectors,
	 * including data and all indirect blocks, does not exceed (2^48 - 1).
	 *
	 * __u32 i_blocks_lo and _u16 i_blocks_high represent the total
	 * number of 512-byte sectors of the file.
	 */

	if (!has_huge_files || sizeof(blkcnt_t) < sizeof(u64)) {
		/*
		 * !has_huge_files or CONFIG_LBDAF not enabled implies that
		 * the inode i_block field represents total file blocks in
		 * 2^32 512-byte sectors == size of vfs inode i_blocks * 8
		 */
		upper_limit = (1LL << 32) - 1;

		/* total blocks in file system block size */
		upper_limit >>= (bits - 9);

	} else {
		/*
		 * We use 48 bit ext4_inode i_blocks
		 * With EXT4_HUGE_FILE_FL set the i_blocks
		 * represent total number of blocks in
		 * file system block size
		 */
		upper_limit = (1LL << 48) - 1;

	}

	/* indirect blocks */
	meta_blocks = 1;
	/* double indirect blocks */
	meta_blocks += 1 + (1LL << (bits-2));
	/* tripple indirect blocks */
	meta_blocks += 1 + (1LL << (bits-2)) + (1LL << (2*(bits-2)));

	upper_limit -= meta_blocks;
	upper_limit <<= bits;

	res += 1LL << (bits-2);
	res += 1LL << (2*(bits-2));
	res += 1LL << (3*(bits-2));
	res <<= bits;
	if (res > upper_limit)
		res = upper_limit;

	if (res > MAX_LFS_FILESIZE)
		res = MAX_LFS_FILESIZE;

	return res;
}

static ext4_fsblk_t descriptor_loc(struct super_block *sb,
				   ext4_fsblk_t logical_sb_block, int nr)
{
	struct ext4_sb_info *sbi = EXT4_SB(sb);
	ext4_group_t bg, first_meta_bg;
	int has_super = 0;

	first_meta_bg = le32_to_cpu(sbi->s_es->s_first_meta_bg);

	if (!ext4_has_feature_meta_bg(sb) || nr < first_meta_bg)
		return logical_sb_block + nr + 1;
	bg = sbi->s_desc_per_block * nr;
	if (ext4_bg_has_super(sb, bg))
		has_super = 1;

	/*
	 * If we have a meta_bg fs with 1k blocks, group 0's GDT is at
	 * block 2, not 1.  If s_first_data_block == 0 (bigalloc is enabled
	 * on modern mke2fs or blksize > 1k on older mke2fs) then we must
	 * compensate.
	 */
	if (sb->s_blocksize == 1024 && nr == 0 &&
	    le32_to_cpu(sbi->s_es->s_first_data_block) == 0)
		has_super++;

	return (has_super + ext4_group_first_block_no(sb, bg));
}

/**
 * ext4_get_stripe_size: Get the stripe size.
 * @sbi: In memory super block info
 *
 * If we have specified it via mount option, then
 * use the mount option value. If the value specified at mount time is
 * greater than the blocks per group use the super block value.
 * If the super block value is greater than blocks per group return 0.
 * Allocator needs it be less than blocks per group.
 *
 */
static unsigned long ext4_get_stripe_size(struct ext4_sb_info *sbi)
{
	unsigned long stride = le16_to_cpu(sbi->s_es->s_raid_stride);
	unsigned long stripe_width =
			le32_to_cpu(sbi->s_es->s_raid_stripe_width);
	int ret;

	if (sbi->s_stripe && sbi->s_stripe <= sbi->s_blocks_per_group)
		ret = sbi->s_stripe;
	else if (stripe_width && stripe_width <= sbi->s_blocks_per_group)
		ret = stripe_width;
	else if (stride && stride <= sbi->s_blocks_per_group)
		ret = stride;
	else
		ret = 0;

	/*
	 * If the stripe width is 1, this makes no sense and
	 * we set it to 0 to turn off stripe handling code.
	 */
	if (ret <= 1)
		ret = 0;

	return ret;
}

/*
 * Check whether this filesystem can be mounted based on
 * the features present and the RDONLY/RDWR mount requested.
 * Returns 1 if this filesystem can be mounted as requested,
 * 0 if it cannot be.
 */
static int ext4_feature_set_ok(struct super_block *sb, int readonly)
{
	if (ext4_has_unknown_ext4_incompat_features(sb)) {
		ext4_msg(sb, KERN_ERR,
			"Couldn't mount because of "
			"unsupported optional features (%x)",
			(le32_to_cpu(EXT4_SB(sb)->s_es->s_feature_incompat) &
			~EXT4_FEATURE_INCOMPAT_SUPP));
		return 0;
	}

#ifndef CONFIG_UNICODE
	if (ext4_has_feature_casefold(sb)) {
		ext4_msg(sb, KERN_ERR,
			 "Filesystem with casefold feature cannot be "
			 "mounted without CONFIG_UNICODE");
		return 0;
	}
#endif

	if (readonly)
		return 1;

	if (ext4_has_feature_readonly(sb)) {
		ext4_msg(sb, KERN_INFO, "filesystem is read-only");
		sb->s_flags |= SB_RDONLY;
		return 1;
	}

	/* Check that feature set is OK for a read-write mount */
	if (ext4_has_unknown_ext4_ro_compat_features(sb)) {
		ext4_msg(sb, KERN_ERR, "couldn't mount RDWR because of "
			 "unsupported optional features (%x)",
			 (le32_to_cpu(EXT4_SB(sb)->s_es->s_feature_ro_compat) &
				~EXT4_FEATURE_RO_COMPAT_SUPP));
		return 0;
	}
	/*
	 * Large file size enabled file system can only be mounted
	 * read-write on 32-bit systems if kernel is built with CONFIG_LBDAF
	 */
	if (ext4_has_feature_huge_file(sb)) {
		if (sizeof(blkcnt_t) < sizeof(u64)) {
			ext4_msg(sb, KERN_ERR, "Filesystem with huge files "
				 "cannot be mounted RDWR without "
				 "CONFIG_LBDAF");
			return 0;
		}
	}
	if (ext4_has_feature_bigalloc(sb) && !ext4_has_feature_extents(sb)) {
		ext4_msg(sb, KERN_ERR,
			 "Can't support bigalloc feature without "
			 "extents feature\n");
		return 0;
	}

#if !IS_ENABLED(CONFIG_QUOTA) || !IS_ENABLED(CONFIG_QFMT_V2)
	if (!readonly && (ext4_has_feature_quota(sb) ||
			  ext4_has_feature_project(sb))) {
		ext4_msg(sb, KERN_ERR,
			 "The kernel was not built with CONFIG_QUOTA and CONFIG_QFMT_V2");
		return 0;
	}
#endif  /* CONFIG_QUOTA */
	return 1;
}

/*
 * This function is called once a day if we have errors logged
 * on the file system
 */
static void print_daily_error_info(struct timer_list *t)
{
	struct ext4_sb_info *sbi = from_timer(sbi, t, s_err_report);
	struct super_block *sb = sbi->s_sb;
	struct ext4_super_block *es = sbi->s_es;

	if (es->s_error_count)
		/* fsck newer than v1.41.13 is needed to clean this condition. */
		ext4_msg(sb, KERN_NOTICE, "error count since last fsck: %u",
			 le32_to_cpu(es->s_error_count));
	if (es->s_first_error_time) {
		printk(KERN_NOTICE "EXT4-fs (%s): initial error at time %llu: %.*s:%d",
		       sb->s_id,
		       ext4_get_tstamp(es, s_first_error_time),
		       (int) sizeof(es->s_first_error_func),
		       es->s_first_error_func,
		       le32_to_cpu(es->s_first_error_line));
		if (es->s_first_error_ino)
			printk(KERN_CONT ": inode %u",
			       le32_to_cpu(es->s_first_error_ino));
		if (es->s_first_error_block)
			printk(KERN_CONT ": block %llu", (unsigned long long)
			       le64_to_cpu(es->s_first_error_block));
		printk(KERN_CONT "\n");
	}
	if (es->s_last_error_time) {
		printk(KERN_NOTICE "EXT4-fs (%s): last error at time %llu: %.*s:%d",
		       sb->s_id,
		       ext4_get_tstamp(es, s_last_error_time),
		       (int) sizeof(es->s_last_error_func),
		       es->s_last_error_func,
		       le32_to_cpu(es->s_last_error_line));
		if (es->s_last_error_ino)
			printk(KERN_CONT ": inode %u",
			       le32_to_cpu(es->s_last_error_ino));
		if (es->s_last_error_block)
			printk(KERN_CONT ": block %llu", (unsigned long long)
			       le64_to_cpu(es->s_last_error_block));
		printk(KERN_CONT "\n");
	}
	mod_timer(&sbi->s_err_report, jiffies + 24*60*60*HZ);  /* Once a day */
}

/* Find next suitable group and run ext4_init_inode_table */
static int ext4_run_li_request(struct ext4_li_request *elr)
{
	struct ext4_group_desc *gdp = NULL;
	ext4_group_t group, ngroups;
	struct super_block *sb;
	int ret = 0;
	u64 start_time;

	sb = elr->lr_super;
	ngroups = EXT4_SB(sb)->s_groups_count;

	for (group = elr->lr_next_group; group < ngroups; group++) {
		gdp = ext4_get_group_desc(sb, group, NULL);
		if (!gdp) {
			ret = 1;
			break;
		}

		if (!(gdp->bg_flags & cpu_to_le16(EXT4_BG_INODE_ZEROED)))
			break;
	}

	if (group >= ngroups)
		ret = 1;

	if (!ret) {
		start_time = ktime_get_real_ns();
		ret = ext4_init_inode_table(sb, group,
					    elr->lr_timeout ? 0 : 1);
		if (elr->lr_timeout == 0) {
			elr->lr_timeout = nsecs_to_jiffies((ktime_get_real_ns() - start_time) *
				  elr->lr_sbi->s_li_wait_mult);
		}
		elr->lr_next_sched = jiffies + elr->lr_timeout;
		elr->lr_next_group = group + 1;
	}
	return ret;
}

/*
 * Remove lr_request from the list_request and free the
 * request structure. Should be called with li_list_mtx held
 */
static void ext4_remove_li_request(struct ext4_li_request *elr)
{
	struct ext4_sb_info *sbi;

	if (!elr)
		return;

	sbi = elr->lr_sbi;

	list_del(&elr->lr_request);
	sbi->s_li_request = NULL;
	kfree(elr);
}

static void ext4_unregister_li_request(struct super_block *sb)
{
	mutex_lock(&ext4_li_mtx);
	if (!ext4_li_info) {
		mutex_unlock(&ext4_li_mtx);
		return;
	}

	mutex_lock(&ext4_li_info->li_list_mtx);
	ext4_remove_li_request(EXT4_SB(sb)->s_li_request);
	mutex_unlock(&ext4_li_info->li_list_mtx);
	mutex_unlock(&ext4_li_mtx);
}

static struct task_struct *ext4_lazyinit_task;

/*
 * This is the function where ext4lazyinit thread lives. It walks
 * through the request list searching for next scheduled filesystem.
 * When such a fs is found, run the lazy initialization request
 * (ext4_rn_li_request) and keep track of the time spend in this
 * function. Based on that time we compute next schedule time of
 * the request. When walking through the list is complete, compute
 * next waking time and put itself into sleep.
 */
static int ext4_lazyinit_thread(void *arg)
{
	struct ext4_lazy_init *eli = (struct ext4_lazy_init *)arg;
	struct list_head *pos, *n;
	struct ext4_li_request *elr;
	unsigned long next_wakeup, cur;

	BUG_ON(NULL == eli);

cont_thread:
	while (true) {
		next_wakeup = MAX_JIFFY_OFFSET;

		mutex_lock(&eli->li_list_mtx);
		if (list_empty(&eli->li_request_list)) {
			mutex_unlock(&eli->li_list_mtx);
			goto exit_thread;
		}
		list_for_each_safe(pos, n, &eli->li_request_list) {
			int err = 0;
			int progress = 0;
			elr = list_entry(pos, struct ext4_li_request,
					 lr_request);

			if (time_before(jiffies, elr->lr_next_sched)) {
				if (time_before(elr->lr_next_sched, next_wakeup))
					next_wakeup = elr->lr_next_sched;
				continue;
			}
			if (down_read_trylock(&elr->lr_super->s_umount)) {
				if (sb_start_write_trylock(elr->lr_super)) {
					progress = 1;
					/*
					 * We hold sb->s_umount, sb can not
					 * be removed from the list, it is
					 * now safe to drop li_list_mtx
					 */
					mutex_unlock(&eli->li_list_mtx);
					err = ext4_run_li_request(elr);
					sb_end_write(elr->lr_super);
					mutex_lock(&eli->li_list_mtx);
					n = pos->next;
				}
				up_read((&elr->lr_super->s_umount));
			}
			/* error, remove the lazy_init job */
			if (err) {
				ext4_remove_li_request(elr);
				continue;
			}
			if (!progress) {
				elr->lr_next_sched = jiffies +
					(prandom_u32()
					 % (EXT4_DEF_LI_MAX_START_DELAY * HZ));
			}
			if (time_before(elr->lr_next_sched, next_wakeup))
				next_wakeup = elr->lr_next_sched;
		}
		mutex_unlock(&eli->li_list_mtx);

		try_to_freeze();

		cur = jiffies;
		if ((time_after_eq(cur, next_wakeup)) ||
		    (MAX_JIFFY_OFFSET == next_wakeup)) {
			cond_resched();
			continue;
		}

		schedule_timeout_interruptible(next_wakeup - cur);

		if (kthread_should_stop()) {
			ext4_clear_request_list();
			goto exit_thread;
		}
	}

exit_thread:
	/*
	 * It looks like the request list is empty, but we need
	 * to check it under the li_list_mtx lock, to prevent any
	 * additions into it, and of course we should lock ext4_li_mtx
	 * to atomically free the list and ext4_li_info, because at
	 * this point another ext4 filesystem could be registering
	 * new one.
	 */
	mutex_lock(&ext4_li_mtx);
	mutex_lock(&eli->li_list_mtx);
	if (!list_empty(&eli->li_request_list)) {
		mutex_unlock(&eli->li_list_mtx);
		mutex_unlock(&ext4_li_mtx);
		goto cont_thread;
	}
	mutex_unlock(&eli->li_list_mtx);
	kfree(ext4_li_info);
	ext4_li_info = NULL;
	mutex_unlock(&ext4_li_mtx);

	return 0;
}

static void ext4_clear_request_list(void)
{
	struct list_head *pos, *n;
	struct ext4_li_request *elr;

	mutex_lock(&ext4_li_info->li_list_mtx);
	list_for_each_safe(pos, n, &ext4_li_info->li_request_list) {
		elr = list_entry(pos, struct ext4_li_request,
				 lr_request);
		ext4_remove_li_request(elr);
	}
	mutex_unlock(&ext4_li_info->li_list_mtx);
}

static int ext4_run_lazyinit_thread(void)
{
	ext4_lazyinit_task = kthread_run(ext4_lazyinit_thread,
					 ext4_li_info, "ext4lazyinit");
	if (IS_ERR(ext4_lazyinit_task)) {
		int err = PTR_ERR(ext4_lazyinit_task);
		ext4_clear_request_list();
		kfree(ext4_li_info);
		ext4_li_info = NULL;
		printk(KERN_CRIT "EXT4-fs: error %d creating inode table "
				 "initialization thread\n",
				 err);
		return err;
	}
	ext4_li_info->li_state |= EXT4_LAZYINIT_RUNNING;
	return 0;
}

/*
 * Check whether it make sense to run itable init. thread or not.
 * If there is at least one uninitialized inode table, return
 * corresponding group number, else the loop goes through all
 * groups and return total number of groups.
 */
static ext4_group_t ext4_has_uninit_itable(struct super_block *sb)
{
	ext4_group_t group, ngroups = EXT4_SB(sb)->s_groups_count;
	struct ext4_group_desc *gdp = NULL;

	if (!ext4_has_group_desc_csum(sb))
		return ngroups;

	for (group = 0; group < ngroups; group++) {
		gdp = ext4_get_group_desc(sb, group, NULL);
		if (!gdp)
			continue;

		if (!(gdp->bg_flags & cpu_to_le16(EXT4_BG_INODE_ZEROED)))
			break;
	}

	return group;
}

static int ext4_li_info_new(void)
{
	struct ext4_lazy_init *eli = NULL;

	eli = kzalloc(sizeof(*eli), GFP_KERNEL);
	if (!eli)
		return -ENOMEM;

	INIT_LIST_HEAD(&eli->li_request_list);
	mutex_init(&eli->li_list_mtx);

	eli->li_state |= EXT4_LAZYINIT_QUIT;

	ext4_li_info = eli;

	return 0;
}

static struct ext4_li_request *ext4_li_request_new(struct super_block *sb,
					    ext4_group_t start)
{
	struct ext4_sb_info *sbi = EXT4_SB(sb);
	struct ext4_li_request *elr;

	elr = kzalloc(sizeof(*elr), GFP_KERNEL);
	if (!elr)
		return NULL;

	elr->lr_super = sb;
	elr->lr_sbi = sbi;
	elr->lr_next_group = start;

	/*
	 * Randomize first schedule time of the request to
	 * spread the inode table initialization requests
	 * better.
	 */
	elr->lr_next_sched = jiffies + (prandom_u32() %
				(EXT4_DEF_LI_MAX_START_DELAY * HZ));
	return elr;
}

int ext4_register_li_request(struct super_block *sb,
			     ext4_group_t first_not_zeroed)
{
	struct ext4_sb_info *sbi = EXT4_SB(sb);
	struct ext4_li_request *elr = NULL;
	ext4_group_t ngroups = sbi->s_groups_count;
	int ret = 0;

	mutex_lock(&ext4_li_mtx);
	if (sbi->s_li_request != NULL) {
		/*
		 * Reset timeout so it can be computed again, because
		 * s_li_wait_mult might have changed.
		 */
		sbi->s_li_request->lr_timeout = 0;
		goto out;
	}

	if (first_not_zeroed == ngroups || sb_rdonly(sb) ||
	    !test_opt(sb, INIT_INODE_TABLE))
		goto out;

	elr = ext4_li_request_new(sb, first_not_zeroed);
	if (!elr) {
		ret = -ENOMEM;
		goto out;
	}

	if (NULL == ext4_li_info) {
		ret = ext4_li_info_new();
		if (ret)
			goto out;
	}

	mutex_lock(&ext4_li_info->li_list_mtx);
	list_add(&elr->lr_request, &ext4_li_info->li_request_list);
	mutex_unlock(&ext4_li_info->li_list_mtx);

	sbi->s_li_request = elr;
	/*
	 * set elr to NULL here since it has been inserted to
	 * the request_list and the removal and free of it is
	 * handled by ext4_clear_request_list from now on.
	 */
	elr = NULL;

	if (!(ext4_li_info->li_state & EXT4_LAZYINIT_RUNNING)) {
		ret = ext4_run_lazyinit_thread();
		if (ret)
			goto out;
	}
out:
	mutex_unlock(&ext4_li_mtx);
	if (ret)
		kfree(elr);
	return ret;
}

/*
 * We do not need to lock anything since this is called on
 * module unload.
 */
static void ext4_destroy_lazyinit_thread(void)
{
	/*
	 * If thread exited earlier
	 * there's nothing to be done.
	 */
	if (!ext4_li_info || !ext4_lazyinit_task)
		return;

	kthread_stop(ext4_lazyinit_task);
}

static int set_journal_csum_feature_set(struct super_block *sb)
{
	int ret = 1;
	int compat, incompat;
	struct ext4_sb_info *sbi = EXT4_SB(sb);

	if (ext4_has_metadata_csum(sb)) {
		/* journal checksum v3 */
		compat = 0;
		incompat = JBD2_FEATURE_INCOMPAT_CSUM_V3;
	} else {
		/* journal checksum v1 */
		compat = JBD2_FEATURE_COMPAT_CHECKSUM;
		incompat = 0;
	}

	jbd2_journal_clear_features(sbi->s_journal,
			JBD2_FEATURE_COMPAT_CHECKSUM, 0,
			JBD2_FEATURE_INCOMPAT_CSUM_V3 |
			JBD2_FEATURE_INCOMPAT_CSUM_V2);
	if (test_opt(sb, JOURNAL_ASYNC_COMMIT)) {
		ret = jbd2_journal_set_features(sbi->s_journal,
				compat, 0,
				JBD2_FEATURE_INCOMPAT_ASYNC_COMMIT |
				incompat);
	} else if (test_opt(sb, JOURNAL_CHECKSUM)) {
		ret = jbd2_journal_set_features(sbi->s_journal,
				compat, 0,
				incompat);
		jbd2_journal_clear_features(sbi->s_journal, 0, 0,
				JBD2_FEATURE_INCOMPAT_ASYNC_COMMIT);
	} else {
		jbd2_journal_clear_features(sbi->s_journal, 0, 0,
				JBD2_FEATURE_INCOMPAT_ASYNC_COMMIT);
	}

	return ret;
}

/*
 * Note: calculating the overhead so we can be compatible with
 * historical BSD practice is quite difficult in the face of
 * clusters/bigalloc.  This is because multiple metadata blocks from
 * different block group can end up in the same allocation cluster.
 * Calculating the exact overhead in the face of clustered allocation
 * requires either O(all block bitmaps) in memory or O(number of block
 * groups**2) in time.  We will still calculate the superblock for
 * older file systems --- and if we come across with a bigalloc file
 * system with zero in s_overhead_clusters the estimate will be close to
 * correct especially for very large cluster sizes --- but for newer
 * file systems, it's better to calculate this figure once at mkfs
 * time, and store it in the superblock.  If the superblock value is
 * present (even for non-bigalloc file systems), we will use it.
 */
static int count_overhead(struct super_block *sb, ext4_group_t grp,
			  char *buf)
{
	struct ext4_sb_info	*sbi = EXT4_SB(sb);
	struct ext4_group_desc	*gdp;
	ext4_fsblk_t		first_block, last_block, b;
	ext4_group_t		i, ngroups = ext4_get_groups_count(sb);
	int			s, j, count = 0;
	int			has_super = ext4_bg_has_super(sb, grp);

	if (!ext4_has_feature_bigalloc(sb))
		return (has_super + ext4_bg_num_gdb(sb, grp) +
			(has_super ? le16_to_cpu(sbi->s_es->s_reserved_gdt_blocks) : 0) +
			sbi->s_itb_per_group + 2);

	first_block = le32_to_cpu(sbi->s_es->s_first_data_block) +
		(grp * EXT4_BLOCKS_PER_GROUP(sb));
	last_block = first_block + EXT4_BLOCKS_PER_GROUP(sb) - 1;
	for (i = 0; i < ngroups; i++) {
		gdp = ext4_get_group_desc(sb, i, NULL);
		b = ext4_block_bitmap(sb, gdp);
		if (b >= first_block && b <= last_block) {
			ext4_set_bit(EXT4_B2C(sbi, b - first_block), buf);
			count++;
		}
		b = ext4_inode_bitmap(sb, gdp);
		if (b >= first_block && b <= last_block) {
			ext4_set_bit(EXT4_B2C(sbi, b - first_block), buf);
			count++;
		}
		b = ext4_inode_table(sb, gdp);
		if (b >= first_block && b + sbi->s_itb_per_group <= last_block)
			for (j = 0; j < sbi->s_itb_per_group; j++, b++) {
				int c = EXT4_B2C(sbi, b - first_block);
				ext4_set_bit(c, buf);
				count++;
			}
		if (i != grp)
			continue;
		s = 0;
		if (ext4_bg_has_super(sb, grp)) {
			ext4_set_bit(s++, buf);
			count++;
		}
		j = ext4_bg_num_gdb(sb, grp);
		if (s + j > EXT4_BLOCKS_PER_GROUP(sb)) {
			ext4_error(sb, "Invalid number of block group "
				   "descriptor blocks: %d", j);
			j = EXT4_BLOCKS_PER_GROUP(sb) - s;
		}
		count += j;
		for (; j > 0; j--)
			ext4_set_bit(EXT4_B2C(sbi, s++), buf);
	}
	if (!count)
		return 0;
	return EXT4_CLUSTERS_PER_GROUP(sb) -
		ext4_count_free(buf, EXT4_CLUSTERS_PER_GROUP(sb) / 8);
}

/*
 * Compute the overhead and stash it in sbi->s_overhead
 */
int ext4_calculate_overhead(struct super_block *sb)
{
	struct ext4_sb_info *sbi = EXT4_SB(sb);
	struct ext4_super_block *es = sbi->s_es;
	struct inode *j_inode;
	unsigned int j_blocks, j_inum = le32_to_cpu(es->s_journal_inum);
	ext4_group_t i, ngroups = ext4_get_groups_count(sb);
	ext4_fsblk_t overhead = 0;
	char *buf = (char *) get_zeroed_page(GFP_NOFS);

	if (!buf)
		return -ENOMEM;

	/*
	 * Compute the overhead (FS structures).  This is constant
	 * for a given filesystem unless the number of block groups
	 * changes so we cache the previous value until it does.
	 */

	/*
	 * All of the blocks before first_data_block are overhead
	 */
	overhead = EXT4_B2C(sbi, le32_to_cpu(es->s_first_data_block));

	/*
	 * Add the overhead found in each block group
	 */
	for (i = 0; i < ngroups; i++) {
		int blks;

		blks = count_overhead(sb, i, buf);
		overhead += blks;
		if (blks)
			memset(buf, 0, PAGE_SIZE);
		cond_resched();
	}

	/*
	 * Add the internal journal blocks whether the journal has been
	 * loaded or not
	 */
	if (sbi->s_journal && !sbi->journal_bdev)
		overhead += EXT4_NUM_B2C(sbi, sbi->s_journal->j_maxlen);
	else if (ext4_has_feature_journal(sb) && !sbi->s_journal && j_inum) {
		/* j_inum for internal journal is non-zero */
		j_inode = ext4_get_journal_inode(sb, j_inum);
		if (j_inode) {
			j_blocks = j_inode->i_size >> sb->s_blocksize_bits;
			overhead += EXT4_NUM_B2C(sbi, j_blocks);
			iput(j_inode);
		} else {
			ext4_msg(sb, KERN_ERR, "can't get journal size");
		}
	}
	sbi->s_overhead = overhead;
	smp_wmb();
	free_page((unsigned long) buf);
	return 0;
}

static void ext4_set_resv_clusters(struct super_block *sb)
{
	ext4_fsblk_t resv_clusters;
	struct ext4_sb_info *sbi = EXT4_SB(sb);

	/*
	 * There's no need to reserve anything when we aren't using extents.
	 * The space estimates are exact, there are no unwritten extents,
	 * hole punching doesn't need new metadata... This is needed especially
	 * to keep ext2/3 backward compatibility.
	 */
	if (!ext4_has_feature_extents(sb))
		return;
	/*
	 * By default we reserve 2% or 4096 clusters, whichever is smaller.
	 * This should cover the situations where we can not afford to run
	 * out of space like for example punch hole, or converting
	 * unwritten extents in delalloc path. In most cases such
	 * allocation would require 1, or 2 blocks, higher numbers are
	 * very rare.
	 */
	resv_clusters = (ext4_blocks_count(sbi->s_es) >>
			 sbi->s_cluster_bits);

	do_div(resv_clusters, 50);
	resv_clusters = min_t(ext4_fsblk_t, resv_clusters, 4096);

	atomic64_set(&sbi->s_resv_clusters, resv_clusters);
}

static int ext4_fill_super(struct super_block *sb, void *data, int silent)
{
	struct dax_device *dax_dev = fs_dax_get_by_bdev(sb->s_bdev);
	char *orig_data = kstrdup(data, GFP_KERNEL);
	struct buffer_head *bh, **group_desc;
	struct ext4_super_block *es = NULL;
	struct ext4_sb_info *sbi = kzalloc(sizeof(*sbi), GFP_KERNEL);
	struct flex_groups **flex_groups;
	ext4_fsblk_t block;
	ext4_fsblk_t sb_block = get_sb_block(&data);
	ext4_fsblk_t logical_sb_block;
	unsigned long offset = 0;
	unsigned long journal_devnum = 0;
	unsigned long def_mount_opts;
	struct inode *root;
	const char *descr;
	int ret = -ENOMEM;
	int blocksize, clustersize;
	unsigned int db_count;
	unsigned int i;
	int needs_recovery, has_huge_files, has_bigalloc;
	__u64 blocks_count;
	int err = 0;
	unsigned int journal_ioprio = DEFAULT_JOURNAL_IOPRIO;
	ext4_group_t first_not_zeroed;

	if ((data && !orig_data) || !sbi)
		goto out_free_base;

	sbi->s_daxdev = dax_dev;
	sbi->s_blockgroup_lock =
		kzalloc(sizeof(struct blockgroup_lock), GFP_KERNEL);
	if (!sbi->s_blockgroup_lock)
		goto out_free_base;

	sb->s_fs_info = sbi;
	sbi->s_sb = sb;
	sbi->s_inode_readahead_blks = EXT4_DEF_INODE_READAHEAD_BLKS;
	sbi->s_sb_block = sb_block;
	if (sb->s_bdev->bd_part)
		sbi->s_sectors_written_start =
			part_stat_read(sb->s_bdev->bd_part, sectors[STAT_WRITE]);

	/* Cleanup superblock name */
	strreplace(sb->s_id, '/', '!');

	/* -EINVAL is default */
	ret = -EINVAL;
	blocksize = sb_min_blocksize(sb, EXT4_MIN_BLOCK_SIZE);
	if (!blocksize) {
		ext4_msg(sb, KERN_ERR, "unable to set blocksize");
		goto out_fail;
	}

	/*
	 * The ext4 superblock will not be buffer aligned for other than 1kB
	 * block sizes.  We need to calculate the offset from buffer start.
	 */
	if (blocksize != EXT4_MIN_BLOCK_SIZE) {
		logical_sb_block = sb_block * EXT4_MIN_BLOCK_SIZE;
		offset = do_div(logical_sb_block, blocksize);
	} else {
		logical_sb_block = sb_block;
	}

	if (!(bh = sb_bread_unmovable(sb, logical_sb_block))) {
		ext4_msg(sb, KERN_ERR, "unable to read superblock");
		goto out_fail;
	}
	/*
	 * Note: s_es must be initialized as soon as possible because
	 *       some ext4 macro-instructions depend on its value
	 */
	es = (struct ext4_super_block *) (bh->b_data + offset);
	sbi->s_es = es;
	sb->s_magic = le16_to_cpu(es->s_magic);
	if (sb->s_magic != EXT4_SUPER_MAGIC)
		goto cantfind_ext4;
	sbi->s_kbytes_written = le64_to_cpu(es->s_kbytes_written);

	/* Warn if metadata_csum and gdt_csum are both set. */
	if (ext4_has_feature_metadata_csum(sb) &&
	    ext4_has_feature_gdt_csum(sb))
		ext4_warning(sb, "metadata_csum and uninit_bg are "
			     "redundant flags; please run fsck.");

	/* Check for a known checksum algorithm */
	if (!ext4_verify_csum_type(sb, es)) {
		ext4_msg(sb, KERN_ERR, "VFS: Found ext4 filesystem with "
			 "unknown checksum algorithm.");
		silent = 1;
		goto cantfind_ext4;
	}

	/* Load the checksum driver */
	sbi->s_chksum_driver = crypto_alloc_shash("crc32c", 0, 0);
	if (IS_ERR(sbi->s_chksum_driver)) {
		ext4_msg(sb, KERN_ERR, "Cannot load crc32c driver.");
		ret = PTR_ERR(sbi->s_chksum_driver);
		sbi->s_chksum_driver = NULL;
		goto failed_mount;
	}

	/* Check superblock checksum */
	if (!ext4_superblock_csum_verify(sb, es)) {
		ext4_msg(sb, KERN_ERR, "VFS: Found ext4 filesystem with "
			 "invalid superblock checksum.  Run e2fsck?");
		silent = 1;
		ret = -EFSBADCRC;
		goto cantfind_ext4;
	}

	/* Precompute checksum seed for all metadata */
	if (ext4_has_feature_csum_seed(sb))
		sbi->s_csum_seed = le32_to_cpu(es->s_checksum_seed);
	else if (ext4_has_metadata_csum(sb) || ext4_has_feature_ea_inode(sb))
		sbi->s_csum_seed = ext4_chksum(sbi, ~0, es->s_uuid,
					       sizeof(es->s_uuid));

	/* Set defaults before we parse the mount options */
	def_mount_opts = le32_to_cpu(es->s_default_mount_opts);
	set_opt(sb, INIT_INODE_TABLE);
	if (def_mount_opts & EXT4_DEFM_DEBUG)
		set_opt(sb, DEBUG);
	if (def_mount_opts & EXT4_DEFM_BSDGROUPS)
		set_opt(sb, GRPID);
	if (def_mount_opts & EXT4_DEFM_UID16)
		set_opt(sb, NO_UID32);
	/* xattr user namespace & acls are now defaulted on */
	set_opt(sb, XATTR_USER);
#ifdef CONFIG_EXT4_FS_POSIX_ACL
	set_opt(sb, POSIX_ACL);
#endif
	/* don't forget to enable journal_csum when metadata_csum is enabled. */
	if (ext4_has_metadata_csum(sb))
		set_opt(sb, JOURNAL_CHECKSUM);

	if ((def_mount_opts & EXT4_DEFM_JMODE) == EXT4_DEFM_JMODE_DATA)
		set_opt(sb, JOURNAL_DATA);
	else if ((def_mount_opts & EXT4_DEFM_JMODE) == EXT4_DEFM_JMODE_ORDERED)
		set_opt(sb, ORDERED_DATA);
	else if ((def_mount_opts & EXT4_DEFM_JMODE) == EXT4_DEFM_JMODE_WBACK)
		set_opt(sb, WRITEBACK_DATA);

	if (le16_to_cpu(sbi->s_es->s_errors) == EXT4_ERRORS_PANIC)
		set_opt(sb, ERRORS_PANIC);
	else if (le16_to_cpu(sbi->s_es->s_errors) == EXT4_ERRORS_CONTINUE)
		set_opt(sb, ERRORS_CONT);
	else
		set_opt(sb, ERRORS_RO);
	/* block_validity enabled by default; disable with noblock_validity */
	set_opt(sb, BLOCK_VALIDITY);
	if (def_mount_opts & EXT4_DEFM_DISCARD)
		set_opt(sb, DISCARD);

	sbi->s_resuid = make_kuid(&init_user_ns, le16_to_cpu(es->s_def_resuid));
	sbi->s_resgid = make_kgid(&init_user_ns, le16_to_cpu(es->s_def_resgid));
	sbi->s_commit_interval = JBD2_DEFAULT_MAX_COMMIT_AGE * HZ;
	sbi->s_min_batch_time = EXT4_DEF_MIN_BATCH_TIME;
	sbi->s_max_batch_time = EXT4_DEF_MAX_BATCH_TIME;

	if ((def_mount_opts & EXT4_DEFM_NOBARRIER) == 0)
		set_opt(sb, BARRIER);

	/*
	 * enable delayed allocation by default
	 * Use -o nodelalloc to turn it off
	 */
	if (!IS_EXT3_SB(sb) && !IS_EXT2_SB(sb) &&
	    ((def_mount_opts & EXT4_DEFM_NODELALLOC) == 0))
		set_opt(sb, DELALLOC);

	/*
	 * set default s_li_wait_mult for lazyinit, for the case there is
	 * no mount option specified.
	 */
	sbi->s_li_wait_mult = EXT4_DEF_LI_WAIT_MULT;

	blocksize = BLOCK_SIZE << le32_to_cpu(es->s_log_block_size);
	if (blocksize < EXT4_MIN_BLOCK_SIZE ||
	    blocksize > EXT4_MAX_BLOCK_SIZE) {
		ext4_msg(sb, KERN_ERR,
		       "Unsupported filesystem blocksize %d (%d log_block_size)",
			 blocksize, le32_to_cpu(es->s_log_block_size));
		goto failed_mount;
	}

	if (le32_to_cpu(es->s_rev_level) == EXT4_GOOD_OLD_REV) {
		sbi->s_inode_size = EXT4_GOOD_OLD_INODE_SIZE;
		sbi->s_first_ino = EXT4_GOOD_OLD_FIRST_INO;
	} else {
		sbi->s_inode_size = le16_to_cpu(es->s_inode_size);
		sbi->s_first_ino = le32_to_cpu(es->s_first_ino);
		if (sbi->s_first_ino < EXT4_GOOD_OLD_FIRST_INO) {
			ext4_msg(sb, KERN_ERR, "invalid first ino: %u",
				 sbi->s_first_ino);
			goto failed_mount;
		}
		if ((sbi->s_inode_size < EXT4_GOOD_OLD_INODE_SIZE) ||
		    (!is_power_of_2(sbi->s_inode_size)) ||
		    (sbi->s_inode_size > blocksize)) {
			ext4_msg(sb, KERN_ERR,
			       "unsupported inode size: %d",
			       sbi->s_inode_size);
			ext4_msg(sb, KERN_ERR, "blocksize: %d", blocksize);
			goto failed_mount;
		}
		/*
		 * i_atime_extra is the last extra field available for
		 * [acm]times in struct ext4_inode. Checking for that
		 * field should suffice to ensure we have extra space
		 * for all three.
		 */
		if (sbi->s_inode_size >= offsetof(struct ext4_inode, i_atime_extra) +
			sizeof(((struct ext4_inode *)0)->i_atime_extra)) {
			sb->s_time_gran = 1;
		} else {
			sb->s_time_gran = NSEC_PER_SEC;
		}
	}
	if (sbi->s_inode_size > EXT4_GOOD_OLD_INODE_SIZE) {
		sbi->s_want_extra_isize = sizeof(struct ext4_inode) -
			EXT4_GOOD_OLD_INODE_SIZE;
		if (ext4_has_feature_extra_isize(sb)) {
			unsigned v, max = (sbi->s_inode_size -
					   EXT4_GOOD_OLD_INODE_SIZE);

			v = le16_to_cpu(es->s_want_extra_isize);
			if (v > max) {
				ext4_msg(sb, KERN_ERR,
					 "bad s_want_extra_isize: %d", v);
				goto failed_mount;
			}
			if (sbi->s_want_extra_isize < v)
				sbi->s_want_extra_isize = v;

			v = le16_to_cpu(es->s_min_extra_isize);
			if (v > max) {
				ext4_msg(sb, KERN_ERR,
					 "bad s_min_extra_isize: %d", v);
				goto failed_mount;
			}
			if (sbi->s_want_extra_isize < v)
				sbi->s_want_extra_isize = v;
		}
	}

	if (sbi->s_es->s_mount_opts[0]) {
		char *s_mount_opts = kstrndup(sbi->s_es->s_mount_opts,
					      sizeof(sbi->s_es->s_mount_opts),
					      GFP_KERNEL);
		if (!s_mount_opts)
			goto failed_mount;
		if (!parse_options(s_mount_opts, sb, &journal_devnum,
				   &journal_ioprio, 0)) {
			ext4_msg(sb, KERN_WARNING,
				 "failed to parse options in superblock: %s",
				 s_mount_opts);
		}
		kfree(s_mount_opts);
	}
	sbi->s_def_mount_opt = sbi->s_mount_opt;
	if (!parse_options((char *) data, sb, &journal_devnum,
			   &journal_ioprio, 0))
		goto failed_mount;

#ifdef CONFIG_UNICODE
	if (ext4_has_feature_casefold(sb) && !sb->s_encoding) {
		const struct ext4_sb_encodings *encoding_info;
		struct unicode_map *encoding;
		__u16 encoding_flags;

		if (ext4_sb_read_encoding(es, &encoding_info,
					  &encoding_flags)) {
			ext4_msg(sb, KERN_ERR,
				 "Encoding requested by superblock is unknown");
			goto failed_mount;
		}

		encoding = utf8_load(encoding_info->version);
		if (IS_ERR(encoding)) {
			ext4_msg(sb, KERN_ERR,
				 "can't mount with superblock charset: %s-%s "
				 "not supported by the kernel. flags: 0x%x.",
				 encoding_info->name, encoding_info->version,
				 encoding_flags);
			goto failed_mount;
		}
		ext4_msg(sb, KERN_INFO,"Using encoding defined by superblock: "
			 "%s-%s with flags 0x%hx", encoding_info->name,
			 encoding_info->version?:"\b", encoding_flags);

		sb->s_encoding = encoding;
		sb->s_encoding_flags = encoding_flags;
	}
#endif

	if (test_opt(sb, DATA_FLAGS) == EXT4_MOUNT_JOURNAL_DATA) {
		printk_once(KERN_WARNING "EXT4-fs: Warning: mounting "
			    "with data=journal disables delayed "
			    "allocation and O_DIRECT support!\n");
		if (test_opt2(sb, EXPLICIT_DELALLOC)) {
			ext4_msg(sb, KERN_ERR, "can't mount with "
				 "both data=journal and delalloc");
			goto failed_mount;
		}
		if (test_opt(sb, DIOREAD_NOLOCK)) {
			ext4_msg(sb, KERN_ERR, "can't mount with "
				 "both data=journal and dioread_nolock");
			goto failed_mount;
		}
		if (test_opt(sb, DAX)) {
			ext4_msg(sb, KERN_ERR, "can't mount with "
				 "both data=journal and dax");
			goto failed_mount;
		}
		if (ext4_has_feature_encrypt(sb)) {
			ext4_msg(sb, KERN_WARNING,
				 "encrypted files will use data=ordered "
				 "instead of data journaling mode");
		}
		if (test_opt(sb, DELALLOC))
			clear_opt(sb, DELALLOC);
	} else {
		sb->s_iflags |= SB_I_CGROUPWB;
	}

	sb->s_flags = (sb->s_flags & ~SB_POSIXACL) |
		(test_opt(sb, POSIX_ACL) ? SB_POSIXACL : 0);

	if (le32_to_cpu(es->s_rev_level) == EXT4_GOOD_OLD_REV &&
	    (ext4_has_compat_features(sb) ||
	     ext4_has_ro_compat_features(sb) ||
	     ext4_has_incompat_features(sb)))
		ext4_msg(sb, KERN_WARNING,
		       "feature flags set on rev 0 fs, "
		       "running e2fsck is recommended");

	if (es->s_creator_os == cpu_to_le32(EXT4_OS_HURD)) {
		set_opt2(sb, HURD_COMPAT);
		if (ext4_has_feature_64bit(sb)) {
			ext4_msg(sb, KERN_ERR,
				 "The Hurd can't support 64-bit file systems");
			goto failed_mount;
		}

		/*
		 * ea_inode feature uses l_i_version field which is not
		 * available in HURD_COMPAT mode.
		 */
		if (ext4_has_feature_ea_inode(sb)) {
			ext4_msg(sb, KERN_ERR,
				 "ea_inode feature is not supported for Hurd");
			goto failed_mount;
		}
	}

	if (IS_EXT2_SB(sb)) {
		if (ext2_feature_set_ok(sb))
			ext4_msg(sb, KERN_INFO, "mounting ext2 file system "
				 "using the ext4 subsystem");
		else {
			/*
			 * If we're probing be silent, if this looks like
			 * it's actually an ext[34] filesystem.
			 */
			if (silent && ext4_feature_set_ok(sb, sb_rdonly(sb)))
				goto failed_mount;
			ext4_msg(sb, KERN_ERR, "couldn't mount as ext2 due "
				 "to feature incompatibilities");
			goto failed_mount;
		}
	}

	if (IS_EXT3_SB(sb)) {
		if (ext3_feature_set_ok(sb))
			ext4_msg(sb, KERN_INFO, "mounting ext3 file system "
				 "using the ext4 subsystem");
		else {
			/*
			 * If we're probing be silent, if this looks like
			 * it's actually an ext4 filesystem.
			 */
			if (silent && ext4_feature_set_ok(sb, sb_rdonly(sb)))
				goto failed_mount;
			ext4_msg(sb, KERN_ERR, "couldn't mount as ext3 due "
				 "to feature incompatibilities");
			goto failed_mount;
		}
	}

	/*
	 * Check feature flags regardless of the revision level, since we
	 * previously didn't change the revision level when setting the flags,
	 * so there is a chance incompat flags are set on a rev 0 filesystem.
	 */
	if (!ext4_feature_set_ok(sb, (sb_rdonly(sb))))
		goto failed_mount;

	if (le32_to_cpu(es->s_log_block_size) >
	    (EXT4_MAX_BLOCK_LOG_SIZE - EXT4_MIN_BLOCK_LOG_SIZE)) {
		ext4_msg(sb, KERN_ERR,
			 "Invalid log block size: %u",
			 le32_to_cpu(es->s_log_block_size));
		goto failed_mount;
	}
	if (le32_to_cpu(es->s_log_cluster_size) >
	    (EXT4_MAX_CLUSTER_LOG_SIZE - EXT4_MIN_BLOCK_LOG_SIZE)) {
		ext4_msg(sb, KERN_ERR,
			 "Invalid log cluster size: %u",
			 le32_to_cpu(es->s_log_cluster_size));
		goto failed_mount;
	}

	if (le16_to_cpu(sbi->s_es->s_reserved_gdt_blocks) > (blocksize / 4)) {
		ext4_msg(sb, KERN_ERR,
			 "Number of reserved GDT blocks insanely large: %d",
			 le16_to_cpu(sbi->s_es->s_reserved_gdt_blocks));
		goto failed_mount;
	}

	if (sbi->s_mount_opt & EXT4_MOUNT_DAX) {
		if (ext4_has_feature_inline_data(sb)) {
			ext4_msg(sb, KERN_ERR, "Cannot use DAX on a filesystem"
					" that may contain inline data");
			sbi->s_mount_opt &= ~EXT4_MOUNT_DAX;
		}
		if (!bdev_dax_supported(sb->s_bdev, blocksize)) {
			ext4_msg(sb, KERN_ERR,
				"DAX unsupported by block device. Turning off DAX.");
			sbi->s_mount_opt &= ~EXT4_MOUNT_DAX;
		}
	}

	if (ext4_has_feature_encrypt(sb) && es->s_encryption_level) {
		ext4_msg(sb, KERN_ERR, "Unsupported encryption level %d",
			 es->s_encryption_level);
		goto failed_mount;
	}

	if (sb->s_blocksize != blocksize) {
		/* Validate the filesystem blocksize */
		if (!sb_set_blocksize(sb, blocksize)) {
			ext4_msg(sb, KERN_ERR, "bad block size %d",
					blocksize);
			goto failed_mount;
		}

		brelse(bh);
		logical_sb_block = sb_block * EXT4_MIN_BLOCK_SIZE;
		offset = do_div(logical_sb_block, blocksize);
		bh = sb_bread_unmovable(sb, logical_sb_block);
		if (!bh) {
			ext4_msg(sb, KERN_ERR,
			       "Can't read superblock on 2nd try");
			goto failed_mount;
		}
		es = (struct ext4_super_block *)(bh->b_data + offset);
		sbi->s_es = es;
		if (es->s_magic != cpu_to_le16(EXT4_SUPER_MAGIC)) {
			ext4_msg(sb, KERN_ERR,
			       "Magic mismatch, very weird!");
			goto failed_mount;
		}
	}

	has_huge_files = ext4_has_feature_huge_file(sb);
	sbi->s_bitmap_maxbytes = ext4_max_bitmap_size(sb->s_blocksize_bits,
						      has_huge_files);
	sb->s_maxbytes = ext4_max_size(sb->s_blocksize_bits, has_huge_files);

	sbi->s_desc_size = le16_to_cpu(es->s_desc_size);
	if (ext4_has_feature_64bit(sb)) {
		if (sbi->s_desc_size < EXT4_MIN_DESC_SIZE_64BIT ||
		    sbi->s_desc_size > EXT4_MAX_DESC_SIZE ||
		    !is_power_of_2(sbi->s_desc_size)) {
			ext4_msg(sb, KERN_ERR,
			       "unsupported descriptor size %lu",
			       sbi->s_desc_size);
			goto failed_mount;
		}
	} else
		sbi->s_desc_size = EXT4_MIN_DESC_SIZE;

	sbi->s_blocks_per_group = le32_to_cpu(es->s_blocks_per_group);
	sbi->s_inodes_per_group = le32_to_cpu(es->s_inodes_per_group);

	sbi->s_inodes_per_block = blocksize / EXT4_INODE_SIZE(sb);
	if (sbi->s_inodes_per_block == 0)
		goto cantfind_ext4;
	if (sbi->s_inodes_per_group < sbi->s_inodes_per_block ||
	    sbi->s_inodes_per_group > blocksize * 8) {
		ext4_msg(sb, KERN_ERR, "invalid inodes per group: %lu\n",
			 sbi->s_inodes_per_group);
		goto failed_mount;
	}
	sbi->s_itb_per_group = sbi->s_inodes_per_group /
					sbi->s_inodes_per_block;
	sbi->s_desc_per_block = blocksize / EXT4_DESC_SIZE(sb);
	sbi->s_sbh = bh;
	sbi->s_mount_state = le16_to_cpu(es->s_state);
	sbi->s_addr_per_block_bits = ilog2(EXT4_ADDR_PER_BLOCK(sb));
	sbi->s_desc_per_block_bits = ilog2(EXT4_DESC_PER_BLOCK(sb));

	for (i = 0; i < 4; i++)
		sbi->s_hash_seed[i] = le32_to_cpu(es->s_hash_seed[i]);
	sbi->s_def_hash_version = es->s_def_hash_version;
	if (ext4_has_feature_dir_index(sb)) {
		i = le32_to_cpu(es->s_flags);
		if (i & EXT2_FLAGS_UNSIGNED_HASH)
			sbi->s_hash_unsigned = 3;
		else if ((i & EXT2_FLAGS_SIGNED_HASH) == 0) {
#ifdef __CHAR_UNSIGNED__
			if (!sb_rdonly(sb))
				es->s_flags |=
					cpu_to_le32(EXT2_FLAGS_UNSIGNED_HASH);
			sbi->s_hash_unsigned = 3;
#else
			if (!sb_rdonly(sb))
				es->s_flags |=
					cpu_to_le32(EXT2_FLAGS_SIGNED_HASH);
#endif
		}
	}

	/* Handle clustersize */
	clustersize = BLOCK_SIZE << le32_to_cpu(es->s_log_cluster_size);
	has_bigalloc = ext4_has_feature_bigalloc(sb);
	if (has_bigalloc) {
		if (clustersize < blocksize) {
			ext4_msg(sb, KERN_ERR,
				 "cluster size (%d) smaller than "
				 "block size (%d)", clustersize, blocksize);
			goto failed_mount;
		}
		sbi->s_cluster_bits = le32_to_cpu(es->s_log_cluster_size) -
			le32_to_cpu(es->s_log_block_size);
		sbi->s_clusters_per_group =
			le32_to_cpu(es->s_clusters_per_group);
		if (sbi->s_clusters_per_group > blocksize * 8) {
			ext4_msg(sb, KERN_ERR,
				 "#clusters per group too big: %lu",
				 sbi->s_clusters_per_group);
			goto failed_mount;
		}
		if (sbi->s_blocks_per_group !=
		    (sbi->s_clusters_per_group * (clustersize / blocksize))) {
			ext4_msg(sb, KERN_ERR, "blocks per group (%lu) and "
				 "clusters per group (%lu) inconsistent",
				 sbi->s_blocks_per_group,
				 sbi->s_clusters_per_group);
			goto failed_mount;
		}
	} else {
		if (clustersize != blocksize) {
			ext4_msg(sb, KERN_ERR,
				 "fragment/cluster size (%d) != "
				 "block size (%d)", clustersize, blocksize);
			goto failed_mount;
		}
		if (sbi->s_blocks_per_group > blocksize * 8) {
			ext4_msg(sb, KERN_ERR,
				 "#blocks per group too big: %lu",
				 sbi->s_blocks_per_group);
			goto failed_mount;
		}
		sbi->s_clusters_per_group = sbi->s_blocks_per_group;
		sbi->s_cluster_bits = 0;
	}
	sbi->s_cluster_ratio = clustersize / blocksize;

	/* Do we have standard group size of clustersize * 8 blocks ? */
	if (sbi->s_blocks_per_group == clustersize << 3)
		set_opt2(sb, STD_GROUP_SIZE);

	/*
	 * Test whether we have more sectors than will fit in sector_t,
	 * and whether the max offset is addressable by the page cache.
	 */
	err = generic_check_addressable(sb->s_blocksize_bits,
					ext4_blocks_count(es));
	if (err) {
		ext4_msg(sb, KERN_ERR, "filesystem"
			 " too large to mount safely on this system");
		if (sizeof(sector_t) < 8)
			ext4_msg(sb, KERN_WARNING, "CONFIG_LBDAF not enabled");
		goto failed_mount;
	}

	if (EXT4_BLOCKS_PER_GROUP(sb) == 0)
		goto cantfind_ext4;

	/* check blocks count against device size */
	blocks_count = sb->s_bdev->bd_inode->i_size >> sb->s_blocksize_bits;
	if (blocks_count && ext4_blocks_count(es) > blocks_count) {
		ext4_msg(sb, KERN_WARNING, "bad geometry: block count %llu "
		       "exceeds size of device (%llu blocks)",
		       ext4_blocks_count(es), blocks_count);
		goto failed_mount;
	}

	/*
	 * It makes no sense for the first data block to be beyond the end
	 * of the filesystem.
	 */
	if (le32_to_cpu(es->s_first_data_block) >= ext4_blocks_count(es)) {
		ext4_msg(sb, KERN_WARNING, "bad geometry: first data "
			 "block %u is beyond end of filesystem (%llu)",
			 le32_to_cpu(es->s_first_data_block),
			 ext4_blocks_count(es));
		goto failed_mount;
	}
	if ((es->s_first_data_block == 0) && (es->s_log_block_size == 0) &&
	    (sbi->s_cluster_ratio == 1)) {
		ext4_msg(sb, KERN_WARNING, "bad geometry: first data "
			 "block is 0 with a 1k block and cluster size");
		goto failed_mount;
	}

	blocks_count = (ext4_blocks_count(es) -
			le32_to_cpu(es->s_first_data_block) +
			EXT4_BLOCKS_PER_GROUP(sb) - 1);
	do_div(blocks_count, EXT4_BLOCKS_PER_GROUP(sb));
	if (blocks_count > ((uint64_t)1<<32) - EXT4_DESC_PER_BLOCK(sb)) {
		ext4_msg(sb, KERN_WARNING, "groups count too large: %llu "
		       "(block count %llu, first data block %u, "
		       "blocks per group %lu)", blocks_count,
		       ext4_blocks_count(es),
		       le32_to_cpu(es->s_first_data_block),
		       EXT4_BLOCKS_PER_GROUP(sb));
		goto failed_mount;
	}
	sbi->s_groups_count = blocks_count;
	sbi->s_blockfile_groups = min_t(ext4_group_t, sbi->s_groups_count,
			(EXT4_MAX_BLOCK_FILE_PHYS / EXT4_BLOCKS_PER_GROUP(sb)));
	if (((u64)sbi->s_groups_count * sbi->s_inodes_per_group) !=
	    le32_to_cpu(es->s_inodes_count)) {
		ext4_msg(sb, KERN_ERR, "inodes count not valid: %u vs %llu",
			 le32_to_cpu(es->s_inodes_count),
			 ((u64)sbi->s_groups_count * sbi->s_inodes_per_group));
		ret = -EINVAL;
		goto failed_mount;
	}
	db_count = (sbi->s_groups_count + EXT4_DESC_PER_BLOCK(sb) - 1) /
		   EXT4_DESC_PER_BLOCK(sb);
	if (ext4_has_feature_meta_bg(sb)) {
		if (le32_to_cpu(es->s_first_meta_bg) > db_count) {
			ext4_msg(sb, KERN_WARNING,
				 "first meta block group too large: %u "
				 "(group descriptor block count %u)",
				 le32_to_cpu(es->s_first_meta_bg), db_count);
			goto failed_mount;
		}
	}
	rcu_assign_pointer(sbi->s_group_desc,
			   kvmalloc_array(db_count,
					  sizeof(struct buffer_head *),
					  GFP_KERNEL));
	if (sbi->s_group_desc == NULL) {
		ext4_msg(sb, KERN_ERR, "not enough memory");
		ret = -ENOMEM;
		goto failed_mount;
	}

	bgl_lock_init(sbi->s_blockgroup_lock);

	/* Pre-read the descriptors into the buffer cache */
	for (i = 0; i < db_count; i++) {
		block = descriptor_loc(sb, logical_sb_block, i);
		sb_breadahead_unmovable(sb, block);
	}

	for (i = 0; i < db_count; i++) {
		struct buffer_head *bh;

		block = descriptor_loc(sb, logical_sb_block, i);
		bh = sb_bread_unmovable(sb, block);
		if (!bh) {
			ext4_msg(sb, KERN_ERR,
			       "can't read group descriptor %d", i);
			db_count = i;
			goto failed_mount2;
		}
		rcu_read_lock();
		rcu_dereference(sbi->s_group_desc)[i] = bh;
		rcu_read_unlock();
	}
	sbi->s_gdb_count = db_count;
	if (!ext4_check_descriptors(sb, logical_sb_block, &first_not_zeroed)) {
		ext4_msg(sb, KERN_ERR, "group descriptors corrupted!");
		ret = -EFSCORRUPTED;
		goto failed_mount2;
	}

	timer_setup(&sbi->s_err_report, print_daily_error_info, 0);

	/* Register extent status tree shrinker */
	if (ext4_es_register_shrinker(sbi))
		goto failed_mount3;

	sbi->s_stripe = ext4_get_stripe_size(sbi);
	sbi->s_extent_max_zeroout_kb = 32;

	/*
	 * set up enough so that it can read an inode
	 */
	sb->s_op = &ext4_sops;
	sb->s_export_op = &ext4_export_ops;
	sb->s_xattr = ext4_xattr_handlers;
#ifdef CONFIG_FS_ENCRYPTION
	sb->s_cop = &ext4_cryptops;
#endif
#ifdef CONFIG_FS_VERITY
	sb->s_vop = &ext4_verityops;
#endif
#ifdef CONFIG_QUOTA
	sb->dq_op = &ext4_quota_operations;
	if (ext4_has_feature_quota(sb))
		sb->s_qcop = &dquot_quotactl_sysfile_ops;
	else
		sb->s_qcop = &ext4_qctl_operations;
	sb->s_quota_types = QTYPE_MASK_USR | QTYPE_MASK_GRP | QTYPE_MASK_PRJ;
#endif
	memcpy(&sb->s_uuid, es->s_uuid, sizeof(es->s_uuid));

	INIT_LIST_HEAD(&sbi->s_orphan); /* unlinked but open files */
	mutex_init(&sbi->s_orphan_lock);

	sb->s_root = NULL;

	needs_recovery = (es->s_last_orphan != 0 ||
			  ext4_has_feature_journal_needs_recovery(sb));

	if (ext4_has_feature_mmp(sb) && !sb_rdonly(sb))
		if (ext4_multi_mount_protect(sb, le64_to_cpu(es->s_mmp_block)))
			goto failed_mount3a;

	/*
	 * The first inode we look at is the journal inode.  Don't try
	 * root first: it may be modified in the journal!
	 */
	if (!test_opt(sb, NOLOAD) && ext4_has_feature_journal(sb)) {
		err = ext4_load_journal(sb, es, journal_devnum);
		if (err)
			goto failed_mount3a;
	} else if (test_opt(sb, NOLOAD) && !sb_rdonly(sb) &&
		   ext4_has_feature_journal_needs_recovery(sb)) {
		ext4_msg(sb, KERN_ERR, "required journal recovery "
		       "suppressed and not mounted read-only");
		goto failed_mount_wq;
	} else {
		/* Nojournal mode, all journal mount options are illegal */
		if (test_opt2(sb, EXPLICIT_JOURNAL_CHECKSUM)) {
			ext4_msg(sb, KERN_ERR, "can't mount with "
				 "journal_checksum, fs mounted w/o journal");
			goto failed_mount_wq;
		}
		if (test_opt(sb, JOURNAL_ASYNC_COMMIT)) {
			ext4_msg(sb, KERN_ERR, "can't mount with "
				 "journal_async_commit, fs mounted w/o journal");
			goto failed_mount_wq;
		}
		if (sbi->s_commit_interval != JBD2_DEFAULT_MAX_COMMIT_AGE*HZ) {
			ext4_msg(sb, KERN_ERR, "can't mount with "
				 "commit=%lu, fs mounted w/o journal",
				 sbi->s_commit_interval / HZ);
			goto failed_mount_wq;
		}
		if (EXT4_MOUNT_DATA_FLAGS &
		    (sbi->s_mount_opt ^ sbi->s_def_mount_opt)) {
			ext4_msg(sb, KERN_ERR, "can't mount with "
				 "data=, fs mounted w/o journal");
			goto failed_mount_wq;
		}
		sbi->s_def_mount_opt &= ~EXT4_MOUNT_JOURNAL_CHECKSUM;
		clear_opt(sb, JOURNAL_CHECKSUM);
		clear_opt(sb, DATA_FLAGS);
		sbi->s_journal = NULL;
		needs_recovery = 0;
		goto no_journal;
	}

	if (ext4_has_feature_64bit(sb) &&
	    !jbd2_journal_set_features(EXT4_SB(sb)->s_journal, 0, 0,
				       JBD2_FEATURE_INCOMPAT_64BIT)) {
		ext4_msg(sb, KERN_ERR, "Failed to set 64-bit journal feature");
		goto failed_mount_wq;
	}

	if (!set_journal_csum_feature_set(sb)) {
		ext4_msg(sb, KERN_ERR, "Failed to set journal checksum "
			 "feature set");
		goto failed_mount_wq;
	}

	/* We have now updated the journal if required, so we can
	 * validate the data journaling mode. */
	switch (test_opt(sb, DATA_FLAGS)) {
	case 0:
		/* No mode set, assume a default based on the journal
		 * capabilities: ORDERED_DATA if the journal can
		 * cope, else JOURNAL_DATA
		 */
		if (jbd2_journal_check_available_features
		    (sbi->s_journal, 0, 0, JBD2_FEATURE_INCOMPAT_REVOKE)) {
			set_opt(sb, ORDERED_DATA);
			sbi->s_def_mount_opt |= EXT4_MOUNT_ORDERED_DATA;
		} else {
			set_opt(sb, JOURNAL_DATA);
			sbi->s_def_mount_opt |= EXT4_MOUNT_JOURNAL_DATA;
		}
		break;

	case EXT4_MOUNT_ORDERED_DATA:
	case EXT4_MOUNT_WRITEBACK_DATA:
		if (!jbd2_journal_check_available_features
		    (sbi->s_journal, 0, 0, JBD2_FEATURE_INCOMPAT_REVOKE)) {
			ext4_msg(sb, KERN_ERR, "Journal does not support "
			       "requested data journaling mode");
			goto failed_mount_wq;
		}
	default:
		break;
	}

	if (test_opt(sb, DATA_FLAGS) == EXT4_MOUNT_ORDERED_DATA &&
	    test_opt(sb, JOURNAL_ASYNC_COMMIT)) {
		ext4_msg(sb, KERN_ERR, "can't mount with "
			"journal_async_commit in data=ordered mode");
		goto failed_mount_wq;
	}

	set_task_ioprio(sbi->s_journal->j_task, journal_ioprio);

	sbi->s_journal->j_commit_callback = ext4_journal_commit_callback;

no_journal:
	if (!test_opt(sb, NO_MBCACHE)) {
		sbi->s_ea_block_cache = ext4_xattr_create_cache();
		if (!sbi->s_ea_block_cache) {
			ext4_msg(sb, KERN_ERR,
				 "Failed to create ea_block_cache");
			goto failed_mount_wq;
		}

		if (ext4_has_feature_ea_inode(sb)) {
			sbi->s_ea_inode_cache = ext4_xattr_create_cache();
			if (!sbi->s_ea_inode_cache) {
				ext4_msg(sb, KERN_ERR,
					 "Failed to create ea_inode_cache");
				goto failed_mount_wq;
			}
		}
	}

	if ((DUMMY_ENCRYPTION_ENABLED(sbi) || ext4_has_feature_encrypt(sb)) &&
	    (blocksize != PAGE_SIZE)) {
		ext4_msg(sb, KERN_ERR,
			 "Unsupported blocksize for fs encryption");
		goto failed_mount_wq;
	}

	if (ext4_has_feature_verity(sb) && blocksize != PAGE_SIZE) {
		ext4_msg(sb, KERN_ERR, "Unsupported blocksize for fs-verity");
		goto failed_mount_wq;
	}

	if (DUMMY_ENCRYPTION_ENABLED(sbi) && !sb_rdonly(sb) &&
	    !ext4_has_feature_encrypt(sb)) {
		ext4_set_feature_encrypt(sb);
		ext4_commit_super(sb, 1);
	}

	/*
	 * Get the # of file system overhead blocks from the
	 * superblock if present.
	 */
	sbi->s_overhead = le32_to_cpu(es->s_overhead_clusters);
	/* ignore the precalculated value if it is ridiculous */
	if (sbi->s_overhead > ext4_blocks_count(es))
		sbi->s_overhead = 0;
	/*
	 * If the bigalloc feature is not enabled recalculating the
	 * overhead doesn't take long, so we might as well just redo
	 * it to make sure we are using the correct value.
	 */
	if (!ext4_has_feature_bigalloc(sb))
		sbi->s_overhead = 0;
	if (sbi->s_overhead == 0) {
		err = ext4_calculate_overhead(sb);
		if (err)
			goto failed_mount_wq;
	}

	/*
	 * The maximum number of concurrent works can be high and
	 * concurrency isn't really necessary.  Limit it to 1.
	 */
	EXT4_SB(sb)->rsv_conversion_wq =
		alloc_workqueue("ext4-rsv-conversion", WQ_MEM_RECLAIM | WQ_UNBOUND, 1);
	if (!EXT4_SB(sb)->rsv_conversion_wq) {
		printk(KERN_ERR "EXT4-fs: failed to create workqueue\n");
		ret = -ENOMEM;
		goto failed_mount4;
	}

	/*
	 * The jbd2_journal_load will have done any necessary log recovery,
	 * so we can safely mount the rest of the filesystem now.
	 */

	root = ext4_iget(sb, EXT4_ROOT_INO, EXT4_IGET_SPECIAL);
	if (IS_ERR(root)) {
		ext4_msg(sb, KERN_ERR, "get root inode failed");
		ret = PTR_ERR(root);
		root = NULL;
		goto failed_mount4;
	}
	if (!S_ISDIR(root->i_mode) || !root->i_blocks || !root->i_size) {
		ext4_msg(sb, KERN_ERR, "corrupt root inode, run e2fsck");
		iput(root);
		goto failed_mount4;
	}

	sb->s_root = d_make_root(root);
	if (!sb->s_root) {
		ext4_msg(sb, KERN_ERR, "get root dentry failed");
		ret = -ENOMEM;
		goto failed_mount4;
	}

	ret = ext4_setup_super(sb, es, sb_rdonly(sb));
	if (ret == -EROFS) {
		sb->s_flags |= SB_RDONLY;
		ret = 0;
	} else if (ret)
		goto failed_mount4a;

	ext4_set_resv_clusters(sb);

	if (test_opt(sb, BLOCK_VALIDITY)) {
		err = ext4_setup_system_zone(sb);
		if (err) {
			ext4_msg(sb, KERN_ERR, "failed to initialize system "
				 "zone (%d)", err);
			goto failed_mount4a;
		}
	}

	ext4_ext_init(sb);
	err = ext4_mb_init(sb);
	if (err) {
		ext4_msg(sb, KERN_ERR, "failed to initialize mballoc (%d)",
			 err);
		goto failed_mount5;
	}

	block = ext4_count_free_clusters(sb);
	ext4_free_blocks_count_set(sbi->s_es, 
				   EXT4_C2B(sbi, block));
	ext4_superblock_csum_set(sb);
	err = percpu_counter_init(&sbi->s_freeclusters_counter, block,
				  GFP_KERNEL);
	if (!err) {
		unsigned long freei = ext4_count_free_inodes(sb);
		sbi->s_es->s_free_inodes_count = cpu_to_le32(freei);
		ext4_superblock_csum_set(sb);
		err = percpu_counter_init(&sbi->s_freeinodes_counter, freei,
					  GFP_KERNEL);
	}
	if (!err)
		err = percpu_counter_init(&sbi->s_dirs_counter,
					  ext4_count_dirs(sb), GFP_KERNEL);
	if (!err)
		err = percpu_counter_init(&sbi->s_dirtyclusters_counter, 0,
					  GFP_KERNEL);
	if (!err)
		err = percpu_init_rwsem(&sbi->s_writepages_rwsem);

	if (err) {
		ext4_msg(sb, KERN_ERR, "insufficient memory");
		goto failed_mount6;
	}

	if (ext4_has_feature_flex_bg(sb))
		if (!ext4_fill_flex_info(sb)) {
			ext4_msg(sb, KERN_ERR,
			       "unable to initialize "
			       "flex_bg meta info!");
			ret = -ENOMEM;
			goto failed_mount6;
		}

	err = ext4_register_li_request(sb, first_not_zeroed);
	if (err)
		goto failed_mount6;

	err = ext4_register_sysfs(sb);
	if (err)
		goto failed_mount7;

#ifdef CONFIG_QUOTA
	/* Enable quota usage during mount. */
	if (ext4_has_feature_quota(sb) && !sb_rdonly(sb)) {
		err = ext4_enable_quotas(sb);
		if (err)
			goto failed_mount8;
	}
#endif  /* CONFIG_QUOTA */

	EXT4_SB(sb)->s_mount_state |= EXT4_ORPHAN_FS;
	ext4_orphan_cleanup(sb, es);
	EXT4_SB(sb)->s_mount_state &= ~EXT4_ORPHAN_FS;
	if (needs_recovery) {
		ext4_msg(sb, KERN_INFO, "recovery complete");
		err = ext4_mark_recovery_complete(sb, es);
		if (err)
			goto failed_mount8;
	}
	if (EXT4_SB(sb)->s_journal) {
		if (test_opt(sb, DATA_FLAGS) == EXT4_MOUNT_JOURNAL_DATA)
			descr = " journalled data mode";
		else if (test_opt(sb, DATA_FLAGS) == EXT4_MOUNT_ORDERED_DATA)
			descr = " ordered data mode";
		else
			descr = " writeback data mode";
	} else
		descr = "out journal";

	if (test_opt(sb, DISCARD)) {
		struct request_queue *q = bdev_get_queue(sb->s_bdev);
		if (!blk_queue_discard(q))
			ext4_msg(sb, KERN_WARNING,
				 "mounting with \"discard\" option, but "
				 "the device does not support discard");
	}

	if (___ratelimit(&ext4_mount_msg_ratelimit, "EXT4-fs mount"))
		ext4_msg(sb, KERN_INFO, "mounted filesystem with%s. "
			 "Opts: %.*s%s%s", descr,
			 (int) sizeof(sbi->s_es->s_mount_opts),
			 sbi->s_es->s_mount_opts,
			 *sbi->s_es->s_mount_opts ? "; " : "", orig_data);

	if (es->s_error_count)
		mod_timer(&sbi->s_err_report, jiffies + 300*HZ); /* 5 minutes */

	/* Enable message ratelimiting. Default is 10 messages per 5 secs. */
	ratelimit_state_init(&sbi->s_err_ratelimit_state, 5 * HZ, 10);
	ratelimit_state_init(&sbi->s_warning_ratelimit_state, 5 * HZ, 10);
	ratelimit_state_init(&sbi->s_msg_ratelimit_state, 5 * HZ, 10);

	kfree(orig_data);
	return 0;

cantfind_ext4:
	if (!silent)
		ext4_msg(sb, KERN_ERR, "VFS: Can't find ext4 filesystem");
	goto failed_mount;

failed_mount8:
	ext4_unregister_sysfs(sb);
	kobject_put(&sbi->s_kobj);
failed_mount7:
	ext4_unregister_li_request(sb);
failed_mount6:
	ext4_mb_release(sb);
	rcu_read_lock();
	flex_groups = rcu_dereference(sbi->s_flex_groups);
	if (flex_groups) {
		for (i = 0; i < sbi->s_flex_groups_allocated; i++)
			kvfree(flex_groups[i]);
		kvfree(flex_groups);
	}
	rcu_read_unlock();
	percpu_counter_destroy(&sbi->s_freeclusters_counter);
	percpu_counter_destroy(&sbi->s_freeinodes_counter);
	percpu_counter_destroy(&sbi->s_dirs_counter);
	percpu_counter_destroy(&sbi->s_dirtyclusters_counter);
	percpu_free_rwsem(&sbi->s_writepages_rwsem);
failed_mount5:
	ext4_ext_release(sb);
	ext4_release_system_zone(sb);
failed_mount4a:
	dput(sb->s_root);
	sb->s_root = NULL;
failed_mount4:
	ext4_msg(sb, KERN_ERR, "mount failed");
	if (EXT4_SB(sb)->rsv_conversion_wq)
		destroy_workqueue(EXT4_SB(sb)->rsv_conversion_wq);
failed_mount_wq:
	if (sbi->s_ea_inode_cache) {
		ext4_xattr_destroy_cache(sbi->s_ea_inode_cache);
		sbi->s_ea_inode_cache = NULL;
	}
	if (sbi->s_ea_block_cache) {
		ext4_xattr_destroy_cache(sbi->s_ea_block_cache);
		sbi->s_ea_block_cache = NULL;
	}
	if (sbi->s_journal) {
		jbd2_journal_destroy(sbi->s_journal);
		sbi->s_journal = NULL;
	}
failed_mount3a:
	ext4_es_unregister_shrinker(sbi);
failed_mount3:
	del_timer_sync(&sbi->s_err_report);
	if (sbi->s_mmp_tsk)
		kthread_stop(sbi->s_mmp_tsk);
failed_mount2:
	rcu_read_lock();
	group_desc = rcu_dereference(sbi->s_group_desc);
	for (i = 0; i < db_count; i++)
		brelse(group_desc[i]);
	kvfree(group_desc);
	rcu_read_unlock();
failed_mount:
	if (sbi->s_chksum_driver)
		crypto_free_shash(sbi->s_chksum_driver);

#ifdef CONFIG_UNICODE
	utf8_unload(sb->s_encoding);
#endif

#ifdef CONFIG_QUOTA
	for (i = 0; i < EXT4_MAXQUOTAS; i++)
		kfree(sbi->s_qf_names[i]);
#endif
	fscrypt_free_dummy_context(&sbi->s_dummy_enc_ctx);
	ext4_blkdev_remove(sbi);
	brelse(bh);
out_fail:
	sb->s_fs_info = NULL;
	kfree(sbi->s_blockgroup_lock);
out_free_base:
	kfree(sbi);
	kfree(orig_data);
	fs_put_dax(dax_dev);
	return err ? err : ret;
}

/*
 * Setup any per-fs journal parameters now.  We'll do this both on
 * initial mount, once the journal has been initialised but before we've
 * done any recovery; and again on any subsequent remount.
 */
static void ext4_init_journal_params(struct super_block *sb, journal_t *journal)
{
	struct ext4_sb_info *sbi = EXT4_SB(sb);

	journal->j_commit_interval = sbi->s_commit_interval;
	journal->j_min_batch_time = sbi->s_min_batch_time;
	journal->j_max_batch_time = sbi->s_max_batch_time;

	write_lock(&journal->j_state_lock);
	if (test_opt(sb, BARRIER))
		journal->j_flags |= JBD2_BARRIER;
	else
		journal->j_flags &= ~JBD2_BARRIER;
	if (test_opt(sb, DATA_ERR_ABORT))
		journal->j_flags |= JBD2_ABORT_ON_SYNCDATA_ERR;
	else
		journal->j_flags &= ~JBD2_ABORT_ON_SYNCDATA_ERR;
	write_unlock(&journal->j_state_lock);
}

static struct inode *ext4_get_journal_inode(struct super_block *sb,
					     unsigned int journal_inum)
{
	struct inode *journal_inode;

	/*
	 * Test for the existence of a valid inode on disk.  Bad things
	 * happen if we iget() an unused inode, as the subsequent iput()
	 * will try to delete it.
	 */
	journal_inode = ext4_iget(sb, journal_inum, EXT4_IGET_SPECIAL);
	if (IS_ERR(journal_inode)) {
		ext4_msg(sb, KERN_ERR, "no journal found");
		return NULL;
	}
	if (!journal_inode->i_nlink) {
		make_bad_inode(journal_inode);
		iput(journal_inode);
		ext4_msg(sb, KERN_ERR, "journal inode is deleted");
		return NULL;
	}

	jbd_debug(2, "Journal inode found at %p: %lld bytes\n",
		  journal_inode, journal_inode->i_size);
	if (!S_ISREG(journal_inode->i_mode)) {
		ext4_msg(sb, KERN_ERR, "invalid journal inode");
		iput(journal_inode);
		return NULL;
	}
	return journal_inode;
}

static journal_t *ext4_get_journal(struct super_block *sb,
				   unsigned int journal_inum)
{
	struct inode *journal_inode;
	journal_t *journal;

	if (WARN_ON_ONCE(!ext4_has_feature_journal(sb)))
		return NULL;

	journal_inode = ext4_get_journal_inode(sb, journal_inum);
	if (!journal_inode)
		return NULL;

	journal = jbd2_journal_init_inode(journal_inode);
	if (!journal) {
		ext4_msg(sb, KERN_ERR, "Could not load journal inode");
		iput(journal_inode);
		return NULL;
	}
	journal->j_private = sb;
	ext4_init_journal_params(sb, journal);
	return journal;
}

static journal_t *ext4_get_dev_journal(struct super_block *sb,
				       dev_t j_dev)
{
	struct buffer_head *bh;
	journal_t *journal;
	ext4_fsblk_t start;
	ext4_fsblk_t len;
	int hblock, blocksize;
	ext4_fsblk_t sb_block;
	unsigned long offset;
	struct ext4_super_block *es;
	struct block_device *bdev;

	if (WARN_ON_ONCE(!ext4_has_feature_journal(sb)))
		return NULL;

	bdev = ext4_blkdev_get(j_dev, sb);
	if (bdev == NULL)
		return NULL;

	blocksize = sb->s_blocksize;
	hblock = bdev_logical_block_size(bdev);
	if (blocksize < hblock) {
		ext4_msg(sb, KERN_ERR,
			"blocksize too small for journal device");
		goto out_bdev;
	}

	sb_block = EXT4_MIN_BLOCK_SIZE / blocksize;
	offset = EXT4_MIN_BLOCK_SIZE % blocksize;
	set_blocksize(bdev, blocksize);
	if (!(bh = __bread(bdev, sb_block, blocksize))) {
		ext4_msg(sb, KERN_ERR, "couldn't read superblock of "
		       "external journal");
		goto out_bdev;
	}

	es = (struct ext4_super_block *) (bh->b_data + offset);
	if ((le16_to_cpu(es->s_magic) != EXT4_SUPER_MAGIC) ||
	    !(le32_to_cpu(es->s_feature_incompat) &
	      EXT4_FEATURE_INCOMPAT_JOURNAL_DEV)) {
		ext4_msg(sb, KERN_ERR, "external journal has "
					"bad superblock");
		brelse(bh);
		goto out_bdev;
	}

	if ((le32_to_cpu(es->s_feature_ro_compat) &
	     EXT4_FEATURE_RO_COMPAT_METADATA_CSUM) &&
	    es->s_checksum != ext4_superblock_csum(sb, es)) {
		ext4_msg(sb, KERN_ERR, "external journal has "
				       "corrupt superblock");
		brelse(bh);
		goto out_bdev;
	}

	if (memcmp(EXT4_SB(sb)->s_es->s_journal_uuid, es->s_uuid, 16)) {
		ext4_msg(sb, KERN_ERR, "journal UUID does not match");
		brelse(bh);
		goto out_bdev;
	}

	len = ext4_blocks_count(es);
	start = sb_block + 1;
	brelse(bh);	/* we're done with the superblock */

	journal = jbd2_journal_init_dev(bdev, sb->s_bdev,
					start, len, blocksize);
	if (!journal) {
		ext4_msg(sb, KERN_ERR, "failed to create device journal");
		goto out_bdev;
	}
	journal->j_private = sb;
	ll_rw_block(REQ_OP_READ, REQ_META | REQ_PRIO, 1, &journal->j_sb_buffer);
	wait_on_buffer(journal->j_sb_buffer);
	if (!buffer_uptodate(journal->j_sb_buffer)) {
		ext4_msg(sb, KERN_ERR, "I/O error on journal device");
		goto out_journal;
	}
	if (be32_to_cpu(journal->j_superblock->s_nr_users) != 1) {
		ext4_msg(sb, KERN_ERR, "External journal has more than one "
					"user (unsupported) - %d",
			be32_to_cpu(journal->j_superblock->s_nr_users));
		goto out_journal;
	}
	EXT4_SB(sb)->journal_bdev = bdev;
	ext4_init_journal_params(sb, journal);
	return journal;

out_journal:
	jbd2_journal_destroy(journal);
out_bdev:
	ext4_blkdev_put(bdev);
	return NULL;
}

static int ext4_load_journal(struct super_block *sb,
			     struct ext4_super_block *es,
			     unsigned long journal_devnum)
{
	journal_t *journal;
	unsigned int journal_inum = le32_to_cpu(es->s_journal_inum);
	dev_t journal_dev;
	int err = 0;
	int really_read_only;
	int journal_dev_ro;

	if (WARN_ON_ONCE(!ext4_has_feature_journal(sb)))
		return -EFSCORRUPTED;

	if (journal_devnum &&
	    journal_devnum != le32_to_cpu(es->s_journal_dev)) {
		ext4_msg(sb, KERN_INFO, "external journal device major/minor "
			"numbers have changed");
		journal_dev = new_decode_dev(journal_devnum);
	} else
		journal_dev = new_decode_dev(le32_to_cpu(es->s_journal_dev));

	if (journal_inum && journal_dev) {
		ext4_msg(sb, KERN_ERR,
			 "filesystem has both journal inode and journal device!");
		return -EINVAL;
	}

	if (journal_inum) {
		journal = ext4_get_journal(sb, journal_inum);
		if (!journal)
			return -EINVAL;
	} else {
		journal = ext4_get_dev_journal(sb, journal_dev);
		if (!journal)
			return -EINVAL;
	}

	journal_dev_ro = bdev_read_only(journal->j_dev);
	really_read_only = bdev_read_only(sb->s_bdev) | journal_dev_ro;

	if (journal_dev_ro && !sb_rdonly(sb)) {
		ext4_msg(sb, KERN_ERR,
			 "journal device read-only, try mounting with '-o ro'");
		err = -EROFS;
		goto err_out;
	}

	/*
	 * Are we loading a blank journal or performing recovery after a
	 * crash?  For recovery, we need to check in advance whether we
	 * can get read-write access to the device.
	 */
	if (ext4_has_feature_journal_needs_recovery(sb)) {
		if (sb_rdonly(sb)) {
			ext4_msg(sb, KERN_INFO, "INFO: recovery "
					"required on readonly filesystem");
			if (really_read_only) {
				ext4_msg(sb, KERN_ERR, "write access "
					"unavailable, cannot proceed "
					"(try mounting with noload)");
				err = -EROFS;
				goto err_out;
			}
			ext4_msg(sb, KERN_INFO, "write access will "
			       "be enabled during recovery");
		}
	}

	if (!(journal->j_flags & JBD2_BARRIER))
		ext4_msg(sb, KERN_INFO, "barriers disabled");

	if (!ext4_has_feature_journal_needs_recovery(sb))
		err = jbd2_journal_wipe(journal, !really_read_only);
	if (!err) {
		char *save = kmalloc(EXT4_S_ERR_LEN, GFP_KERNEL);
		if (save)
			memcpy(save, ((char *) es) +
			       EXT4_S_ERR_START, EXT4_S_ERR_LEN);
		err = jbd2_journal_load(journal);
		if (save)
			memcpy(((char *) es) + EXT4_S_ERR_START,
			       save, EXT4_S_ERR_LEN);
		kfree(save);
	}

	if (err) {
		ext4_msg(sb, KERN_ERR, "error loading journal");
		goto err_out;
	}

	EXT4_SB(sb)->s_journal = journal;
	err = ext4_clear_journal_err(sb, es);
	if (err) {
		EXT4_SB(sb)->s_journal = NULL;
		jbd2_journal_destroy(journal);
		return err;
	}

	if (!really_read_only && journal_devnum &&
	    journal_devnum != le32_to_cpu(es->s_journal_dev)) {
		es->s_journal_dev = cpu_to_le32(journal_devnum);

		/* Make sure we flush the recovery flag to disk. */
		ext4_commit_super(sb, 1);
	}

	return 0;

err_out:
	jbd2_journal_destroy(journal);
	return err;
}

static int ext4_commit_super(struct super_block *sb, int sync)
{
	struct ext4_super_block *es = EXT4_SB(sb)->s_es;
	struct buffer_head *sbh = EXT4_SB(sb)->s_sbh;
	int error = 0;

	if (!sbh)
		return -EINVAL;
	if (block_device_ejected(sb))
		return -ENODEV;

	/*
	 * If the file system is mounted read-only, don't update the
	 * superblock write time.  This avoids updating the superblock
	 * write time when we are mounting the root file system
	 * read/only but we need to replay the journal; at that point,
	 * for people who are east of GMT and who make their clock
	 * tick in localtime for Windows bug-for-bug compatibility,
	 * the clock is set in the future, and this will cause e2fsck
	 * to complain and force a full file system check.
	 */
	if (!(sb->s_flags & SB_RDONLY))
		ext4_update_tstamp(es, s_wtime);
	if (sb->s_bdev->bd_part)
		es->s_kbytes_written =
			cpu_to_le64(EXT4_SB(sb)->s_kbytes_written +
			    ((part_stat_read(sb->s_bdev->bd_part,
					     sectors[STAT_WRITE]) -
			      EXT4_SB(sb)->s_sectors_written_start) >> 1));
	else
		es->s_kbytes_written =
			cpu_to_le64(EXT4_SB(sb)->s_kbytes_written);
	if (percpu_counter_initialized(&EXT4_SB(sb)->s_freeclusters_counter))
		ext4_free_blocks_count_set(es,
			EXT4_C2B(EXT4_SB(sb), percpu_counter_sum_positive(
				&EXT4_SB(sb)->s_freeclusters_counter)));
	if (percpu_counter_initialized(&EXT4_SB(sb)->s_freeinodes_counter))
		es->s_free_inodes_count =
			cpu_to_le32(percpu_counter_sum_positive(
				&EXT4_SB(sb)->s_freeinodes_counter));
	BUFFER_TRACE(sbh, "marking dirty");
	ext4_superblock_csum_set(sb);
	if (sync)
		lock_buffer(sbh);
	if (buffer_write_io_error(sbh) || !buffer_uptodate(sbh)) {
		/*
		 * Oh, dear.  A previous attempt to write the
		 * superblock failed.  This could happen because the
		 * USB device was yanked out.  Or it could happen to
		 * be a transient write error and maybe the block will
		 * be remapped.  Nothing we can do but to retry the
		 * write and hope for the best.
		 */
		ext4_msg(sb, KERN_ERR, "previous I/O error to "
		       "superblock detected");
		clear_buffer_write_io_error(sbh);
		set_buffer_uptodate(sbh);
	}
	mark_buffer_dirty(sbh);
	if (sync) {
		unlock_buffer(sbh);
		error = __sync_dirty_buffer(sbh,
			REQ_SYNC | (test_opt(sb, BARRIER) ? REQ_FUA : 0));
		if (buffer_write_io_error(sbh)) {
			ext4_msg(sb, KERN_ERR, "I/O error while writing "
			       "superblock");
			clear_buffer_write_io_error(sbh);
			set_buffer_uptodate(sbh);
		}
	}
	return error;
}

/*
 * Have we just finished recovery?  If so, and if we are mounting (or
 * remounting) the filesystem readonly, then we will end up with a
 * consistent fs on disk.  Record that fact.
 */
static int ext4_mark_recovery_complete(struct super_block *sb,
				       struct ext4_super_block *es)
{
	int err;
	journal_t *journal = EXT4_SB(sb)->s_journal;

	if (!ext4_has_feature_journal(sb)) {
		if (journal != NULL) {
			ext4_error(sb, "Journal got removed while the fs was "
				   "mounted!");
			return -EFSCORRUPTED;
		}
		return 0;
	}
	jbd2_journal_lock_updates(journal);
	err = jbd2_journal_flush(journal);
	if (err < 0)
		goto out;

	if (ext4_has_feature_journal_needs_recovery(sb) && sb_rdonly(sb)) {
		ext4_clear_feature_journal_needs_recovery(sb);
		ext4_commit_super(sb, 1);
	}
out:
	jbd2_journal_unlock_updates(journal);
	return err;
}

/*
 * If we are mounting (or read-write remounting) a filesystem whose journal
 * has recorded an error from a previous lifetime, move that error to the
 * main filesystem now.
 */
static int ext4_clear_journal_err(struct super_block *sb,
				   struct ext4_super_block *es)
{
	journal_t *journal;
	int j_errno;
	const char *errstr;

	if (!ext4_has_feature_journal(sb)) {
		ext4_error(sb, "Journal got removed while the fs was mounted!");
		return -EFSCORRUPTED;
	}

	journal = EXT4_SB(sb)->s_journal;

	/*
	 * Now check for any error status which may have been recorded in the
	 * journal by a prior ext4_error() or ext4_abort()
	 */

	j_errno = jbd2_journal_errno(journal);
	if (j_errno) {
		char nbuf[16];

		errstr = ext4_decode_error(sb, j_errno, nbuf);
		ext4_warning(sb, "Filesystem error recorded "
			     "from previous mount: %s", errstr);
		ext4_warning(sb, "Marking fs in need of filesystem check.");

		EXT4_SB(sb)->s_mount_state |= EXT4_ERROR_FS;
		es->s_state |= cpu_to_le16(EXT4_ERROR_FS);
		ext4_commit_super(sb, 1);

		jbd2_journal_clear_err(journal);
		jbd2_journal_update_sb_errno(journal);
	}
	return 0;
}

/*
 * Force the running and committing transactions to commit,
 * and wait on the commit.
 */
int ext4_force_commit(struct super_block *sb)
{
	journal_t *journal;

	if (sb_rdonly(sb))
		return 0;

	journal = EXT4_SB(sb)->s_journal;
	return ext4_journal_force_commit(journal);
}

static int ext4_sync_fs(struct super_block *sb, int wait)
{
	int ret = 0;
	tid_t target;
	bool needs_barrier = false;
	struct ext4_sb_info *sbi = EXT4_SB(sb);

	if (unlikely(ext4_forced_shutdown(sbi)))
		return 0;

	trace_ext4_sync_fs(sb, wait);
	flush_workqueue(sbi->rsv_conversion_wq);
	/*
	 * Writeback quota in non-journalled quota case - journalled quota has
	 * no dirty dquots
	 */
	dquot_writeback_dquots(sb, -1);
	/*
	 * Data writeback is possible w/o journal transaction, so barrier must
	 * being sent at the end of the function. But we can skip it if
	 * transaction_commit will do it for us.
	 */
	if (sbi->s_journal) {
		target = jbd2_get_latest_transaction(sbi->s_journal);
		if (wait && sbi->s_journal->j_flags & JBD2_BARRIER &&
		    !jbd2_trans_will_send_data_barrier(sbi->s_journal, target))
			needs_barrier = true;

		if (jbd2_journal_start_commit(sbi->s_journal, &target)) {
			if (wait)
				ret = jbd2_log_wait_commit(sbi->s_journal,
							   target);
		}
	} else if (wait && test_opt(sb, BARRIER))
		needs_barrier = true;
	if (needs_barrier) {
		int err;
		err = blkdev_issue_flush(sb->s_bdev, GFP_KERNEL, NULL);
		if (!ret)
			ret = err;
	}

	return ret;
}

/*
 * LVM calls this function before a (read-only) snapshot is created.  This
 * gives us a chance to flush the journal completely and mark the fs clean.
 *
 * Note that only this function cannot bring a filesystem to be in a clean
 * state independently. It relies on upper layer to stop all data & metadata
 * modifications.
 */
static int ext4_freeze(struct super_block *sb)
{
	int error = 0;
	journal_t *journal;

	if (sb_rdonly(sb))
		return 0;

	journal = EXT4_SB(sb)->s_journal;

	if (journal) {
		/* Now we set up the journal barrier. */
		jbd2_journal_lock_updates(journal);

		/*
		 * Don't clear the needs_recovery flag if we failed to
		 * flush the journal.
		 */
		error = jbd2_journal_flush(journal);
		if (error < 0)
			goto out;

		/* Journal blocked and flushed, clear needs_recovery flag. */
		ext4_clear_feature_journal_needs_recovery(sb);
	}

	error = ext4_commit_super(sb, 1);
out:
	if (journal)
		/* we rely on upper layer to stop further updates */
		jbd2_journal_unlock_updates(journal);
	return error;
}

/*
 * Called by LVM after the snapshot is done.  We need to reset the RECOVER
 * flag here, even though the filesystem is not technically dirty yet.
 */
static int ext4_unfreeze(struct super_block *sb)
{
	if (sb_rdonly(sb) || ext4_forced_shutdown(EXT4_SB(sb)))
		return 0;

	if (EXT4_SB(sb)->s_journal) {
		/* Reset the needs_recovery flag before the fs is unlocked. */
		ext4_set_feature_journal_needs_recovery(sb);
	}

	ext4_commit_super(sb, 1);
	return 0;
}

/*
 * Structure to save mount options for ext4_remount's benefit
 */
struct ext4_mount_options {
	unsigned long s_mount_opt;
	unsigned long s_mount_opt2;
	kuid_t s_resuid;
	kgid_t s_resgid;
	unsigned long s_commit_interval;
	u32 s_min_batch_time, s_max_batch_time;
#ifdef CONFIG_QUOTA
	int s_jquota_fmt;
	char *s_qf_names[EXT4_MAXQUOTAS];
#endif
};

static int ext4_remount(struct super_block *sb, int *flags, char *data)
{
	struct ext4_super_block *es;
	struct ext4_sb_info *sbi = EXT4_SB(sb);
	unsigned long old_sb_flags, vfs_flags;
	struct ext4_mount_options old_opts;
	int enable_quota = 0;
	ext4_group_t g;
	unsigned int journal_ioprio = DEFAULT_JOURNAL_IOPRIO;
	int err = 0;
#ifdef CONFIG_QUOTA
	int i, j;
	char *to_free[EXT4_MAXQUOTAS];
#endif
	char *orig_data = kstrdup(data, GFP_KERNEL);

	if (data && !orig_data)
		return -ENOMEM;

	/* Store the original options */
	old_sb_flags = sb->s_flags;
	old_opts.s_mount_opt = sbi->s_mount_opt;
	old_opts.s_mount_opt2 = sbi->s_mount_opt2;
	old_opts.s_resuid = sbi->s_resuid;
	old_opts.s_resgid = sbi->s_resgid;
	old_opts.s_commit_interval = sbi->s_commit_interval;
	old_opts.s_min_batch_time = sbi->s_min_batch_time;
	old_opts.s_max_batch_time = sbi->s_max_batch_time;
#ifdef CONFIG_QUOTA
	old_opts.s_jquota_fmt = sbi->s_jquota_fmt;
	for (i = 0; i < EXT4_MAXQUOTAS; i++)
		if (sbi->s_qf_names[i]) {
			char *qf_name = get_qf_name(sb, sbi, i);

			old_opts.s_qf_names[i] = kstrdup(qf_name, GFP_KERNEL);
			if (!old_opts.s_qf_names[i]) {
				for (j = 0; j < i; j++)
					kfree(old_opts.s_qf_names[j]);
				kfree(orig_data);
				return -ENOMEM;
			}
		} else
			old_opts.s_qf_names[i] = NULL;
#endif
	if (sbi->s_journal && sbi->s_journal->j_task->io_context)
		journal_ioprio = sbi->s_journal->j_task->io_context->ioprio;

	/*
	 * Some options can be enabled by ext4 and/or by VFS mount flag
	 * either way we need to make sure it matches in both *flags and
	 * s_flags. Copy those selected flags from *flags to s_flags
	 */
	vfs_flags = SB_LAZYTIME | SB_I_VERSION;
	sb->s_flags = (sb->s_flags & ~vfs_flags) | (*flags & vfs_flags);

	if (!parse_options(data, sb, NULL, &journal_ioprio, 1)) {
		err = -EINVAL;
		goto restore_opts;
	}

	if ((old_opts.s_mount_opt & EXT4_MOUNT_JOURNAL_CHECKSUM) ^
	    test_opt(sb, JOURNAL_CHECKSUM)) {
		ext4_msg(sb, KERN_ERR, "changing journal_checksum "
			 "during remount not supported; ignoring");
		sbi->s_mount_opt ^= EXT4_MOUNT_JOURNAL_CHECKSUM;
	}

	if (test_opt(sb, DATA_FLAGS) == EXT4_MOUNT_JOURNAL_DATA) {
		if (test_opt2(sb, EXPLICIT_DELALLOC)) {
			ext4_msg(sb, KERN_ERR, "can't mount with "
				 "both data=journal and delalloc");
			err = -EINVAL;
			goto restore_opts;
		}
		if (test_opt(sb, DIOREAD_NOLOCK)) {
			ext4_msg(sb, KERN_ERR, "can't mount with "
				 "both data=journal and dioread_nolock");
			err = -EINVAL;
			goto restore_opts;
		}
	} else if (test_opt(sb, DATA_FLAGS) == EXT4_MOUNT_ORDERED_DATA) {
		if (test_opt(sb, JOURNAL_ASYNC_COMMIT)) {
			ext4_msg(sb, KERN_ERR, "can't mount with "
				"journal_async_commit in data=ordered mode");
			err = -EINVAL;
			goto restore_opts;
		}
	}

	if ((sbi->s_mount_opt ^ old_opts.s_mount_opt) & EXT4_MOUNT_NO_MBCACHE) {
		ext4_msg(sb, KERN_ERR, "can't enable nombcache during remount");
		err = -EINVAL;
		goto restore_opts;
	}

	if (sbi->s_mount_flags & EXT4_MF_FS_ABORTED)
		ext4_abort(sb, "Abort forced by user");

	sb->s_flags = (sb->s_flags & ~SB_POSIXACL) |
		(test_opt(sb, POSIX_ACL) ? SB_POSIXACL : 0);

	es = sbi->s_es;

	if (sbi->s_journal) {
		ext4_init_journal_params(sb, sbi->s_journal);
		set_task_ioprio(sbi->s_journal->j_task, journal_ioprio);
	}

	if ((bool)(*flags & SB_RDONLY) != sb_rdonly(sb)) {
		if (sbi->s_mount_flags & EXT4_MF_FS_ABORTED) {
			err = -EROFS;
			goto restore_opts;
		}

		if (*flags & SB_RDONLY) {
			err = sync_filesystem(sb);
			if (err < 0)
				goto restore_opts;
			err = dquot_suspend(sb, -1);
			if (err < 0)
				goto restore_opts;

			/*
			 * First of all, the unconditional stuff we have to do
			 * to disable replay of the journal when we next remount
			 */
			sb->s_flags |= SB_RDONLY;

			/*
			 * OK, test if we are remounting a valid rw partition
			 * readonly, and if so set the rdonly flag and then
			 * mark the partition as valid again.
			 */
			if (!(es->s_state & cpu_to_le16(EXT4_VALID_FS)) &&
			    (sbi->s_mount_state & EXT4_VALID_FS))
				es->s_state = cpu_to_le16(sbi->s_mount_state);

			if (sbi->s_journal) {
				/*
				 * We let remount-ro finish even if marking fs
				 * as clean failed...
				 */
				ext4_mark_recovery_complete(sb, es);
			}
			if (sbi->s_mmp_tsk)
				kthread_stop(sbi->s_mmp_tsk);
		} else {
			/* Make sure we can mount this feature set readwrite */
			if (ext4_has_feature_readonly(sb) ||
			    !ext4_feature_set_ok(sb, 0)) {
				err = -EROFS;
				goto restore_opts;
			}
			/*
			 * Make sure the group descriptor checksums
			 * are sane.  If they aren't, refuse to remount r/w.
			 */
			for (g = 0; g < sbi->s_groups_count; g++) {
				struct ext4_group_desc *gdp =
					ext4_get_group_desc(sb, g, NULL);

				if (!ext4_group_desc_csum_verify(sb, g, gdp)) {
					ext4_msg(sb, KERN_ERR,
	       "ext4_remount: Checksum for group %u failed (%u!=%u)",
		g, le16_to_cpu(ext4_group_desc_csum(sb, g, gdp)),
					       le16_to_cpu(gdp->bg_checksum));
					err = -EFSBADCRC;
					goto restore_opts;
				}
			}

			/*
			 * If we have an unprocessed orphan list hanging
			 * around from a previously readonly bdev mount,
			 * require a full umount/remount for now.
			 */
			if (es->s_last_orphan) {
				ext4_msg(sb, KERN_WARNING, "Couldn't "
				       "remount RDWR because of unprocessed "
				       "orphan inode list.  Please "
				       "umount/remount instead");
				err = -EINVAL;
				goto restore_opts;
			}

			/*
			 * Mounting a RDONLY partition read-write, so reread
			 * and store the current valid flag.  (It may have
			 * been changed by e2fsck since we originally mounted
			 * the partition.)
			 */
			if (sbi->s_journal) {
				err = ext4_clear_journal_err(sb, es);
				if (err)
					goto restore_opts;
			}
			sbi->s_mount_state = le16_to_cpu(es->s_state);

			err = ext4_setup_super(sb, es, 0);
			if (err)
				goto restore_opts;

			sb->s_flags &= ~SB_RDONLY;
			if (ext4_has_feature_mmp(sb))
				if (ext4_multi_mount_protect(sb,
						le64_to_cpu(es->s_mmp_block))) {
					err = -EROFS;
					goto restore_opts;
				}
			enable_quota = 1;
		}
	}

	/*
	 * Reinitialize lazy itable initialization thread based on
	 * current settings
	 */
	if (sb_rdonly(sb) || !test_opt(sb, INIT_INODE_TABLE))
		ext4_unregister_li_request(sb);
	else {
		ext4_group_t first_not_zeroed;
		first_not_zeroed = ext4_has_uninit_itable(sb);
		ext4_register_li_request(sb, first_not_zeroed);
	}

	/*
	 * Handle creation of system zone data early because it can fail.
	 * Releasing of existing data is done when we are sure remount will
	 * succeed.
	 */
	if (test_opt(sb, BLOCK_VALIDITY) && !sbi->system_blks) {
		err = ext4_setup_system_zone(sb);
		if (err)
			goto restore_opts;
	}

	if (sbi->s_journal == NULL && !(old_sb_flags & SB_RDONLY)) {
		err = ext4_commit_super(sb, 1);
		if (err)
			goto restore_opts;
	}

#ifdef CONFIG_QUOTA
	/* Release old quota file names */
	for (i = 0; i < EXT4_MAXQUOTAS; i++)
		kfree(old_opts.s_qf_names[i]);
	if (enable_quota) {
		if (sb_any_quota_suspended(sb))
			dquot_resume(sb, -1);
		else if (ext4_has_feature_quota(sb)) {
			err = ext4_enable_quotas(sb);
			if (err)
				goto restore_opts;
		}
	}
#endif
	if (!test_opt(sb, BLOCK_VALIDITY) && sbi->system_blks)
		ext4_release_system_zone(sb);

	/*
	 * Some options can be enabled by ext4 and/or by VFS mount flag
	 * either way we need to make sure it matches in both *flags and
	 * s_flags. Copy those selected flags from s_flags to *flags
	 */
	*flags = (*flags & ~vfs_flags) | (sb->s_flags & vfs_flags);

	ext4_msg(sb, KERN_INFO, "re-mounted. Opts: %s", orig_data);
	kfree(orig_data);
	return 0;

restore_opts:
	sb->s_flags = old_sb_flags;
	sbi->s_mount_opt = old_opts.s_mount_opt;
	sbi->s_mount_opt2 = old_opts.s_mount_opt2;
	sbi->s_resuid = old_opts.s_resuid;
	sbi->s_resgid = old_opts.s_resgid;
	sbi->s_commit_interval = old_opts.s_commit_interval;
	sbi->s_min_batch_time = old_opts.s_min_batch_time;
	sbi->s_max_batch_time = old_opts.s_max_batch_time;
	if (!test_opt(sb, BLOCK_VALIDITY) && sbi->system_blks)
		ext4_release_system_zone(sb);
#ifdef CONFIG_QUOTA
	sbi->s_jquota_fmt = old_opts.s_jquota_fmt;
	for (i = 0; i < EXT4_MAXQUOTAS; i++) {
		to_free[i] = get_qf_name(sb, sbi, i);
		rcu_assign_pointer(sbi->s_qf_names[i], old_opts.s_qf_names[i]);
	}
	synchronize_rcu();
	for (i = 0; i < EXT4_MAXQUOTAS; i++)
		kfree(to_free[i]);
#endif
	kfree(orig_data);
	return err;
}

#ifdef CONFIG_QUOTA
static int ext4_statfs_project(struct super_block *sb,
			       kprojid_t projid, struct kstatfs *buf)
{
	struct kqid qid;
	struct dquot *dquot;
	u64 limit;
	u64 curblock;

	qid = make_kqid_projid(projid);
	dquot = dqget(sb, qid);
	if (IS_ERR(dquot))
		return PTR_ERR(dquot);
	spin_lock(&dquot->dq_dqb_lock);

	limit = (dquot->dq_dqb.dqb_bsoftlimit ?
		 dquot->dq_dqb.dqb_bsoftlimit :
		 dquot->dq_dqb.dqb_bhardlimit) >> sb->s_blocksize_bits;
	if (limit && buf->f_blocks > limit) {
		curblock = (dquot->dq_dqb.dqb_curspace +
			    dquot->dq_dqb.dqb_rsvspace) >> sb->s_blocksize_bits;
		buf->f_blocks = limit;
		buf->f_bfree = buf->f_bavail =
			(buf->f_blocks > curblock) ?
			 (buf->f_blocks - curblock) : 0;
	}

	limit = dquot->dq_dqb.dqb_isoftlimit ?
		dquot->dq_dqb.dqb_isoftlimit :
		dquot->dq_dqb.dqb_ihardlimit;
	if (limit && buf->f_files > limit) {
		buf->f_files = limit;
		buf->f_ffree =
			(buf->f_files > dquot->dq_dqb.dqb_curinodes) ?
			 (buf->f_files - dquot->dq_dqb.dqb_curinodes) : 0;
	}

	spin_unlock(&dquot->dq_dqb_lock);
	dqput(dquot);
	return 0;
}
#endif

static int ext4_statfs(struct dentry *dentry, struct kstatfs *buf)
{
	struct super_block *sb = dentry->d_sb;
	struct ext4_sb_info *sbi = EXT4_SB(sb);
	struct ext4_super_block *es = sbi->s_es;
	ext4_fsblk_t overhead = 0, resv_blocks;
	u64 fsid;
	s64 bfree;
	resv_blocks = EXT4_C2B(sbi, atomic64_read(&sbi->s_resv_clusters));

	if (!test_opt(sb, MINIX_DF))
		overhead = sbi->s_overhead;

	buf->f_type = EXT4_SUPER_MAGIC;
	buf->f_bsize = sb->s_blocksize;
	buf->f_blocks = ext4_blocks_count(es) - EXT4_C2B(sbi, overhead);
	bfree = percpu_counter_sum_positive(&sbi->s_freeclusters_counter) -
		percpu_counter_sum_positive(&sbi->s_dirtyclusters_counter);
	/* prevent underflow in case that few free space is available */
	buf->f_bfree = EXT4_C2B(sbi, max_t(s64, bfree, 0));
	buf->f_bavail = buf->f_bfree -
			(ext4_r_blocks_count(es) + resv_blocks);
	if (buf->f_bfree < (ext4_r_blocks_count(es) + resv_blocks))
		buf->f_bavail = 0;
	buf->f_files = le32_to_cpu(es->s_inodes_count);
	buf->f_ffree = percpu_counter_sum_positive(&sbi->s_freeinodes_counter);
	buf->f_namelen = EXT4_NAME_LEN;
	fsid = le64_to_cpup((void *)es->s_uuid) ^
	       le64_to_cpup((void *)es->s_uuid + sizeof(u64));
	buf->f_fsid.val[0] = fsid & 0xFFFFFFFFUL;
	buf->f_fsid.val[1] = (fsid >> 32) & 0xFFFFFFFFUL;

#ifdef CONFIG_QUOTA
	if (ext4_test_inode_flag(dentry->d_inode, EXT4_INODE_PROJINHERIT) &&
	    sb_has_quota_limits_enabled(sb, PRJQUOTA))
		ext4_statfs_project(sb, EXT4_I(dentry->d_inode)->i_projid, buf);
#endif
	return 0;
}


#ifdef CONFIG_QUOTA

/*
 * Helper functions so that transaction is started before we acquire dqio_sem
 * to keep correct lock ordering of transaction > dqio_sem
 */
static inline struct inode *dquot_to_inode(struct dquot *dquot)
{
	return sb_dqopt(dquot->dq_sb)->files[dquot->dq_id.type];
}

static int ext4_write_dquot(struct dquot *dquot)
{
	int ret, err;
	handle_t *handle;
	struct inode *inode;

	inode = dquot_to_inode(dquot);
	handle = ext4_journal_start(inode, EXT4_HT_QUOTA,
				    EXT4_QUOTA_TRANS_BLOCKS(dquot->dq_sb));
	if (IS_ERR(handle))
		return PTR_ERR(handle);
	ret = dquot_commit(dquot);
	err = ext4_journal_stop(handle);
	if (!ret)
		ret = err;
	return ret;
}

static int ext4_acquire_dquot(struct dquot *dquot)
{
	int ret, err;
	handle_t *handle;

	handle = ext4_journal_start(dquot_to_inode(dquot), EXT4_HT_QUOTA,
				    EXT4_QUOTA_INIT_BLOCKS(dquot->dq_sb));
	if (IS_ERR(handle))
		return PTR_ERR(handle);
	ret = dquot_acquire(dquot);
	err = ext4_journal_stop(handle);
	if (!ret)
		ret = err;
	return ret;
}

static int ext4_release_dquot(struct dquot *dquot)
{
	int ret, err;
	handle_t *handle;

	handle = ext4_journal_start(dquot_to_inode(dquot), EXT4_HT_QUOTA,
				    EXT4_QUOTA_DEL_BLOCKS(dquot->dq_sb));
	if (IS_ERR(handle)) {
		/* Release dquot anyway to avoid endless cycle in dqput() */
		dquot_release(dquot);
		return PTR_ERR(handle);
	}
	ret = dquot_release(dquot);
	err = ext4_journal_stop(handle);
	if (!ret)
		ret = err;
	return ret;
}

static int ext4_mark_dquot_dirty(struct dquot *dquot)
{
	struct super_block *sb = dquot->dq_sb;
	struct ext4_sb_info *sbi = EXT4_SB(sb);

	/* Are we journaling quotas? */
	if (ext4_has_feature_quota(sb) ||
	    sbi->s_qf_names[USRQUOTA] || sbi->s_qf_names[GRPQUOTA]) {
		dquot_mark_dquot_dirty(dquot);
		return ext4_write_dquot(dquot);
	} else {
		return dquot_mark_dquot_dirty(dquot);
	}
}

static int ext4_write_info(struct super_block *sb, int type)
{
	int ret, err;
	handle_t *handle;

	/* Data block + inode block */
	handle = ext4_journal_start(d_inode(sb->s_root), EXT4_HT_QUOTA, 2);
	if (IS_ERR(handle))
		return PTR_ERR(handle);
	ret = dquot_commit_info(sb, type);
	err = ext4_journal_stop(handle);
	if (!ret)
		ret = err;
	return ret;
}

/*
 * Turn on quotas during mount time - we need to find
 * the quota file and such...
 */
static int ext4_quota_on_mount(struct super_block *sb, int type)
{
	return dquot_quota_on_mount(sb, get_qf_name(sb, EXT4_SB(sb), type),
					EXT4_SB(sb)->s_jquota_fmt, type);
}

static void lockdep_set_quota_inode(struct inode *inode, int subclass)
{
	struct ext4_inode_info *ei = EXT4_I(inode);

	/* The first argument of lockdep_set_subclass has to be
	 * *exactly* the same as the argument to init_rwsem() --- in
	 * this case, in init_once() --- or lockdep gets unhappy
	 * because the name of the lock is set using the
	 * stringification of the argument to init_rwsem().
	 */
	(void) ei;	/* shut up clang warning if !CONFIG_LOCKDEP */
	lockdep_set_subclass(&ei->i_data_sem, subclass);
}

/*
 * Standard function to be called on quota_on
 */
static int ext4_quota_on(struct super_block *sb, int type, int format_id,
			 const struct path *path)
{
	int err;

	if (!test_opt(sb, QUOTA))
		return -EINVAL;

	/* Quotafile not on the same filesystem? */
	if (path->dentry->d_sb != sb)
		return -EXDEV;

	/* Quota already enabled for this file? */
	if (IS_NOQUOTA(d_inode(path->dentry)))
		return -EBUSY;

	/* Journaling quota? */
	if (EXT4_SB(sb)->s_qf_names[type]) {
		/* Quotafile not in fs root? */
		if (path->dentry->d_parent != sb->s_root)
			ext4_msg(sb, KERN_WARNING,
				"Quota file not on filesystem root. "
				"Journaled quota will not work");
		sb_dqopt(sb)->flags |= DQUOT_NOLIST_DIRTY;
	} else {
		/*
		 * Clear the flag just in case mount options changed since
		 * last time.
		 */
		sb_dqopt(sb)->flags &= ~DQUOT_NOLIST_DIRTY;
	}

	/*
	 * When we journal data on quota file, we have to flush journal to see
	 * all updates to the file when we bypass pagecache...
	 */
	if (EXT4_SB(sb)->s_journal &&
	    ext4_should_journal_data(d_inode(path->dentry))) {
		/*
		 * We don't need to lock updates but journal_flush() could
		 * otherwise be livelocked...
		 */
		jbd2_journal_lock_updates(EXT4_SB(sb)->s_journal);
		err = jbd2_journal_flush(EXT4_SB(sb)->s_journal);
		jbd2_journal_unlock_updates(EXT4_SB(sb)->s_journal);
		if (err)
			return err;
	}

	lockdep_set_quota_inode(path->dentry->d_inode, I_DATA_SEM_QUOTA);
	err = dquot_quota_on(sb, type, format_id, path);
	if (!err) {
		struct inode *inode = d_inode(path->dentry);
		handle_t *handle;

		/*
		 * Set inode flags to prevent userspace from messing with quota
		 * files. If this fails, we return success anyway since quotas
		 * are already enabled and this is not a hard failure.
		 */
		inode_lock(inode);
		handle = ext4_journal_start(inode, EXT4_HT_QUOTA, 1);
		if (IS_ERR(handle))
			goto unlock_inode;
		EXT4_I(inode)->i_flags |= EXT4_NOATIME_FL | EXT4_IMMUTABLE_FL;
		inode_set_flags(inode, S_NOATIME | S_IMMUTABLE,
				S_NOATIME | S_IMMUTABLE);
		ext4_mark_inode_dirty(handle, inode);
		ext4_journal_stop(handle);
	unlock_inode:
		inode_unlock(inode);
		if (err)
			dquot_quota_off(sb, type);
	}
	if (err)
		lockdep_set_quota_inode(path->dentry->d_inode,
					     I_DATA_SEM_NORMAL);
	return err;
}

static int ext4_quota_enable(struct super_block *sb, int type, int format_id,
			     unsigned int flags)
{
	int err;
	struct inode *qf_inode;
	unsigned long qf_inums[EXT4_MAXQUOTAS] = {
		le32_to_cpu(EXT4_SB(sb)->s_es->s_usr_quota_inum),
		le32_to_cpu(EXT4_SB(sb)->s_es->s_grp_quota_inum),
		le32_to_cpu(EXT4_SB(sb)->s_es->s_prj_quota_inum)
	};

	BUG_ON(!ext4_has_feature_quota(sb));

	if (!qf_inums[type])
		return -EPERM;

	qf_inode = ext4_iget(sb, qf_inums[type], EXT4_IGET_SPECIAL);
	if (IS_ERR(qf_inode)) {
		ext4_error(sb, "Bad quota inode # %lu", qf_inums[type]);
		return PTR_ERR(qf_inode);
	}

	/* Don't account quota for quota files to avoid recursion */
	qf_inode->i_flags |= S_NOQUOTA;
	lockdep_set_quota_inode(qf_inode, I_DATA_SEM_QUOTA);
	err = dquot_enable(qf_inode, type, format_id, flags);
	if (err)
		lockdep_set_quota_inode(qf_inode, I_DATA_SEM_NORMAL);
	iput(qf_inode);

	return err;
}

/* Enable usage tracking for all quota types. */
static int ext4_enable_quotas(struct super_block *sb)
{
	int type, err = 0;
	unsigned long qf_inums[EXT4_MAXQUOTAS] = {
		le32_to_cpu(EXT4_SB(sb)->s_es->s_usr_quota_inum),
		le32_to_cpu(EXT4_SB(sb)->s_es->s_grp_quota_inum),
		le32_to_cpu(EXT4_SB(sb)->s_es->s_prj_quota_inum)
	};
	bool quota_mopt[EXT4_MAXQUOTAS] = {
		test_opt(sb, USRQUOTA),
		test_opt(sb, GRPQUOTA),
		test_opt(sb, PRJQUOTA),
	};

	sb_dqopt(sb)->flags |= DQUOT_QUOTA_SYS_FILE | DQUOT_NOLIST_DIRTY;
	for (type = 0; type < EXT4_MAXQUOTAS; type++) {
		if (qf_inums[type]) {
			err = ext4_quota_enable(sb, type, QFMT_VFS_V1,
				DQUOT_USAGE_ENABLED |
				(quota_mopt[type] ? DQUOT_LIMITS_ENABLED : 0));
			if (err) {
				ext4_warning(sb,
					"Failed to enable quota tracking "
					"(type=%d, err=%d). Please run "
					"e2fsck to fix.", type, err);
				for (type--; type >= 0; type--) {
					struct inode *inode;

					inode = sb_dqopt(sb)->files[type];
					if (inode)
						inode = igrab(inode);
					dquot_quota_off(sb, type);
					if (inode) {
						lockdep_set_quota_inode(inode,
							I_DATA_SEM_NORMAL);
						iput(inode);
					}
				}

				return err;
			}
		}
	}
	return 0;
}

static int ext4_quota_off(struct super_block *sb, int type)
{
	struct inode *inode = sb_dqopt(sb)->files[type];
	handle_t *handle;
	int err;

	/* Force all delayed allocation blocks to be allocated.
	 * Caller already holds s_umount sem */
	if (test_opt(sb, DELALLOC))
		sync_filesystem(sb);

	if (!inode || !igrab(inode))
		goto out;

	err = dquot_quota_off(sb, type);
	if (err || ext4_has_feature_quota(sb))
		goto out_put;

	inode_lock(inode);
	/*
	 * Update modification times of quota files when userspace can
	 * start looking at them. If we fail, we return success anyway since
	 * this is not a hard failure and quotas are already disabled.
	 */
	handle = ext4_journal_start(inode, EXT4_HT_QUOTA, 1);
	if (IS_ERR(handle))
		goto out_unlock;
	EXT4_I(inode)->i_flags &= ~(EXT4_NOATIME_FL | EXT4_IMMUTABLE_FL);
	inode_set_flags(inode, 0, S_NOATIME | S_IMMUTABLE);
	inode->i_mtime = inode->i_ctime = current_time(inode);
	ext4_mark_inode_dirty(handle, inode);
	ext4_journal_stop(handle);
out_unlock:
	inode_unlock(inode);
out_put:
	lockdep_set_quota_inode(inode, I_DATA_SEM_NORMAL);
	iput(inode);
	return err;
out:
	return dquot_quota_off(sb, type);
}

/* Read data from quotafile - avoid pagecache and such because we cannot afford
 * acquiring the locks... As quota files are never truncated and quota code
 * itself serializes the operations (and no one else should touch the files)
 * we don't have to be afraid of races */
static ssize_t ext4_quota_read(struct super_block *sb, int type, char *data,
			       size_t len, loff_t off)
{
	struct inode *inode = sb_dqopt(sb)->files[type];
	ext4_lblk_t blk = off >> EXT4_BLOCK_SIZE_BITS(sb);
	int offset = off & (sb->s_blocksize - 1);
	int tocopy;
	size_t toread;
	struct buffer_head *bh;
	loff_t i_size = i_size_read(inode);

	if (off > i_size)
		return 0;
	if (off+len > i_size)
		len = i_size-off;
	toread = len;
	while (toread > 0) {
		tocopy = sb->s_blocksize - offset < toread ?
				sb->s_blocksize - offset : toread;
		bh = ext4_bread(NULL, inode, blk, 0);
		if (IS_ERR(bh))
			return PTR_ERR(bh);
		if (!bh)	/* A hole? */
			memset(data, 0, tocopy);
		else
			memcpy(data, bh->b_data+offset, tocopy);
		brelse(bh);
		offset = 0;
		toread -= tocopy;
		data += tocopy;
		blk++;
	}
	return len;
}

/* Write to quotafile (we know the transaction is already started and has
 * enough credits) */
static ssize_t ext4_quota_write(struct super_block *sb, int type,
				const char *data, size_t len, loff_t off)
{
	struct inode *inode = sb_dqopt(sb)->files[type];
	ext4_lblk_t blk = off >> EXT4_BLOCK_SIZE_BITS(sb);
	int err, offset = off & (sb->s_blocksize - 1);
	int retries = 0;
	struct buffer_head *bh;
	handle_t *handle = journal_current_handle();

	if (!handle) {
		ext4_msg(sb, KERN_WARNING, "Quota write (off=%llu, len=%llu)"
			" cancelled because transaction is not started",
			(unsigned long long)off, (unsigned long long)len);
		return -EIO;
	}
	/*
	 * Since we account only one data block in transaction credits,
	 * then it is impossible to cross a block boundary.
	 */
	if (sb->s_blocksize - offset < len) {
		ext4_msg(sb, KERN_WARNING, "Quota write (off=%llu, len=%llu)"
			" cancelled because not block aligned",
			(unsigned long long)off, (unsigned long long)len);
		return -EIO;
	}

	do {
		bh = ext4_bread(handle, inode, blk,
				EXT4_GET_BLOCKS_CREATE |
				EXT4_GET_BLOCKS_METADATA_NOFAIL);
	} while (IS_ERR(bh) && (PTR_ERR(bh) == -ENOSPC) &&
		 ext4_should_retry_alloc(inode->i_sb, &retries));
	if (IS_ERR(bh))
		return PTR_ERR(bh);
	if (!bh)
		goto out;
	BUFFER_TRACE(bh, "get write access");
	err = ext4_journal_get_write_access(handle, bh);
	if (err) {
		brelse(bh);
		return err;
	}
	lock_buffer(bh);
	memcpy(bh->b_data+offset, data, len);
	flush_dcache_page(bh->b_page);
	unlock_buffer(bh);
	err = ext4_handle_dirty_metadata(handle, NULL, bh);
	brelse(bh);
out:
	if (inode->i_size < off + len) {
		i_size_write(inode, off + len);
		EXT4_I(inode)->i_disksize = inode->i_size;
		ext4_mark_inode_dirty(handle, inode);
	}
	return len;
}

static int ext4_get_next_id(struct super_block *sb, struct kqid *qid)
{
	const struct quota_format_ops	*ops;

	if (!sb_has_quota_loaded(sb, qid->type))
		return -ESRCH;
	ops = sb_dqopt(sb)->ops[qid->type];
	if (!ops || !ops->get_next_id)
		return -ENOSYS;
	return dquot_get_next_id(sb, qid);
}
#endif

static struct dentry *ext4_mount(struct file_system_type *fs_type, int flags,
		       const char *dev_name, void *data)
{
	return mount_bdev(fs_type, flags, dev_name, data, ext4_fill_super);
}

#if !defined(CONFIG_EXT2_FS) && !defined(CONFIG_EXT2_FS_MODULE) && defined(CONFIG_EXT4_USE_FOR_EXT2)
static inline void register_as_ext2(void)
{
	int err = register_filesystem(&ext2_fs_type);
	if (err)
		printk(KERN_WARNING
		       "EXT4-fs: Unable to register as ext2 (%d)\n", err);
}

static inline void unregister_as_ext2(void)
{
	unregister_filesystem(&ext2_fs_type);
}

static inline int ext2_feature_set_ok(struct super_block *sb)
{
	if (ext4_has_unknown_ext2_incompat_features(sb))
		return 0;
	if (sb_rdonly(sb))
		return 1;
	if (ext4_has_unknown_ext2_ro_compat_features(sb))
		return 0;
	return 1;
}
#else
static inline void register_as_ext2(void) { }
static inline void unregister_as_ext2(void) { }
static inline int ext2_feature_set_ok(struct super_block *sb) { return 0; }
#endif

static inline void register_as_ext3(void)
{
	int err = register_filesystem(&ext3_fs_type);
	if (err)
		printk(KERN_WARNING
		       "EXT4-fs: Unable to register as ext3 (%d)\n", err);
}

static inline void unregister_as_ext3(void)
{
	unregister_filesystem(&ext3_fs_type);
}

static inline int ext3_feature_set_ok(struct super_block *sb)
{
	if (ext4_has_unknown_ext3_incompat_features(sb))
		return 0;
	if (!ext4_has_feature_journal(sb))
		return 0;
	if (sb_rdonly(sb))
		return 1;
	if (ext4_has_unknown_ext3_ro_compat_features(sb))
		return 0;
	return 1;
}

static struct file_system_type ext4_fs_type = {
	.owner		= THIS_MODULE,
	.name		= "ext4",
	.mount		= ext4_mount,
	.kill_sb	= kill_block_super,
	.fs_flags	= FS_REQUIRES_DEV,
};
MODULE_ALIAS_FS("ext4");

/* Shared across all ext4 file systems */
wait_queue_head_t ext4__ioend_wq[EXT4_WQ_HASH_SZ];

static int __init ext4_init_fs(void)
{
	int i, err;

	ratelimit_state_init(&ext4_mount_msg_ratelimit, 30 * HZ, 64);
	ext4_li_info = NULL;
	mutex_init(&ext4_li_mtx);

	/* Build-time check for flags consistency */
	ext4_check_flag_values();

	for (i = 0; i < EXT4_WQ_HASH_SZ; i++)
		init_waitqueue_head(&ext4__ioend_wq[i]);

	err = ext4_init_es();
	if (err)
		return err;

	err = ext4_init_post_read_processing();
	if (err)
		goto out6;

	err = ext4_init_pageio();
	if (err)
		goto out5;

	err = ext4_init_system_zone();
	if (err)
		goto out4;

	err = ext4_init_sysfs();
	if (err)
		goto out3;

	err = ext4_init_mballoc();
	if (err)
		goto out2;
	err = init_inodecache();
	if (err)
		goto out1;
	register_as_ext3();
	register_as_ext2();
	err = register_filesystem(&ext4_fs_type);
	if (err)
		goto out;

	return 0;
out:
	unregister_as_ext2();
	unregister_as_ext3();
	destroy_inodecache();
out1:
	ext4_exit_mballoc();
out2:
	ext4_exit_sysfs();
out3:
	ext4_exit_system_zone();
out4:
	ext4_exit_pageio();
out5:
	ext4_exit_post_read_processing();
out6:
	ext4_exit_es();

	return err;
}

static void __exit ext4_exit_fs(void)
{
	ext4_destroy_lazyinit_thread();
	unregister_as_ext2();
	unregister_as_ext3();
	unregister_filesystem(&ext4_fs_type);
	destroy_inodecache();
	ext4_exit_mballoc();
	ext4_exit_sysfs();
	ext4_exit_system_zone();
	ext4_exit_pageio();
	ext4_exit_post_read_processing();
	ext4_exit_es();
}

MODULE_AUTHOR("Remy Card, Stephen Tweedie, Andrew Morton, Andreas Dilger, Theodore Ts'o and others");
MODULE_DESCRIPTION("Fourth Extended Filesystem");
MODULE_LICENSE("GPL");
MODULE_SOFTDEP("pre: crc32c");
module_init(ext4_init_fs)
module_exit(ext4_exit_fs)<|MERGE_RESOLUTION|>--- conflicted
+++ resolved
@@ -1356,7 +1356,6 @@
 
 static const union fscrypt_context *
 ext4_get_dummy_context(struct super_block *sb)
-<<<<<<< HEAD
 {
 	return EXT4_SB(sb)->s_dummy_enc_ctx.ctx;
 }
@@ -1375,26 +1374,6 @@
 
 static bool ext4_inline_crypt_enabled(struct super_block *sb)
 {
-=======
-{
-	return EXT4_SB(sb)->s_dummy_enc_ctx.ctx;
-}
-
-static bool ext4_has_stable_inodes(struct super_block *sb)
-{
-	return ext4_has_feature_stable_inodes(sb);
-}
-
-static void ext4_get_ino_and_lblk_bits(struct super_block *sb,
-				       int *ino_bits_ret, int *lblk_bits_ret)
-{
-	*ino_bits_ret = 8 * sizeof(EXT4_SB(sb)->s_es->s_inodes_count);
-	*lblk_bits_ret = 8 * sizeof(ext4_lblk_t);
-}
-
-static bool ext4_inline_crypt_enabled(struct super_block *sb)
-{
->>>>>>> 535c72f4
 	return test_opt(sb, INLINECRYPT);
 }
 
