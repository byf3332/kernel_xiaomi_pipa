// SPDX-License-Identifier: GPL-2.0
/*
 * linux/fs/ext4/ioctl.c
 *
 * Copyright (C) 1993, 1994, 1995
 * Remy Card (card@masi.ibp.fr)
 * Laboratoire MASI - Institut Blaise Pascal
 * Universite Pierre et Marie Curie (Paris VI)
 */

#include <linux/fs.h>
#include <linux/capability.h>
#include <linux/time.h>
#include <linux/compat.h>
#include <linux/mount.h>
#include <linux/file.h>
#include <linux/quotaops.h>
#include <linux/random.h>
#include <linux/uuid.h>
#include <linux/uaccess.h>
#include <linux/delay.h>
#include <linux/iversion.h>
#include "ext4_jbd2.h"
#include "ext4.h"
#include <linux/fsmap.h>
#include "fsmap.h"
#include <trace/events/ext4.h>

/**
 * Swap memory between @a and @b for @len bytes.
 *
 * @a:          pointer to first memory area
 * @b:          pointer to second memory area
 * @len:        number of bytes to swap
 *
 */
static void memswap(void *a, void *b, size_t len)
{
	unsigned char *ap, *bp;

	ap = (unsigned char *)a;
	bp = (unsigned char *)b;
	while (len-- > 0) {
		swap(*ap, *bp);
		ap++;
		bp++;
	}
}

/**
 * Swap i_data and associated attributes between @inode1 and @inode2.
 * This function is used for the primary swap between inode1 and inode2
 * and also to revert this primary swap in case of errors.
 *
 * Therefore you have to make sure, that calling this method twice
 * will revert all changes.
 *
 * @inode1:     pointer to first inode
 * @inode2:     pointer to second inode
 */
static void swap_inode_data(struct inode *inode1, struct inode *inode2)
{
	loff_t isize;
	struct ext4_inode_info *ei1;
	struct ext4_inode_info *ei2;
	unsigned long tmp;

	ei1 = EXT4_I(inode1);
	ei2 = EXT4_I(inode2);

	swap(inode1->i_version, inode2->i_version);
	swap(inode1->i_atime, inode2->i_atime);
	swap(inode1->i_mtime, inode2->i_mtime);

	memswap(ei1->i_data, ei2->i_data, sizeof(ei1->i_data));
	tmp = ei1->i_flags & EXT4_FL_SHOULD_SWAP;
	ei1->i_flags = (ei2->i_flags & EXT4_FL_SHOULD_SWAP) |
		(ei1->i_flags & ~EXT4_FL_SHOULD_SWAP);
	ei2->i_flags = tmp | (ei2->i_flags & ~EXT4_FL_SHOULD_SWAP);
	swap(ei1->i_disksize, ei2->i_disksize);
	ext4_es_remove_extent(inode1, 0, EXT_MAX_BLOCKS);
	ext4_es_remove_extent(inode2, 0, EXT_MAX_BLOCKS);

	isize = i_size_read(inode1);
	i_size_write(inode1, i_size_read(inode2));
	i_size_write(inode2, isize);
}

static void reset_inode_seed(struct inode *inode)
{
	struct ext4_inode_info *ei = EXT4_I(inode);
	struct ext4_sb_info *sbi = EXT4_SB(inode->i_sb);
	__le32 inum = cpu_to_le32(inode->i_ino);
	__le32 gen = cpu_to_le32(inode->i_generation);
	__u32 csum;

	if (!ext4_has_metadata_csum(inode->i_sb))
		return;

	csum = ext4_chksum(sbi, sbi->s_csum_seed, (__u8 *)&inum, sizeof(inum));
	ei->i_csum_seed = ext4_chksum(sbi, csum, (__u8 *)&gen, sizeof(gen));
}

/**
 * Swap the information from the given @inode and the inode
 * EXT4_BOOT_LOADER_INO. It will basically swap i_data and all other
 * important fields of the inodes.
 *
 * @sb:         the super block of the filesystem
 * @inode:      the inode to swap with EXT4_BOOT_LOADER_INO
 *
 */
static long swap_inode_boot_loader(struct super_block *sb,
				struct inode *inode)
{
	handle_t *handle;
	int err;
	struct inode *inode_bl;
	struct ext4_inode_info *ei_bl;
	qsize_t size, size_bl, diff;
	blkcnt_t blocks;
	unsigned short bytes;

	inode_bl = ext4_iget(sb, EXT4_BOOT_LOADER_INO, EXT4_IGET_SPECIAL);
	if (IS_ERR(inode_bl))
		return PTR_ERR(inode_bl);
	ei_bl = EXT4_I(inode_bl);

	/* Protect orig inodes against a truncate and make sure,
	 * that only 1 swap_inode_boot_loader is running. */
	lock_two_nondirectories(inode, inode_bl);

	if (inode->i_nlink != 1 || !S_ISREG(inode->i_mode) ||
	    IS_SWAPFILE(inode) || IS_ENCRYPTED(inode) ||
	    (EXT4_I(inode)->i_flags & EXT4_JOURNAL_DATA_FL) ||
	    ext4_has_inline_data(inode)) {
		err = -EINVAL;
		goto journal_err_out;
	}

	if (IS_RDONLY(inode) || IS_APPEND(inode) || IS_IMMUTABLE(inode) ||
	    !inode_owner_or_capable(inode) || !capable(CAP_SYS_ADMIN)) {
		err = -EPERM;
		goto journal_err_out;
	}

	down_write(&EXT4_I(inode)->i_mmap_sem);
	err = filemap_write_and_wait(inode->i_mapping);
	if (err)
		goto err_out;

	err = filemap_write_and_wait(inode_bl->i_mapping);
	if (err)
		goto err_out;

	/* Wait for all existing dio workers */
	inode_dio_wait(inode);
	inode_dio_wait(inode_bl);

	truncate_inode_pages(&inode->i_data, 0);
	truncate_inode_pages(&inode_bl->i_data, 0);

	handle = ext4_journal_start(inode_bl, EXT4_HT_MOVE_EXTENTS, 2);
	if (IS_ERR(handle)) {
		err = -EINVAL;
		goto err_out;
	}

	/* Protect extent tree against block allocations via delalloc */
	ext4_double_down_write_data_sem(inode, inode_bl);

	if (inode_bl->i_nlink == 0) {
		/* this inode has never been used as a BOOT_LOADER */
		set_nlink(inode_bl, 1);
		i_uid_write(inode_bl, 0);
		i_gid_write(inode_bl, 0);
		inode_bl->i_flags = 0;
		ei_bl->i_flags = 0;
		inode_set_iversion(inode_bl, 1);
		i_size_write(inode_bl, 0);
		inode_bl->i_mode = S_IFREG;
		if (ext4_has_feature_extents(sb)) {
			ext4_set_inode_flag(inode_bl, EXT4_INODE_EXTENTS);
			ext4_ext_tree_init(handle, inode_bl);
		} else
			memset(ei_bl->i_data, 0, sizeof(ei_bl->i_data));
	}

	err = dquot_initialize(inode);
	if (err)
		goto err_out1;

	size = (qsize_t)(inode->i_blocks) * (1 << 9) + inode->i_bytes;
	size_bl = (qsize_t)(inode_bl->i_blocks) * (1 << 9) + inode_bl->i_bytes;
	diff = size - size_bl;
	swap_inode_data(inode, inode_bl);

	inode->i_ctime = inode_bl->i_ctime = current_time(inode);

	inode->i_generation = prandom_u32();
	inode_bl->i_generation = prandom_u32();
	reset_inode_seed(inode);
	reset_inode_seed(inode_bl);

	ext4_discard_preallocations(inode);

	err = ext4_mark_inode_dirty(handle, inode);
	if (err < 0) {
		/* No need to update quota information. */
		ext4_warning(inode->i_sb,
			"couldn't mark inode #%lu dirty (err %d)",
			inode->i_ino, err);
		/* Revert all changes: */
		swap_inode_data(inode, inode_bl);
		ext4_mark_inode_dirty(handle, inode);
		goto err_out1;
	}

	blocks = inode_bl->i_blocks;
	bytes = inode_bl->i_bytes;
	inode_bl->i_blocks = inode->i_blocks;
	inode_bl->i_bytes = inode->i_bytes;
	err = ext4_mark_inode_dirty(handle, inode_bl);
	if (err < 0) {
		/* No need to update quota information. */
		ext4_warning(inode_bl->i_sb,
			"couldn't mark inode #%lu dirty (err %d)",
			inode_bl->i_ino, err);
		goto revert;
	}

	/* Bootloader inode should not be counted into quota information. */
	if (diff > 0)
		dquot_free_space(inode, diff);
	else
		err = dquot_alloc_space(inode, -1 * diff);

	if (err < 0) {
revert:
		/* Revert all changes: */
		inode_bl->i_blocks = blocks;
		inode_bl->i_bytes = bytes;
		swap_inode_data(inode, inode_bl);
		ext4_mark_inode_dirty(handle, inode);
		ext4_mark_inode_dirty(handle, inode_bl);
	}

err_out1:
	ext4_journal_stop(handle);
	ext4_double_up_write_data_sem(inode, inode_bl);

err_out:
	up_write(&EXT4_I(inode)->i_mmap_sem);
journal_err_out:
	unlock_two_nondirectories(inode, inode_bl);
	iput(inode_bl);
	return err;
}

#ifdef CONFIG_FS_ENCRYPTION
static int uuid_is_zero(__u8 u[16])
{
	int	i;

	for (i = 0; i < 16; i++)
		if (u[i])
			return 0;
	return 1;
}
#endif

/*
 * If immutable is set and we are not clearing it, we're not allowed to change
 * anything else in the inode.  Don't error out if we're only trying to set
 * immutable on an immutable file.
 */
static int ext4_ioctl_check_immutable(struct inode *inode, __u32 new_projid,
				      unsigned int flags)
{
	struct ext4_inode_info *ei = EXT4_I(inode);
	unsigned int oldflags = ei->i_flags;

	if (!(oldflags & EXT4_IMMUTABLE_FL) || !(flags & EXT4_IMMUTABLE_FL))
		return 0;

	if ((oldflags & ~EXT4_IMMUTABLE_FL) != (flags & ~EXT4_IMMUTABLE_FL))
		return -EPERM;
	if (ext4_has_feature_project(inode->i_sb) &&
	    __kprojid_val(ei->i_projid) != new_projid)
		return -EPERM;

	return 0;
}

static int ext4_ioctl_setflags(struct inode *inode,
			       unsigned int flags)
{
	struct ext4_inode_info *ei = EXT4_I(inode);
	handle_t *handle = NULL;
	int err = -EPERM, migrate = 0;
	struct ext4_iloc iloc;
	unsigned int oldflags, mask, i;
	unsigned int jflag;
	struct super_block *sb = inode->i_sb;

	/* Is it quota file? Do not allow user to mess with it */
	if (ext4_is_quota_file(inode))
		goto flags_out;

	oldflags = ei->i_flags;

	/* The JOURNAL_DATA flag is modifiable only by root */
	jflag = flags & EXT4_JOURNAL_DATA_FL;

	/*
	 * The IMMUTABLE and APPEND_ONLY flags can only be changed by
	 * the relevant capability.
	 *
	 * This test looks nicer. Thanks to Pauline Middelink
	 */
	if ((flags ^ oldflags) & (EXT4_APPEND_FL | EXT4_IMMUTABLE_FL)) {
		if (!capable(CAP_LINUX_IMMUTABLE))
			goto flags_out;
	}

	/*
	 * The JOURNAL_DATA flag can only be changed by
	 * the relevant capability.
	 */
	if ((jflag ^ oldflags) & (EXT4_JOURNAL_DATA_FL)) {
		if (!capable(CAP_SYS_RESOURCE))
			goto flags_out;
	}
	if ((flags ^ oldflags) & EXT4_EXTENTS_FL)
		migrate = 1;

	if (flags & EXT4_EOFBLOCKS_FL) {
		/* we don't support adding EOFBLOCKS flag */
		if (!(oldflags & EXT4_EOFBLOCKS_FL)) {
			err = -EOPNOTSUPP;
			goto flags_out;
		}
	} else if (oldflags & EXT4_EOFBLOCKS_FL) {
		err = ext4_truncate(inode);
		if (err)
			goto flags_out;
	}

	if ((flags ^ oldflags) & EXT4_CASEFOLD_FL) {
		if (!ext4_has_feature_casefold(sb)) {
			err = -EOPNOTSUPP;
			goto flags_out;
		}

		if (!S_ISDIR(inode->i_mode)) {
			err = -ENOTDIR;
			goto flags_out;
		}

		if (!ext4_empty_dir(inode)) {
			err = -ENOTEMPTY;
			goto flags_out;
		}
	}

	/*
	 * Wait for all pending directio and then flush all the dirty pages
	 * for this file.  The flush marks all the pages readonly, so any
	 * subsequent attempt to write to the file (particularly mmap pages)
	 * will come through the filesystem and fail.
	 */
	if (S_ISREG(inode->i_mode) && !IS_IMMUTABLE(inode) &&
	    (flags & EXT4_IMMUTABLE_FL)) {
		inode_dio_wait(inode);
		err = filemap_write_and_wait(inode->i_mapping);
		if (err)
			goto flags_out;
	}

	handle = ext4_journal_start(inode, EXT4_HT_INODE, 1);
	if (IS_ERR(handle)) {
		err = PTR_ERR(handle);
		goto flags_out;
	}
	if (IS_SYNC(inode))
		ext4_handle_sync(handle);
	err = ext4_reserve_inode_write(handle, inode, &iloc);
	if (err)
		goto flags_err;

	for (i = 0, mask = 1; i < 32; i++, mask <<= 1) {
		if (!(mask & EXT4_FL_USER_MODIFIABLE))
			continue;
		/* These flags get special treatment later */
		if (mask == EXT4_JOURNAL_DATA_FL || mask == EXT4_EXTENTS_FL)
			continue;
		if (mask & flags)
			ext4_set_inode_flag(inode, i);
		else
			ext4_clear_inode_flag(inode, i);
	}

	ext4_set_inode_flags(inode);
	inode->i_ctime = current_time(inode);

	err = ext4_mark_iloc_dirty(handle, inode, &iloc);
flags_err:
	ext4_journal_stop(handle);
	if (err)
		goto flags_out;

	if ((jflag ^ oldflags) & (EXT4_JOURNAL_DATA_FL)) {
		/*
		 * Changes to the journaling mode can cause unsafe changes to
		 * S_DAX if we are using the DAX mount option.
		 */
		if (test_opt(inode->i_sb, DAX)) {
			err = -EBUSY;
			goto flags_out;
		}

		err = ext4_change_inode_journal_flag(inode, jflag);
		if (err)
			goto flags_out;
	}
	if (migrate) {
		if (flags & EXT4_EXTENTS_FL)
			err = ext4_ext_migrate(inode);
		else
			err = ext4_ind_migrate(inode);
	}

flags_out:
	return err;
}

#ifdef CONFIG_QUOTA
static int ext4_ioctl_setproject(struct file *filp, __u32 projid)
{
	struct inode *inode = file_inode(filp);
	struct super_block *sb = inode->i_sb;
	struct ext4_inode_info *ei = EXT4_I(inode);
	int err, rc;
	handle_t *handle;
	kprojid_t kprojid;
	struct ext4_iloc iloc;
	struct ext4_inode *raw_inode;
	struct dquot *transfer_to[MAXQUOTAS] = { };

	if (!ext4_has_feature_project(sb)) {
		if (projid != EXT4_DEF_PROJID)
			return -EOPNOTSUPP;
		else
			return 0;
	}

	if (EXT4_INODE_SIZE(sb) <= EXT4_GOOD_OLD_INODE_SIZE)
		return -EOPNOTSUPP;

	kprojid = make_kprojid(&init_user_ns, (projid_t)projid);

	if (projid_eq(kprojid, EXT4_I(inode)->i_projid))
		return 0;

	err = -EPERM;
	/* Is it quota file? Do not allow user to mess with it */
	if (ext4_is_quota_file(inode))
		return err;

	err = ext4_get_inode_loc(inode, &iloc);
	if (err)
		return err;

	raw_inode = ext4_raw_inode(&iloc);
	if (!EXT4_FITS_IN_INODE(raw_inode, ei, i_projid)) {
		err = ext4_expand_extra_isize(inode,
					      EXT4_SB(sb)->s_want_extra_isize,
					      &iloc);
		if (err)
			return err;
	} else {
		brelse(iloc.bh);
	}

	err = dquot_initialize(inode);
	if (err)
		return err;

	handle = ext4_journal_start(inode, EXT4_HT_QUOTA,
		EXT4_QUOTA_INIT_BLOCKS(sb) +
		EXT4_QUOTA_DEL_BLOCKS(sb) + 3);
	if (IS_ERR(handle))
		return PTR_ERR(handle);

	err = ext4_reserve_inode_write(handle, inode, &iloc);
	if (err)
		goto out_stop;

	transfer_to[PRJQUOTA] = dqget(sb, make_kqid_projid(kprojid));
	if (!IS_ERR(transfer_to[PRJQUOTA])) {

		/* __dquot_transfer() calls back ext4_get_inode_usage() which
		 * counts xattr inode references.
		 */
		down_read(&EXT4_I(inode)->xattr_sem);
		err = __dquot_transfer(inode, transfer_to);
		up_read(&EXT4_I(inode)->xattr_sem);
		dqput(transfer_to[PRJQUOTA]);
		if (err)
			goto out_dirty;
	}

	EXT4_I(inode)->i_projid = kprojid;
	inode->i_ctime = current_time(inode);
out_dirty:
	rc = ext4_mark_iloc_dirty(handle, inode, &iloc);
	if (!err)
		err = rc;
out_stop:
	ext4_journal_stop(handle);
	return err;
}
#else
static int ext4_ioctl_setproject(struct file *filp, __u32 projid)
{
	if (projid != EXT4_DEF_PROJID)
		return -EOPNOTSUPP;
	return 0;
}
#endif

/* Transfer internal flags to xflags */
static inline __u32 ext4_iflags_to_xflags(unsigned long iflags)
{
	__u32 xflags = 0;

	if (iflags & EXT4_SYNC_FL)
		xflags |= FS_XFLAG_SYNC;
	if (iflags & EXT4_IMMUTABLE_FL)
		xflags |= FS_XFLAG_IMMUTABLE;
	if (iflags & EXT4_APPEND_FL)
		xflags |= FS_XFLAG_APPEND;
	if (iflags & EXT4_NODUMP_FL)
		xflags |= FS_XFLAG_NODUMP;
	if (iflags & EXT4_NOATIME_FL)
		xflags |= FS_XFLAG_NOATIME;
	if (iflags & EXT4_PROJINHERIT_FL)
		xflags |= FS_XFLAG_PROJINHERIT;
	return xflags;
}

#define EXT4_SUPPORTED_FS_XFLAGS (FS_XFLAG_SYNC | FS_XFLAG_IMMUTABLE | \
				  FS_XFLAG_APPEND | FS_XFLAG_NODUMP | \
				  FS_XFLAG_NOATIME | FS_XFLAG_PROJINHERIT)

/* Transfer xflags flags to internal */
static inline unsigned long ext4_xflags_to_iflags(__u32 xflags)
{
	unsigned long iflags = 0;

	if (xflags & FS_XFLAG_SYNC)
		iflags |= EXT4_SYNC_FL;
	if (xflags & FS_XFLAG_IMMUTABLE)
		iflags |= EXT4_IMMUTABLE_FL;
	if (xflags & FS_XFLAG_APPEND)
		iflags |= EXT4_APPEND_FL;
	if (xflags & FS_XFLAG_NODUMP)
		iflags |= EXT4_NODUMP_FL;
	if (xflags & FS_XFLAG_NOATIME)
		iflags |= EXT4_NOATIME_FL;
	if (xflags & FS_XFLAG_PROJINHERIT)
		iflags |= EXT4_PROJINHERIT_FL;

	return iflags;
}

static int ext4_shutdown(struct super_block *sb, unsigned long arg)
{
	struct ext4_sb_info *sbi = EXT4_SB(sb);
	__u32 flags;

	if (!capable(CAP_SYS_ADMIN))
		return -EPERM;

	if (get_user(flags, (__u32 __user *)arg))
		return -EFAULT;

	if (flags > EXT4_GOING_FLAGS_NOLOGFLUSH)
		return -EINVAL;

	if (ext4_forced_shutdown(sbi))
		return 0;

	ext4_msg(sb, KERN_ALERT, "shut down requested (%d)", flags);
	trace_ext4_shutdown(sb, flags);

	switch (flags) {
	case EXT4_GOING_FLAGS_DEFAULT:
		freeze_bdev(sb->s_bdev);
		set_bit(EXT4_FLAGS_SHUTDOWN, &sbi->s_ext4_flags);
		thaw_bdev(sb->s_bdev, sb);
		break;
	case EXT4_GOING_FLAGS_LOGFLUSH:
		set_bit(EXT4_FLAGS_SHUTDOWN, &sbi->s_ext4_flags);
		if (sbi->s_journal && !is_journal_aborted(sbi->s_journal)) {
			(void) ext4_force_commit(sb);
			jbd2_journal_abort(sbi->s_journal, -ESHUTDOWN);
		}
		break;
	case EXT4_GOING_FLAGS_NOLOGFLUSH:
		set_bit(EXT4_FLAGS_SHUTDOWN, &sbi->s_ext4_flags);
		if (sbi->s_journal && !is_journal_aborted(sbi->s_journal))
			jbd2_journal_abort(sbi->s_journal, -ESHUTDOWN);
		break;
	default:
		return -EINVAL;
	}
	clear_opt(sb, DISCARD);
	return 0;
}

struct getfsmap_info {
	struct super_block	*gi_sb;
	struct fsmap_head __user *gi_data;
	unsigned int		gi_idx;
	__u32			gi_last_flags;
};

static int ext4_getfsmap_format(struct ext4_fsmap *xfm, void *priv)
{
	struct getfsmap_info *info = priv;
	struct fsmap fm;

	trace_ext4_getfsmap_mapping(info->gi_sb, xfm);

	info->gi_last_flags = xfm->fmr_flags;
	ext4_fsmap_from_internal(info->gi_sb, &fm, xfm);
	if (copy_to_user(&info->gi_data->fmh_recs[info->gi_idx++], &fm,
			sizeof(struct fsmap)))
		return -EFAULT;

	return 0;
}

static int ext4_ioc_getfsmap(struct super_block *sb,
			     struct fsmap_head __user *arg)
{
	struct getfsmap_info info = {0};
	struct ext4_fsmap_head xhead = {0};
	struct fsmap_head head;
	bool aborted = false;
	int error;

	if (copy_from_user(&head, arg, sizeof(struct fsmap_head)))
		return -EFAULT;
	if (memchr_inv(head.fmh_reserved, 0, sizeof(head.fmh_reserved)) ||
	    memchr_inv(head.fmh_keys[0].fmr_reserved, 0,
		       sizeof(head.fmh_keys[0].fmr_reserved)) ||
	    memchr_inv(head.fmh_keys[1].fmr_reserved, 0,
		       sizeof(head.fmh_keys[1].fmr_reserved)))
		return -EINVAL;
	/*
	 * ext4 doesn't report file extents at all, so the only valid
	 * file offsets are the magic ones (all zeroes or all ones).
	 */
	if (head.fmh_keys[0].fmr_offset ||
	    (head.fmh_keys[1].fmr_offset != 0 &&
	     head.fmh_keys[1].fmr_offset != -1ULL))
		return -EINVAL;

	xhead.fmh_iflags = head.fmh_iflags;
	xhead.fmh_count = head.fmh_count;
	ext4_fsmap_to_internal(sb, &xhead.fmh_keys[0], &head.fmh_keys[0]);
	ext4_fsmap_to_internal(sb, &xhead.fmh_keys[1], &head.fmh_keys[1]);

	trace_ext4_getfsmap_low_key(sb, &xhead.fmh_keys[0]);
	trace_ext4_getfsmap_high_key(sb, &xhead.fmh_keys[1]);

	info.gi_sb = sb;
	info.gi_data = arg;
	error = ext4_getfsmap(sb, &xhead, ext4_getfsmap_format, &info);
	if (error == EXT4_QUERY_RANGE_ABORT) {
		error = 0;
		aborted = true;
	} else if (error)
		return error;

	/* If we didn't abort, set the "last" flag in the last fmx */
	if (!aborted && info.gi_idx) {
		info.gi_last_flags |= FMR_OF_LAST;
		if (copy_to_user(&info.gi_data->fmh_recs[info.gi_idx - 1].fmr_flags,
				 &info.gi_last_flags,
				 sizeof(info.gi_last_flags)))
			return -EFAULT;
	}

	/* copy back header */
	head.fmh_entries = xhead.fmh_entries;
	head.fmh_oflags = xhead.fmh_oflags;
	if (copy_to_user(arg, &head, sizeof(struct fsmap_head)))
		return -EFAULT;

	return 0;
}

static long ext4_ioctl_group_add(struct file *file,
				 struct ext4_new_group_data *input)
{
	struct super_block *sb = file_inode(file)->i_sb;
	int err, err2=0;

	err = ext4_resize_begin(sb);
	if (err)
		return err;

	if (ext4_has_feature_bigalloc(sb)) {
		ext4_msg(sb, KERN_ERR,
			 "Online resizing not supported with bigalloc");
		err = -EOPNOTSUPP;
		goto group_add_out;
	}

	err = mnt_want_write_file(file);
	if (err)
		goto group_add_out;

	err = ext4_group_add(sb, input);
	if (EXT4_SB(sb)->s_journal) {
		jbd2_journal_lock_updates(EXT4_SB(sb)->s_journal);
		err2 = jbd2_journal_flush(EXT4_SB(sb)->s_journal);
		jbd2_journal_unlock_updates(EXT4_SB(sb)->s_journal);
	}
	if (err == 0)
		err = err2;
	mnt_drop_write_file(file);
	if (!err && ext4_has_group_desc_csum(sb) &&
	    test_opt(sb, INIT_INODE_TABLE))
		err = ext4_register_li_request(sb, input->group);
group_add_out:
	ext4_resize_end(sb);
	return err;
}

static int ext4_ioctl_check_project(struct inode *inode, struct fsxattr *fa)
{
	/*
	 * Project Quota ID state is only allowed to change from within the init
	 * namespace. Enforce that restriction only if we are trying to change
	 * the quota ID state. Everything else is allowed in user namespaces.
	 */
	if (current_user_ns() == &init_user_ns)
		return 0;

	if (__kprojid_val(EXT4_I(inode)->i_projid) != fa->fsx_projid)
		return -EINVAL;

	if (ext4_test_inode_flag(inode, EXT4_INODE_PROJINHERIT)) {
		if (!(fa->fsx_xflags & FS_XFLAG_PROJINHERIT))
			return -EINVAL;
	} else {
		if (fa->fsx_xflags & FS_XFLAG_PROJINHERIT)
			return -EINVAL;
	}

	return 0;
}

long ext4_ioctl(struct file *filp, unsigned int cmd, unsigned long arg)
{
	struct inode *inode = file_inode(filp);
	struct super_block *sb = inode->i_sb;
	struct ext4_inode_info *ei = EXT4_I(inode);
	unsigned int flags;

	ext4_debug("cmd = %u, arg = %lu\n", cmd, arg);

	switch (cmd) {
	case FS_IOC_GETFSMAP:
		return ext4_ioc_getfsmap(sb, (void __user *)arg);
	case EXT4_IOC_GETFLAGS:
		flags = ei->i_flags & EXT4_FL_USER_VISIBLE;
		return put_user(flags, (int __user *) arg);
	case EXT4_IOC_SETFLAGS: {
		int err;

		if (!inode_owner_or_capable(inode))
			return -EACCES;

		if (get_user(flags, (int __user *) arg))
			return -EFAULT;

		if (flags & ~EXT4_FL_USER_VISIBLE)
			return -EOPNOTSUPP;
		/*
		 * chattr(1) grabs flags via GETFLAGS, modifies the result and
		 * passes that to SETFLAGS. So we cannot easily make SETFLAGS
		 * more restrictive than just silently masking off visible but
		 * not settable flags as we always did.
		 */
		flags &= EXT4_FL_USER_MODIFIABLE;
		if (ext4_mask_flags(inode->i_mode, flags) != flags)
			return -EOPNOTSUPP;

		err = mnt_want_write_file(filp);
		if (err)
			return err;

		inode_lock(inode);
		err = ext4_ioctl_check_immutable(inode,
				from_kprojid(&init_user_ns, ei->i_projid),
				flags);
		if (!err)
			err = ext4_ioctl_setflags(inode, flags);
		inode_unlock(inode);
		mnt_drop_write_file(filp);
		return err;
	}
	case EXT4_IOC_GETVERSION:
	case EXT4_IOC_GETVERSION_OLD:
		return put_user(inode->i_generation, (int __user *) arg);
	case EXT4_IOC_SETVERSION:
	case EXT4_IOC_SETVERSION_OLD: {
		handle_t *handle;
		struct ext4_iloc iloc;
		__u32 generation;
		int err;

		if (!inode_owner_or_capable(inode))
			return -EPERM;

		if (ext4_has_metadata_csum(inode->i_sb)) {
			ext4_warning(sb, "Setting inode version is not "
				     "supported with metadata_csum enabled.");
			return -ENOTTY;
		}

		err = mnt_want_write_file(filp);
		if (err)
			return err;
		if (get_user(generation, (int __user *) arg)) {
			err = -EFAULT;
			goto setversion_out;
		}

		inode_lock(inode);
		handle = ext4_journal_start(inode, EXT4_HT_INODE, 1);
		if (IS_ERR(handle)) {
			err = PTR_ERR(handle);
			goto unlock_out;
		}
		err = ext4_reserve_inode_write(handle, inode, &iloc);
		if (err == 0) {
			inode->i_ctime = current_time(inode);
			inode->i_generation = generation;
			err = ext4_mark_iloc_dirty(handle, inode, &iloc);
		}
		ext4_journal_stop(handle);

unlock_out:
		inode_unlock(inode);
setversion_out:
		mnt_drop_write_file(filp);
		return err;
	}
	case EXT4_IOC_GROUP_EXTEND: {
		ext4_fsblk_t n_blocks_count;
		int err, err2=0;

		err = ext4_resize_begin(sb);
		if (err)
			return err;

		if (get_user(n_blocks_count, (__u32 __user *)arg)) {
			err = -EFAULT;
			goto group_extend_out;
		}

		if (ext4_has_feature_bigalloc(sb)) {
			ext4_msg(sb, KERN_ERR,
				 "Online resizing not supported with bigalloc");
			err = -EOPNOTSUPP;
			goto group_extend_out;
		}

		err = mnt_want_write_file(filp);
		if (err)
			goto group_extend_out;

		err = ext4_group_extend(sb, EXT4_SB(sb)->s_es, n_blocks_count);
		if (EXT4_SB(sb)->s_journal) {
			jbd2_journal_lock_updates(EXT4_SB(sb)->s_journal);
			err2 = jbd2_journal_flush(EXT4_SB(sb)->s_journal);
			jbd2_journal_unlock_updates(EXT4_SB(sb)->s_journal);
		}
		if (err == 0)
			err = err2;
		mnt_drop_write_file(filp);
group_extend_out:
		ext4_resize_end(sb);
		return err;
	}

	case EXT4_IOC_MOVE_EXT: {
		struct move_extent me;
		struct fd donor;
		int err;

		if (!(filp->f_mode & FMODE_READ) ||
		    !(filp->f_mode & FMODE_WRITE))
			return -EBADF;

		if (copy_from_user(&me,
			(struct move_extent __user *)arg, sizeof(me)))
			return -EFAULT;
		me.moved_len = 0;

		donor = fdget(me.donor_fd);
		if (!donor.file)
			return -EBADF;

		if (!(donor.file->f_mode & FMODE_WRITE)) {
			err = -EBADF;
			goto mext_out;
		}

		if (ext4_has_feature_bigalloc(sb)) {
			ext4_msg(sb, KERN_ERR,
				 "Online defrag not supported with bigalloc");
			err = -EOPNOTSUPP;
			goto mext_out;
		} else if (IS_DAX(inode)) {
			ext4_msg(sb, KERN_ERR,
				 "Online defrag not supported with DAX");
			err = -EOPNOTSUPP;
			goto mext_out;
		}

		err = mnt_want_write_file(filp);
		if (err)
			goto mext_out;

		err = ext4_move_extents(filp, donor.file, me.orig_start,
					me.donor_start, me.len, &me.moved_len);
		mnt_drop_write_file(filp);

		if (copy_to_user((struct move_extent __user *)arg,
				 &me, sizeof(me)))
			err = -EFAULT;
mext_out:
		fdput(donor);
		return err;
	}

	case EXT4_IOC_GROUP_ADD: {
		struct ext4_new_group_data input;

		if (copy_from_user(&input, (struct ext4_new_group_input __user *)arg,
				sizeof(input)))
			return -EFAULT;

		return ext4_ioctl_group_add(filp, &input);
	}

	case EXT4_IOC_MIGRATE:
	{
		int err;
		if (!inode_owner_or_capable(inode))
			return -EACCES;

		err = mnt_want_write_file(filp);
		if (err)
			return err;
		/*
		 * inode_mutex prevent write and truncate on the file.
		 * Read still goes through. We take i_data_sem in
		 * ext4_ext_swap_inode_data before we switch the
		 * inode format to prevent read.
		 */
		inode_lock((inode));
		err = ext4_ext_migrate(inode);
		inode_unlock((inode));
		mnt_drop_write_file(filp);
		return err;
	}

	case EXT4_IOC_ALLOC_DA_BLKS:
	{
		int err;
		if (!inode_owner_or_capable(inode))
			return -EACCES;

		err = mnt_want_write_file(filp);
		if (err)
			return err;
		err = ext4_alloc_da_blocks(inode);
		mnt_drop_write_file(filp);
		return err;
	}

	case EXT4_IOC_SWAP_BOOT:
	{
		int err;
		if (!(filp->f_mode & FMODE_WRITE))
			return -EBADF;
		err = mnt_want_write_file(filp);
		if (err)
			return err;
		err = swap_inode_boot_loader(sb, inode);
		mnt_drop_write_file(filp);
		return err;
	}

	case EXT4_IOC_RESIZE_FS: {
		ext4_fsblk_t n_blocks_count;
		int err = 0, err2 = 0;
		ext4_group_t o_group = EXT4_SB(sb)->s_groups_count;

		if (copy_from_user(&n_blocks_count, (__u64 __user *)arg,
				   sizeof(__u64))) {
			return -EFAULT;
		}

		err = ext4_resize_begin(sb);
		if (err)
			return err;

		err = mnt_want_write_file(filp);
		if (err)
			goto resizefs_out;

		err = ext4_resize_fs(sb, n_blocks_count);
		if (EXT4_SB(sb)->s_journal) {
			jbd2_journal_lock_updates(EXT4_SB(sb)->s_journal);
			err2 = jbd2_journal_flush(EXT4_SB(sb)->s_journal);
			jbd2_journal_unlock_updates(EXT4_SB(sb)->s_journal);
		}
		if (err == 0)
			err = err2;
		mnt_drop_write_file(filp);
		if (!err && (o_group < EXT4_SB(sb)->s_groups_count) &&
		    ext4_has_group_desc_csum(sb) &&
		    test_opt(sb, INIT_INODE_TABLE))
			err = ext4_register_li_request(sb, o_group);

resizefs_out:
		ext4_resize_end(sb);
		return err;
	}

	case FITRIM:
	{
		struct request_queue *q = bdev_get_queue(sb->s_bdev);
		struct fstrim_range range;
		int ret = 0;

		if (!capable(CAP_SYS_ADMIN))
			return -EPERM;

		if (!blk_queue_discard(q))
			return -EOPNOTSUPP;

		/*
		 * We haven't replayed the journal, so we cannot use our
		 * block-bitmap-guided storage zapping commands.
		 */
		if (test_opt(sb, NOLOAD) && ext4_has_feature_journal(sb))
			return -EROFS;

		if (copy_from_user(&range, (struct fstrim_range __user *)arg,
		    sizeof(range)))
			return -EFAULT;

		range.minlen = max((unsigned int)range.minlen,
				   q->limits.discard_granularity);
		ret = ext4_trim_fs(sb, &range);
		if (ret < 0)
			return ret;

		if (copy_to_user((struct fstrim_range __user *)arg, &range,
		    sizeof(range)))
			return -EFAULT;

		return 0;
	}
	case EXT4_IOC_PRECACHE_EXTENTS:
		return ext4_ext_precache(inode);

	case EXT4_IOC_SET_ENCRYPTION_POLICY:
		if (!ext4_has_feature_encrypt(sb))
			return -EOPNOTSUPP;
		return fscrypt_ioctl_set_policy(filp, (const void __user *)arg);

	case EXT4_IOC_GET_ENCRYPTION_PWSALT: {
#ifdef CONFIG_FS_ENCRYPTION
		int err, err2;
		struct ext4_sb_info *sbi = EXT4_SB(sb);
		handle_t *handle;

		if (!ext4_has_feature_encrypt(sb))
			return -EOPNOTSUPP;
		if (uuid_is_zero(sbi->s_es->s_encrypt_pw_salt)) {
			err = mnt_want_write_file(filp);
			if (err)
				return err;
			handle = ext4_journal_start_sb(sb, EXT4_HT_MISC, 1);
			if (IS_ERR(handle)) {
				err = PTR_ERR(handle);
				goto pwsalt_err_exit;
			}
			err = ext4_journal_get_write_access(handle, sbi->s_sbh);
			if (err)
				goto pwsalt_err_journal;
			generate_random_uuid(sbi->s_es->s_encrypt_pw_salt);
			err = ext4_handle_dirty_metadata(handle, NULL,
							 sbi->s_sbh);
		pwsalt_err_journal:
			err2 = ext4_journal_stop(handle);
			if (err2 && !err)
				err = err2;
		pwsalt_err_exit:
			mnt_drop_write_file(filp);
			if (err)
				return err;
		}
		if (copy_to_user((void __user *) arg,
				 sbi->s_es->s_encrypt_pw_salt, 16))
			return -EFAULT;
		return 0;
#else
		return -EOPNOTSUPP;
#endif
	}
	case EXT4_IOC_GET_ENCRYPTION_POLICY:
		if (!ext4_has_feature_encrypt(sb))
			return -EOPNOTSUPP;
		return fscrypt_ioctl_get_policy(filp, (void __user *)arg);

	case FS_IOC_GET_ENCRYPTION_POLICY_EX:
		if (!ext4_has_feature_encrypt(sb))
			return -EOPNOTSUPP;
		return fscrypt_ioctl_get_policy_ex(filp, (void __user *)arg);

	case FS_IOC_ADD_ENCRYPTION_KEY:
		if (!ext4_has_feature_encrypt(sb))
			return -EOPNOTSUPP;
		return fscrypt_ioctl_add_key(filp, (void __user *)arg);

	case FS_IOC_REMOVE_ENCRYPTION_KEY:
		if (!ext4_has_feature_encrypt(sb))
			return -EOPNOTSUPP;
		return fscrypt_ioctl_remove_key(filp, (void __user *)arg);

	case FS_IOC_REMOVE_ENCRYPTION_KEY_ALL_USERS:
		if (!ext4_has_feature_encrypt(sb))
			return -EOPNOTSUPP;
		return fscrypt_ioctl_remove_key_all_users(filp,
							  (void __user *)arg);
	case FS_IOC_GET_ENCRYPTION_KEY_STATUS:
		if (!ext4_has_feature_encrypt(sb))
			return -EOPNOTSUPP;
		return fscrypt_ioctl_get_key_status(filp, (void __user *)arg);

	case FS_IOC_GET_ENCRYPTION_NONCE:
		if (!ext4_has_feature_encrypt(sb))
			return -EOPNOTSUPP;
		return fscrypt_ioctl_get_nonce(filp, (void __user *)arg);

	case EXT4_IOC_FSGETXATTR:
	{
		struct fsxattr fa;

		memset(&fa, 0, sizeof(struct fsxattr));
		fa.fsx_xflags = ext4_iflags_to_xflags(ei->i_flags & EXT4_FL_USER_VISIBLE);

		if (ext4_has_feature_project(inode->i_sb)) {
			fa.fsx_projid = (__u32)from_kprojid(&init_user_ns,
				EXT4_I(inode)->i_projid);
		}

		if (copy_to_user((struct fsxattr __user *)arg,
				 &fa, sizeof(fa)))
			return -EFAULT;
		return 0;
	}
	case EXT4_IOC_FSSETXATTR:
	{
		struct fsxattr fa;
		int err;

		if (copy_from_user(&fa, (struct fsxattr __user *)arg,
				   sizeof(fa)))
			return -EFAULT;

		/* Make sure caller has proper permission */
		if (!inode_owner_or_capable(inode))
			return -EACCES;

		if (fa.fsx_xflags & ~EXT4_SUPPORTED_FS_XFLAGS)
			return -EOPNOTSUPP;

		flags = ext4_xflags_to_iflags(fa.fsx_xflags);
		if (ext4_mask_flags(inode->i_mode, flags) != flags)
			return -EOPNOTSUPP;

		err = mnt_want_write_file(filp);
		if (err)
			return err;

		inode_lock(inode);
		err = ext4_ioctl_check_project(inode, &fa);
		if (err)
			goto out;
		flags = (ei->i_flags & ~EXT4_FL_XFLAG_VISIBLE) |
			 (flags & EXT4_FL_XFLAG_VISIBLE);
		err = ext4_ioctl_check_immutable(inode, fa.fsx_projid, flags);
		if (err)
			goto out;
		err = ext4_ioctl_setflags(inode, flags);
		if (err)
			goto out;
		err = ext4_ioctl_setproject(filp, fa.fsx_projid);
out:
		inode_unlock(inode);
		mnt_drop_write_file(filp);
		return err;
	}
	case EXT4_IOC_SHUTDOWN:
		return ext4_shutdown(sb, arg);

	case FS_IOC_ENABLE_VERITY:
		if (!ext4_has_feature_verity(sb))
			return -EOPNOTSUPP;
		return fsverity_ioctl_enable(filp, (const void __user *)arg);

	case FS_IOC_MEASURE_VERITY:
		if (!ext4_has_feature_verity(sb))
			return -EOPNOTSUPP;
		return fsverity_ioctl_measure(filp, (void __user *)arg);

	case FS_IOC_READ_VERITY_METADATA:
		if (!ext4_has_feature_verity(sb))
			return -EOPNOTSUPP;
		return fsverity_ioctl_read_metadata(filp,
						    (const void __user *)arg);

	default:
		return -ENOTTY;
	}
}

#ifdef CONFIG_COMPAT
long ext4_compat_ioctl(struct file *file, unsigned int cmd, unsigned long arg)
{
	/* These are just misnamed, they actually get/put from/to user an int */
	switch (cmd) {
	case EXT4_IOC32_GETFLAGS:
		cmd = EXT4_IOC_GETFLAGS;
		break;
	case EXT4_IOC32_SETFLAGS:
		cmd = EXT4_IOC_SETFLAGS;
		break;
	case EXT4_IOC32_GETVERSION:
		cmd = EXT4_IOC_GETVERSION;
		break;
	case EXT4_IOC32_SETVERSION:
		cmd = EXT4_IOC_SETVERSION;
		break;
	case EXT4_IOC32_GROUP_EXTEND:
		cmd = EXT4_IOC_GROUP_EXTEND;
		break;
	case EXT4_IOC32_GETVERSION_OLD:
		cmd = EXT4_IOC_GETVERSION_OLD;
		break;
	case EXT4_IOC32_SETVERSION_OLD:
		cmd = EXT4_IOC_SETVERSION_OLD;
		break;
	case EXT4_IOC32_GETRSVSZ:
		cmd = EXT4_IOC_GETRSVSZ;
		break;
	case EXT4_IOC32_SETRSVSZ:
		cmd = EXT4_IOC_SETRSVSZ;
		break;
	case EXT4_IOC32_GROUP_ADD: {
		struct compat_ext4_new_group_input __user *uinput;
		struct ext4_new_group_data input;
		int err;

		uinput = compat_ptr(arg);
		err = get_user(input.group, &uinput->group);
		err |= get_user(input.block_bitmap, &uinput->block_bitmap);
		err |= get_user(input.inode_bitmap, &uinput->inode_bitmap);
		err |= get_user(input.inode_table, &uinput->inode_table);
		err |= get_user(input.blocks_count, &uinput->blocks_count);
		err |= get_user(input.reserved_blocks,
				&uinput->reserved_blocks);
		if (err)
			return -EFAULT;
		return ext4_ioctl_group_add(file, &input);
	}
	case EXT4_IOC_MOVE_EXT:
	case EXT4_IOC_RESIZE_FS:
	case EXT4_IOC_PRECACHE_EXTENTS:
	case EXT4_IOC_SET_ENCRYPTION_POLICY:
	case EXT4_IOC_GET_ENCRYPTION_PWSALT:
	case EXT4_IOC_GET_ENCRYPTION_POLICY:
	case FS_IOC_GET_ENCRYPTION_POLICY_EX:
	case FS_IOC_ADD_ENCRYPTION_KEY:
	case FS_IOC_REMOVE_ENCRYPTION_KEY:
	case FS_IOC_REMOVE_ENCRYPTION_KEY_ALL_USERS:
	case FS_IOC_GET_ENCRYPTION_KEY_STATUS:
	case FS_IOC_GET_ENCRYPTION_NONCE:
	case EXT4_IOC_SHUTDOWN:
	case FS_IOC_GETFSMAP:
	case FS_IOC_ENABLE_VERITY:
	case FS_IOC_MEASURE_VERITY:
<<<<<<< HEAD
	case EXT4_IOC_FSGETXATTR:
	case EXT4_IOC_FSSETXATTR:
=======
	case FS_IOC_READ_VERITY_METADATA:
>>>>>>> df24d56f
		break;
	default:
		return -ENOIOCTLCMD;
	}
	return ext4_ioctl(file, cmd, (unsigned long) compat_ptr(arg));
}
#endif<|MERGE_RESOLUTION|>--- conflicted
+++ resolved
@@ -1313,12 +1313,9 @@
 	case FS_IOC_GETFSMAP:
 	case FS_IOC_ENABLE_VERITY:
 	case FS_IOC_MEASURE_VERITY:
-<<<<<<< HEAD
 	case EXT4_IOC_FSGETXATTR:
 	case EXT4_IOC_FSSETXATTR:
-=======
 	case FS_IOC_READ_VERITY_METADATA:
->>>>>>> df24d56f
 		break;
 	default:
 		return -ENOIOCTLCMD;
