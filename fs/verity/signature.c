// SPDX-License-Identifier: GPL-2.0
/*
 * Verification of builtin signatures
 *
 * Copyright 2019 Google LLC
 */

#include "fsverity_private.h"

#include <linux/cred.h>
#include <linux/key.h>
#include <linux/slab.h>
#include <linux/verification.h>

/*
 * /proc/sys/fs/verity/require_signatures
 * If 1, all verity files must have a valid builtin signature.
 */
static int fsverity_require_signatures;

/*
 * Keyring that contains the trusted X.509 certificates.
 *
 * Only root (kuid=0) can modify this.  Also, root may use
 * keyctl_restrict_keyring() to prevent any more additions.
 */
static struct key *fsverity_keyring;

/**
<<<<<<< HEAD
 * fsverity_verify_signature() - check a verity file's signature
 * @vi: the file's fsverity_info
 * @signature: the file's built-in signature
 * @sig_size: size of signature in bytes, or 0 if no signature
 *
 * If the file includes a signature of its fs-verity file digest, verify it
 * against the certificates in the fs-verity keyring.
 *
 * Return: 0 on success (signature valid or not required); -errno on failure
 */
int fsverity_verify_signature(const struct fsverity_info *vi,
			      const u8 *signature, size_t sig_size)
{
	const struct inode *inode = vi->inode;
	const struct fsverity_hash_alg *hash_alg = vi->tree_params.hash_alg;
	struct fsverity_formatted_digest *d;
=======
 * __fsverity_verify_signature() - check a verity file's signature
 * @inode: the file's inode
 * @signature: the file's signature
 * @sig_size: size of @signature. Can be 0 if there is no signature
 * @file_digest: the file's digest
 * @digest_algorithm: the digest algorithm used
 *
 * Takes the file's digest and optional signature and verifies the signature
 * against the digest and the fs-verity keyring if appropriate
 *
 * Return: 0 on success (signature valid or not required); -errno on failure
 */
int __fsverity_verify_signature(const struct inode *inode, const u8 *signature,
				u32 sig_size, const u8 *file_digest,
				unsigned int digest_algorithm)
{
	struct fsverity_formatted_digest *d;
	struct fsverity_hash_alg *hash_alg = fsverity_get_hash_alg(inode,
							digest_algorithm);
>>>>>>> f7bee442
	int err;

	if (IS_ERR(hash_alg))
		return PTR_ERR(hash_alg);

	if (sig_size == 0) {
		if (fsverity_require_signatures) {
			fsverity_err(inode,
				     "require_signatures=1, rejecting unsigned file!");
			return -EPERM;
		}
		return 0;
	}

	d = kzalloc(sizeof(*d) + hash_alg->digest_size, GFP_KERNEL);
	if (!d)
		return -ENOMEM;
	memcpy(d->magic, "FSVerity", 8);
	d->digest_algorithm = cpu_to_le16(hash_alg - fsverity_hash_algs);
	d->digest_size = cpu_to_le16(hash_alg->digest_size);
<<<<<<< HEAD
	memcpy(d->digest, vi->file_digest, hash_alg->digest_size);

	err = verify_pkcs7_signature(d, sizeof(*d) + hash_alg->digest_size,
				     signature, sig_size, fsverity_keyring,
=======
	memcpy(d->digest, file_digest, hash_alg->digest_size);

	err = verify_pkcs7_signature(d, sizeof(*d) + hash_alg->digest_size,
				     signature, sig_size,
				     fsverity_keyring,
>>>>>>> f7bee442
				     VERIFYING_UNSPECIFIED_SIGNATURE,
				     NULL, NULL);
	kfree(d);

	if (err) {
		if (err == -ENOKEY)
			fsverity_err(inode,
				     "File's signing cert isn't in the fs-verity keyring");
		else if (err == -EKEYREJECTED)
			fsverity_err(inode, "Incorrect file signature");
		else if (err == -EBADMSG)
			fsverity_err(inode, "Malformed file signature");
		else
			fsverity_err(inode, "Error %d verifying file signature",
				     err);
		return err;
	}

	pr_debug("Valid signature for file digest %s:%*phN\n",
<<<<<<< HEAD
		 hash_alg->name, hash_alg->digest_size, vi->file_digest);
=======
		 hash_alg->name, hash_alg->digest_size, file_digest);
>>>>>>> f7bee442
	return 0;
}
EXPORT_SYMBOL_GPL(__fsverity_verify_signature);

/**
 * fsverity_verify_signature() - check a verity file's signature
 * @vi: the file's fsverity_info
 * @desc: the file's fsverity_descriptor
 * @desc_size: size of @desc
 *
 * If the file's fs-verity descriptor includes a signature of the file digest,
 * verify it against the certificates in the fs-verity keyring.
 *
 * Return: 0 on success (signature valid or not required); -errno on failure
 */
int fsverity_verify_signature(const struct fsverity_info *vi,
			      const struct fsverity_descriptor *desc,
			      size_t desc_size)
{
	const struct inode *inode = vi->inode;
	const struct fsverity_hash_alg *hash_alg = vi->tree_params.hash_alg;
	const u32 sig_size = le32_to_cpu(desc->sig_size);

	if (sig_size > desc_size - sizeof(*desc)) {
		fsverity_err(inode, "Signature overflows verity descriptor");
		return -EBADMSG;
	}

	return __fsverity_verify_signature(inode, desc->signature, sig_size,
				vi->file_digest, hash_alg - fsverity_hash_algs);
}

#ifdef CONFIG_SYSCTL
static struct ctl_table_header *fsverity_sysctl_header;

static const struct ctl_path fsverity_sysctl_path[] = {
	{ .procname = "fs", },
	{ .procname = "verity", },
	{ }
};

/* shared constants to be used in various sysctls */
static int sysctl_vals[] = { 0, 1, INT_MAX };

#define SYSCTL_ZERO	((void *)&sysctl_vals[0])
#define SYSCTL_ONE	((void *)&sysctl_vals[1])
#define SYSCTL_INT_MAX	((void *)&sysctl_vals[2])

static struct ctl_table fsverity_sysctl_table[] = {
	{
		.procname       = "require_signatures",
		.data           = &fsverity_require_signatures,
		.maxlen         = sizeof(int),
		.mode           = 0644,
		.proc_handler   = proc_dointvec_minmax,
		.extra1         = SYSCTL_ZERO,
		.extra2         = SYSCTL_ONE,
	},
	{ }
};

static int __init fsverity_sysctl_init(void)
{
	fsverity_sysctl_header = register_sysctl_paths(fsverity_sysctl_path,
						       fsverity_sysctl_table);
	if (!fsverity_sysctl_header) {
		pr_err("sysctl registration failed!\n");
		return -ENOMEM;
	}
	return 0;
}
#else /* !CONFIG_SYSCTL */
static inline int __init fsverity_sysctl_init(void)
{
	return 0;
}
#endif /* !CONFIG_SYSCTL */

int __init fsverity_init_signature(void)
{
	struct key *ring;
	int err;

	ring = keyring_alloc(".fs-verity", KUIDT_INIT(0), KGIDT_INIT(0),
			     current_cred(), KEY_POS_SEARCH |
				KEY_USR_VIEW | KEY_USR_READ | KEY_USR_WRITE |
				KEY_USR_SEARCH | KEY_USR_SETATTR,
			     KEY_ALLOC_NOT_IN_QUOTA, NULL, NULL);
	if (IS_ERR(ring))
		return PTR_ERR(ring);

	err = fsverity_sysctl_init();
	if (err)
		goto err_put_ring;

	fsverity_keyring = ring;
	return 0;

err_put_ring:
	key_put(ring);
	return err;
}<|MERGE_RESOLUTION|>--- conflicted
+++ resolved
@@ -27,24 +27,6 @@
 static struct key *fsverity_keyring;
 
 /**
-<<<<<<< HEAD
- * fsverity_verify_signature() - check a verity file's signature
- * @vi: the file's fsverity_info
- * @signature: the file's built-in signature
- * @sig_size: size of signature in bytes, or 0 if no signature
- *
- * If the file includes a signature of its fs-verity file digest, verify it
- * against the certificates in the fs-verity keyring.
- *
- * Return: 0 on success (signature valid or not required); -errno on failure
- */
-int fsverity_verify_signature(const struct fsverity_info *vi,
-			      const u8 *signature, size_t sig_size)
-{
-	const struct inode *inode = vi->inode;
-	const struct fsverity_hash_alg *hash_alg = vi->tree_params.hash_alg;
-	struct fsverity_formatted_digest *d;
-=======
  * __fsverity_verify_signature() - check a verity file's signature
  * @inode: the file's inode
  * @signature: the file's signature
@@ -64,7 +46,6 @@
 	struct fsverity_formatted_digest *d;
 	struct fsverity_hash_alg *hash_alg = fsverity_get_hash_alg(inode,
 							digest_algorithm);
->>>>>>> f7bee442
 	int err;
 
 	if (IS_ERR(hash_alg))
@@ -85,18 +66,11 @@
 	memcpy(d->magic, "FSVerity", 8);
 	d->digest_algorithm = cpu_to_le16(hash_alg - fsverity_hash_algs);
 	d->digest_size = cpu_to_le16(hash_alg->digest_size);
-<<<<<<< HEAD
-	memcpy(d->digest, vi->file_digest, hash_alg->digest_size);
-
-	err = verify_pkcs7_signature(d, sizeof(*d) + hash_alg->digest_size,
-				     signature, sig_size, fsverity_keyring,
-=======
 	memcpy(d->digest, file_digest, hash_alg->digest_size);
 
 	err = verify_pkcs7_signature(d, sizeof(*d) + hash_alg->digest_size,
 				     signature, sig_size,
 				     fsverity_keyring,
->>>>>>> f7bee442
 				     VERIFYING_UNSPECIFIED_SIGNATURE,
 				     NULL, NULL);
 	kfree(d);
@@ -116,11 +90,7 @@
 	}
 
 	pr_debug("Valid signature for file digest %s:%*phN\n",
-<<<<<<< HEAD
-		 hash_alg->name, hash_alg->digest_size, vi->file_digest);
-=======
 		 hash_alg->name, hash_alg->digest_size, file_digest);
->>>>>>> f7bee442
 	return 0;
 }
 EXPORT_SYMBOL_GPL(__fsverity_verify_signature);
