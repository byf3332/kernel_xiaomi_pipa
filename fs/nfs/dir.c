--- conflicted
+++ resolved
@@ -664,15 +664,9 @@
  * We only need to convert from xdr once so future lookups are much simpler
  */
 static
-<<<<<<< HEAD
-int nfs_readdir_filler(struct file *file, struct page* page)
-{
-	nfs_readdir_descriptor_t *desc = (nfs_readdir_descriptor_t *)file;
-=======
 int nfs_readdir_filler(void *data, struct page* page)
 {
 	nfs_readdir_descriptor_t *desc = data;
->>>>>>> 50f91435
 	struct inode	*inode = file_inode(desc->file);
 	int ret;
 
@@ -704,13 +698,8 @@
 static
 struct page *get_cache_page(nfs_readdir_descriptor_t *desc)
 {
-<<<<<<< HEAD
-	return read_cache_page(desc->file->f_mapping,
-			desc->page_index, nfs_readdir_filler, desc);
-=======
 	return read_cache_page(desc->file->f_mapping, desc->page_index,
 			nfs_readdir_filler, desc);
->>>>>>> 50f91435
 }
 
 /*
