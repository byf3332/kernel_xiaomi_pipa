// SPDX-License-Identifier: GPL-2.0
/*
 * Copyright 2018 Google LLC
 */
#include <linux/fs.h>
#include <linux/init.h>
#include <linux/module.h>

#include <uapi/linux/incrementalfs.h>

#include "vfs.h"

#define INCFS_NODE_FEATURES "features"

static struct file_system_type incfs_fs_type = {
	.owner = THIS_MODULE,
	.name = INCFS_NAME,
	.mount = incfs_mount_fs,
	.kill_sb = incfs_kill_sb,
	.fs_flags = 0
};

static struct kobject *sysfs_root, *featurefs_root;

static ssize_t supported(struct kobject *kobj,
			 struct kobj_attribute *attr, char *buff)
{
	return snprintf(buff, PAGE_SIZE, "supported\n");
}

typedef ssize_t (*const attr_show)(struct kobject *kobj,
				   struct kobj_attribute *attr, char *buff);

#define _DECLARE_FEATURE_FLAG(name)					\
	static attr_show name##_show = supported;			\
	static struct kobj_attribute name##_attr = __ATTR_RO(name)

#define DECLARE_FEATURE_FLAG(name) _DECLARE_FEATURE_FLAG(name)

DECLARE_FEATURE_FLAG(corefs);
DECLARE_FEATURE_FLAG(zstd);
DECLARE_FEATURE_FLAG(v2);

static ssize_t mounter_context_for_backing_rw_show(struct kobject *kobj,
			  struct kobj_attribute *attr, char *buff)
{
	return scnprintf(buff, PAGE_SIZE, "%s", "supported\n");
}

static struct kobj_attribute mounter_context_for_backing_rw_attr =
	__ATTR_RO(mounter_context_for_backing_rw);

static struct attribute *attributes[] = {
	&corefs_attr.attr,
<<<<<<< HEAD
	&mounter_context_for_backing_rw_attr.attr,
=======
	&zstd_attr.attr,
	&v2_attr.attr,
>>>>>>> d7151442
	NULL,
};

static const struct attribute_group attr_group = {
	.attrs = attributes,
};

static int __init init_sysfs(void)
{
	int res = 0;

	sysfs_root = kobject_create_and_add(INCFS_NAME, fs_kobj);
	if (!sysfs_root)
		return -ENOMEM;

	featurefs_root = kobject_create_and_add(INCFS_NODE_FEATURES,
						sysfs_root);
	if (!featurefs_root)
		return -ENOMEM;

	res = sysfs_create_group(featurefs_root, &attr_group);
	if (res) {
		kobject_put(sysfs_root);
		sysfs_root = NULL;
	}
	return res;
}

static void cleanup_sysfs(void)
{
	if (featurefs_root) {
		sysfs_remove_group(featurefs_root, &attr_group);
		kobject_put(featurefs_root);
		featurefs_root = NULL;
	}

	if (sysfs_root) {
		kobject_put(sysfs_root);
		sysfs_root = NULL;
	}
}

static int __init init_incfs_module(void)
{
	int err = 0;

	err = init_sysfs();
	if (err)
		return err;

	err = register_filesystem(&incfs_fs_type);
	if (err)
		cleanup_sysfs();

	return err;
}

static void __exit cleanup_incfs_module(void)
{
	cleanup_sysfs();
	unregister_filesystem(&incfs_fs_type);
}

module_init(init_incfs_module);
module_exit(cleanup_incfs_module);

MODULE_LICENSE("GPL v2");
MODULE_AUTHOR("Eugene Zemtsov <ezemtsov@google.com>");
MODULE_DESCRIPTION("Incremental File System");<|MERGE_RESOLUTION|>--- conflicted
+++ resolved
@@ -52,12 +52,9 @@
 
 static struct attribute *attributes[] = {
 	&corefs_attr.attr,
-<<<<<<< HEAD
 	&mounter_context_for_backing_rw_attr.attr,
-=======
 	&zstd_attr.attr,
 	&v2_attr.attr,
->>>>>>> d7151442
 	NULL,
 };
 
