// SPDX-License-Identifier: GPL-2.0
/*
 * Copyright 2018 Google LLC
 */
#include <linux/fs.h>
#include <linux/file.h>
#include <linux/types.h>
#include <linux/mutex.h>
#include <linux/mm.h>
#include <linux/falloc.h>
#include <linux/slab.h>
#include <linux/crc32.h>
#include <linux/kernel.h>

#include "format.h"
#include "data_mgmt.h"

struct backing_file_context *incfs_alloc_bfc(struct file *backing_file)
{
	struct backing_file_context *result = NULL;

	result = kzalloc(sizeof(*result), GFP_NOFS);
	if (!result)
		return ERR_PTR(-ENOMEM);

	result->bc_file = get_file(backing_file);
	mutex_init(&result->bc_mutex);
	return result;
}

void incfs_free_bfc(struct backing_file_context *bfc)
{
	if (!bfc)
		return;

	if (bfc->bc_file)
		fput(bfc->bc_file);

	mutex_destroy(&bfc->bc_mutex);
	kfree(bfc);
}

loff_t incfs_get_end_offset(struct file *f)
{
	/*
	 * This function assumes that file size and the end-offset
	 * are the same. This is not always true.
	 */
	return i_size_read(file_inode(f));
}

/*
 * Truncate the tail of the file to the given length.
 * Used to rollback partially successful multistep writes.
 */
static int truncate_backing_file(struct backing_file_context *bfc,
				loff_t new_end)
{
	struct inode *inode = NULL;
	struct dentry *dentry = NULL;
	loff_t old_end = 0;
	struct iattr attr;
	int result = 0;

	if (!bfc)
		return -EFAULT;

	LOCK_REQUIRED(bfc->bc_mutex);

	if (!bfc->bc_file)
		return -EFAULT;

	old_end = incfs_get_end_offset(bfc->bc_file);
	if (old_end == new_end)
		return 0;
	if (old_end < new_end)
		return -EINVAL;

	inode = bfc->bc_file->f_inode;
	dentry = bfc->bc_file->f_path.dentry;

	attr.ia_size = new_end;
	attr.ia_valid = ATTR_SIZE;

	inode_lock(inode);
	result = notify_change(dentry, &attr, NULL);
	inode_unlock(inode);

	return result;
}

/* Append a given number of zero bytes to the end of the backing file. */
static int append_zeros(struct backing_file_context *bfc, size_t len)
{
	loff_t file_size = 0;
	loff_t new_last_byte_offset = 0;

	if (!bfc)
		return -EFAULT;

	if (len == 0)
		return 0;

	LOCK_REQUIRED(bfc->bc_mutex);

	/*
	 * Allocate only one byte at the new desired end of the file.
	 * It will increase file size and create a zeroed area of
	 * a given size.
	 */
	file_size = incfs_get_end_offset(bfc->bc_file);
	new_last_byte_offset = file_size + len - 1;
	return vfs_fallocate(bfc->bc_file, 0, new_last_byte_offset, 1);
}
<<<<<<< HEAD

static int write_to_bf(struct backing_file_context *bfc, const void *buf,
			size_t count, loff_t pos)
{
	ssize_t res = incfs_kwrite(bfc, buf, count, pos);

	if (res < 0)
		return res;
	if (res != count)
		return -EIO;
	return 0;
}

static u32 calc_md_crc(struct incfs_md_header *record)
{
	u32 result = 0;
	__le32 saved_crc = record->h_record_crc;
	__le64 saved_md_offset = record->h_next_md_offset;
	size_t record_size = min_t(size_t, le16_to_cpu(record->h_record_size),
				INCFS_MAX_METADATA_RECORD_SIZE);

	/* Zero fields which needs to be excluded from CRC calculation. */
	record->h_record_crc = 0;
	record->h_next_md_offset = 0;
	result = crc32(0, record, record_size);

	/* Restore excluded fields. */
	record->h_record_crc = saved_crc;
	record->h_next_md_offset = saved_md_offset;
=======
>>>>>>> c9b5531f

static int write_to_bf(struct backing_file_context *bfc, const void *buf,
			size_t count, loff_t pos)
{
	ssize_t res = incfs_kwrite(bfc->bc_file, buf, count, pos);

	if (res < 0)
		return res;
	if (res != count)
		return -EIO;
	return 0;
}

static u32 calc_md_crc(struct incfs_md_header *record)
{
	u32 result = 0;
	__le32 saved_crc = record->h_record_crc;
	__le64 saved_md_offset = record->h_next_md_offset;
	size_t record_size = min_t(size_t, le16_to_cpu(record->h_record_size),
				INCFS_MAX_METADATA_RECORD_SIZE);

	/* Zero fields which needs to be excluded from CRC calculation. */
	record->h_record_crc = 0;
	record->h_next_md_offset = 0;
	result = crc32(0, record, record_size);

	/* Restore excluded fields. */
	record->h_record_crc = saved_crc;
	record->h_next_md_offset = saved_md_offset;

	return result;
}

/*
 * Append a given metadata record to the backing file and update a previous
 * record to add the new record the the metadata list.
 */
static int append_md_to_backing_file(struct backing_file_context *bfc,
			      struct incfs_md_header *record)
{
	int result = 0;
	loff_t record_offset;
	loff_t file_pos;
	__le64 new_md_offset;
	size_t record_size;

	if (!bfc || !record)
		return -EFAULT;

	if (bfc->bc_last_md_record_offset < 0)
		return -EINVAL;

	LOCK_REQUIRED(bfc->bc_mutex);

	record_size = le16_to_cpu(record->h_record_size);
	file_pos = incfs_get_end_offset(bfc->bc_file);
	record->h_prev_md_offset = cpu_to_le64(bfc->bc_last_md_record_offset);
	record->h_next_md_offset = 0;
	record->h_record_crc = cpu_to_le32(calc_md_crc(record));

	/* Write the metadata record to the end of the backing file */
	record_offset = file_pos;
	new_md_offset = cpu_to_le64(record_offset);
	result = write_to_bf(bfc, record, record_size, file_pos);
	if (result)
		return result;

	/* Update next metadata offset in a previous record or a superblock. */
	if (bfc->bc_last_md_record_offset) {
		/*
		 * Find a place in the previous md record where new record's
		 * offset needs to be saved.
		 */
		file_pos = bfc->bc_last_md_record_offset +
			offsetof(struct incfs_md_header, h_next_md_offset);
	} else {
		/*
		 * No metadata yet, file a place to update in the
		 * file_header.
		 */
		file_pos = offsetof(struct incfs_file_header,
				    fh_first_md_offset);
	}
	result = write_to_bf(bfc, &new_md_offset, sizeof(new_md_offset),
			     file_pos);
	if (result)
		return result;

	bfc->bc_last_md_record_offset = record_offset;
	return result;
}

int incfs_write_file_header_flags(struct backing_file_context *bfc, u32 flags)
{
	if (!bfc)
		return -EFAULT;

	return write_to_bf(bfc, &flags, sizeof(flags),
			   offsetof(struct incfs_file_header,
				    fh_file_header_flags));
}

/*
 * Reserve 0-filled space for the blockmap body, and append
 * incfs_blockmap metadata record pointing to it.
 */
int incfs_write_blockmap_to_backing_file(struct backing_file_context *bfc,
					 u32 block_count)
{
	struct incfs_blockmap blockmap = {};
	int result = 0;
	loff_t file_end = 0;
	size_t map_size = block_count * sizeof(struct incfs_blockmap_entry);

	if (!bfc)
		return -EFAULT;

	blockmap.m_header.h_md_entry_type = INCFS_MD_BLOCK_MAP;
	blockmap.m_header.h_record_size = cpu_to_le16(sizeof(blockmap));
	blockmap.m_header.h_next_md_offset = cpu_to_le64(0);
	blockmap.m_block_count = cpu_to_le32(block_count);

	LOCK_REQUIRED(bfc->bc_mutex);

	/* Reserve 0-filled space for the blockmap body in the backing file. */
	file_end = incfs_get_end_offset(bfc->bc_file);
	result = append_zeros(bfc, map_size);
	if (result)
		return result;

	/* Write blockmap metadata record pointing to the body written above. */
	blockmap.m_base_offset = cpu_to_le64(file_end);
	result = append_md_to_backing_file(bfc, &blockmap.m_header);
	if (result)
		/* Error, rollback file changes */
		truncate_backing_file(bfc, file_end);

	return result;
}

/*
 * Write file attribute data and metadata record to the backing file.
 */
int incfs_write_file_attr_to_backing_file(struct backing_file_context *bfc,
		struct mem_range value, struct incfs_file_attr *attr)
{
	struct incfs_file_attr file_attr = {};
	int result = 0;
	u32 crc = 0;
	loff_t value_offset = 0;

	if (!bfc)
		return -EFAULT;

	if (value.len > INCFS_MAX_FILE_ATTR_SIZE)
		return -ENOSPC;

	LOCK_REQUIRED(bfc->bc_mutex);

	crc = crc32(0, value.data, value.len);
	value_offset = incfs_get_end_offset(bfc->bc_file);
	file_attr.fa_header.h_md_entry_type = INCFS_MD_FILE_ATTR;
	file_attr.fa_header.h_record_size = cpu_to_le16(sizeof(file_attr));
	file_attr.fa_header.h_next_md_offset = cpu_to_le64(0);
	file_attr.fa_size = cpu_to_le16((u16)value.len);
	file_attr.fa_offset = cpu_to_le64(value_offset);
	file_attr.fa_crc = cpu_to_le32(crc);

	result = write_to_bf(bfc, value.data, value.len, value_offset);
	if (result)
		return result;

	result = append_md_to_backing_file(bfc, &file_attr.fa_header);
	if (result) {
		/* Error, rollback file changes */
		truncate_backing_file(bfc, value_offset);
	} else if (attr) {
		*attr = file_attr;
	}

	return result;
}

int incfs_write_signature_to_backing_file(struct backing_file_context *bfc,
					  struct mem_range sig, u32 tree_size)
{
	struct incfs_file_signature sg = {};
	int result = 0;
	loff_t rollback_pos = 0;
	loff_t tree_area_pos = 0;
	size_t alignment = 0;

	if (!bfc)
		return -EFAULT;

	LOCK_REQUIRED(bfc->bc_mutex);

	rollback_pos = incfs_get_end_offset(bfc->bc_file);

	sg.sg_header.h_md_entry_type = INCFS_MD_SIGNATURE;
	sg.sg_header.h_record_size = cpu_to_le16(sizeof(sg));
	sg.sg_header.h_next_md_offset = cpu_to_le64(0);
	if (sig.data != NULL && sig.len > 0) {
		loff_t pos = incfs_get_end_offset(bfc->bc_file);

		sg.sg_sig_size = cpu_to_le32(sig.len);
		sg.sg_sig_offset = cpu_to_le64(pos);

		result = write_to_bf(bfc, sig.data, sig.len, pos);
		if (result)
			goto err;
	}

	tree_area_pos = incfs_get_end_offset(bfc->bc_file);
	if (tree_size > 0) {
		if (tree_size > 5 * INCFS_DATA_FILE_BLOCK_SIZE) {
			/*
			 * If hash tree is big enough, it makes sense to
			 * align in the backing file for faster access.
			 */
			loff_t offset = round_up(tree_area_pos, PAGE_SIZE);

			alignment = offset - tree_area_pos;
			tree_area_pos = offset;
		}

		/*
		 * If root hash is not the only hash in the tree.
		 * reserve 0-filled space for the tree.
		 */
		result = append_zeros(bfc, tree_size + alignment);
		if (result)
			goto err;

		sg.sg_hash_tree_size = cpu_to_le32(tree_size);
		sg.sg_hash_tree_offset = cpu_to_le64(tree_area_pos);
	}

	/* Write a hash tree metadata record pointing to the hash tree above. */
	result = append_md_to_backing_file(bfc, &sg.sg_header);
err:
	if (result)
		/* Error, rollback file changes */
		truncate_backing_file(bfc, rollback_pos);
	return result;
}

/*
 * Write a backing file header
 * It should always be called only on empty file.
 * incfs_super_block.s_first_md_offset is 0 for now, but will be updated
 * once first metadata record is added.
 */
int incfs_write_fh_to_backing_file(struct backing_file_context *bfc,
				   incfs_uuid_t *uuid, u64 file_size)
{
	struct incfs_file_header fh = {};
	loff_t file_pos = 0;

	if (!bfc)
		return -EFAULT;

	fh.fh_magic = cpu_to_le64(INCFS_MAGIC_NUMBER);
	fh.fh_version = cpu_to_le64(INCFS_FORMAT_CURRENT_VER);
	fh.fh_header_size = cpu_to_le16(sizeof(fh));
	fh.fh_first_md_offset = cpu_to_le64(0);
	fh.fh_data_block_size = cpu_to_le16(INCFS_DATA_FILE_BLOCK_SIZE);

	fh.fh_file_size = cpu_to_le64(file_size);
	fh.fh_uuid = *uuid;

	LOCK_REQUIRED(bfc->bc_mutex);

	file_pos = incfs_get_end_offset(bfc->bc_file);
	if (file_pos != 0)
		return -EEXIST;

	return write_to_bf(bfc, &fh, sizeof(fh), file_pos);
}

/* Write a given data block and update file's blockmap to point it. */
int incfs_write_data_block_to_backing_file(struct backing_file_context *bfc,
				     struct mem_range block, int block_index,
				     loff_t bm_base_off, u16 flags)
{
	struct incfs_blockmap_entry bm_entry = {};
	int result = 0;
	loff_t data_offset = 0;
	loff_t bm_entry_off =
		bm_base_off + sizeof(struct incfs_blockmap_entry) * block_index;

	if (!bfc)
		return -EFAULT;

	if (block.len >= (1 << 16) || block_index < 0)
		return -EINVAL;

	LOCK_REQUIRED(bfc->bc_mutex);

	data_offset = incfs_get_end_offset(bfc->bc_file);
	if (data_offset <= bm_entry_off) {
		/* Blockmap entry is beyond the file's end. It is not normal. */
		return -EINVAL;
	}

	/* Write the block data at the end of the backing file. */
	result = write_to_bf(bfc, block.data, block.len, data_offset);
	if (result)
		return result;

	/* Update the blockmap to point to the newly written data. */
	bm_entry.me_data_offset_lo = cpu_to_le32((u32)data_offset);
	bm_entry.me_data_offset_hi = cpu_to_le16((u16)(data_offset >> 32));
	bm_entry.me_data_size = cpu_to_le16((u16)block.len);
	bm_entry.me_flags = cpu_to_le16(flags);

	return write_to_bf(bfc, &bm_entry, sizeof(bm_entry),
				bm_entry_off);
}

int incfs_write_hash_block_to_backing_file(struct backing_file_context *bfc,
					   struct mem_range block,
					   int block_index,
					   loff_t hash_area_off,
					   loff_t bm_base_off,
					   loff_t file_size)
{
	struct incfs_blockmap_entry bm_entry = {};
	int result;
	loff_t data_offset = 0;
	loff_t file_end = 0;
	loff_t bm_entry_off =
		bm_base_off +
		sizeof(struct incfs_blockmap_entry) *
			(block_index + get_blocks_count_for_size(file_size));

	if (!bfc)
		return -EFAULT;

	LOCK_REQUIRED(bfc->bc_mutex);

	data_offset = hash_area_off + block_index * INCFS_DATA_FILE_BLOCK_SIZE;
	file_end = incfs_get_end_offset(bfc->bc_file);
	if (data_offset + block.len > file_end) {
		/* Block is located beyond the file's end. It is not normal. */
		return -EINVAL;
	}

	result = write_to_bf(bfc, block.data, block.len, data_offset);
	if (result)
		return result;

	bm_entry.me_data_offset_lo = cpu_to_le32((u32)data_offset);
	bm_entry.me_data_offset_hi = cpu_to_le16((u16)(data_offset >> 32));
	bm_entry.me_data_size = cpu_to_le16(INCFS_DATA_FILE_BLOCK_SIZE);
	bm_entry.me_flags = cpu_to_le16(INCFS_BLOCK_HASH);

	return write_to_bf(bfc, &bm_entry, sizeof(bm_entry), bm_entry_off);
}

/* Initialize a new image in a given backing file. */
int incfs_make_empty_backing_file(struct backing_file_context *bfc,
				  incfs_uuid_t *uuid, u64 file_size)
{
	int result = 0;

	if (!bfc || !bfc->bc_file)
		return -EFAULT;

	result = mutex_lock_interruptible(&bfc->bc_mutex);
	if (result)
		goto out;

	result = truncate_backing_file(bfc, 0);
	if (result)
		goto out;

	result = incfs_write_fh_to_backing_file(bfc, uuid, file_size);
out:
	mutex_unlock(&bfc->bc_mutex);
	return result;
}

int incfs_read_blockmap_entry(struct backing_file_context *bfc, int block_index,
			loff_t bm_base_off,
			struct incfs_blockmap_entry *bm_entry)
{
	int error = incfs_read_blockmap_entries(bfc, bm_entry, block_index, 1,
						bm_base_off);

	if (error < 0)
		return error;

	if (error == 0)
		return -EIO;

	if (error != 1)
		return -EFAULT;

	return 0;
}

int incfs_read_blockmap_entries(struct backing_file_context *bfc,
		struct incfs_blockmap_entry *entries,
		int start_index, int blocks_number,
		loff_t bm_base_off)
{
	loff_t bm_entry_off =
		bm_base_off + sizeof(struct incfs_blockmap_entry) * start_index;
	const size_t bytes_to_read = sizeof(struct incfs_blockmap_entry)
					* blocks_number;
	int result = 0;

	if (!bfc || !entries)
		return -EFAULT;

	if (start_index < 0 || bm_base_off <= 0)
		return -ENODATA;

	result = incfs_kread(bfc->bc_file, entries, bytes_to_read,
			     bm_entry_off);
	if (result < 0)
		return result;
	return result / sizeof(*entries);
}

int incfs_read_file_header(struct backing_file_context *bfc,
			   loff_t *first_md_off, incfs_uuid_t *uuid,
			   u64 *file_size, u32 *flags)
{
	ssize_t bytes_read = 0;
	struct incfs_file_header fh = {};

	if (!bfc || !first_md_off)
		return -EFAULT;

	LOCK_REQUIRED(bfc->bc_mutex);
	bytes_read = incfs_kread(bfc->bc_file, &fh, sizeof(fh), 0);
	if (bytes_read < 0)
		return bytes_read;

	if (bytes_read < sizeof(fh))
		return -EBADMSG;

	if (le64_to_cpu(fh.fh_magic) != INCFS_MAGIC_NUMBER)
		return -EILSEQ;

	if (le64_to_cpu(fh.fh_version) > INCFS_FORMAT_CURRENT_VER)
		return -EILSEQ;

	if (le16_to_cpu(fh.fh_data_block_size) != INCFS_DATA_FILE_BLOCK_SIZE)
		return -EILSEQ;

	if (le16_to_cpu(fh.fh_header_size) != sizeof(fh))
		return -EILSEQ;

	if (first_md_off)
		*first_md_off = le64_to_cpu(fh.fh_first_md_offset);
	if (uuid)
		*uuid = fh.fh_uuid;
	if (file_size)
		*file_size = le64_to_cpu(fh.fh_file_size);
	if (flags)
		*flags = le32_to_cpu(fh.fh_file_header_flags);
	return 0;
}

/*
 * Read through metadata records from the backing file one by one
 * and call provided metadata handlers.
 */
int incfs_read_next_metadata_record(struct backing_file_context *bfc,
			      struct metadata_handler *handler)
{
	const ssize_t max_md_size = INCFS_MAX_METADATA_RECORD_SIZE;
	ssize_t bytes_read = 0;
	size_t md_record_size = 0;
	loff_t next_record = 0;
	loff_t prev_record = 0;
	int res = 0;
	struct incfs_md_header *md_hdr = NULL;

	if (!bfc || !handler)
		return -EFAULT;

	LOCK_REQUIRED(bfc->bc_mutex);

	if (handler->md_record_offset == 0)
		return -EPERM;

	memset(&handler->md_buffer, 0, max_md_size);
	bytes_read = incfs_kread(bfc->bc_file, &handler->md_buffer,
				 max_md_size, handler->md_record_offset);
	if (bytes_read < 0)
		return bytes_read;
	if (bytes_read < sizeof(*md_hdr))
		return -EBADMSG;

	md_hdr = &handler->md_buffer.md_header;
	next_record = le64_to_cpu(md_hdr->h_next_md_offset);
	prev_record = le64_to_cpu(md_hdr->h_prev_md_offset);
	md_record_size = le16_to_cpu(md_hdr->h_record_size);

	if (md_record_size > max_md_size) {
		pr_warn("incfs: The record is too large. Size: %ld",
				md_record_size);
		return -EBADMSG;
	}

	if (bytes_read < md_record_size) {
		pr_warn("incfs: The record hasn't been fully read.");
		return -EBADMSG;
	}

	if (next_record <= handler->md_record_offset && next_record != 0) {
		pr_warn("incfs: Next record (%lld) points back in file.",
			next_record);
		return -EBADMSG;
	}

	if (prev_record != handler->md_prev_record_offset) {
		pr_warn("incfs: Metadata chain has been corrupted.");
		return -EBADMSG;
	}

	if (le32_to_cpu(md_hdr->h_record_crc) != calc_md_crc(md_hdr)) {
		pr_warn("incfs: Metadata CRC mismatch.");
		return -EBADMSG;
	}

	switch (md_hdr->h_md_entry_type) {
	case INCFS_MD_NONE:
		break;
	case INCFS_MD_BLOCK_MAP:
		if (handler->handle_blockmap)
			res = handler->handle_blockmap(
				&handler->md_buffer.blockmap, handler);
		break;
	case INCFS_MD_FILE_ATTR:
		if (handler->handle_file_attr)
			res = handler->handle_file_attr(
				&handler->md_buffer.file_attr, handler);
		break;
	case INCFS_MD_SIGNATURE:
		if (handler->handle_signature)
			res = handler->handle_signature(
				&handler->md_buffer.signature, handler);
		break;
	default:
		res = -ENOTSUPP;
		break;
	}

	if (!res) {
		if (next_record == 0) {
			/*
			 * Zero offset for the next record means that the last
			 * metadata record has just been processed.
			 */
			bfc->bc_last_md_record_offset =
				handler->md_record_offset;
		}
		handler->md_prev_record_offset = handler->md_record_offset;
		handler->md_record_offset = next_record;
	}
	return res;
}

ssize_t incfs_kread(struct file *f, void *buf, size_t size, loff_t pos)
{
	return kernel_read(f, buf, size, &pos);
}

ssize_t incfs_kwrite(struct file *f, const void *buf, size_t size, loff_t pos)
{
	return kernel_write(f, buf, size, &pos);
}<|MERGE_RESOLUTION|>--- conflicted
+++ resolved
@@ -112,38 +112,6 @@
 	new_last_byte_offset = file_size + len - 1;
 	return vfs_fallocate(bfc->bc_file, 0, new_last_byte_offset, 1);
 }
-<<<<<<< HEAD
-
-static int write_to_bf(struct backing_file_context *bfc, const void *buf,
-			size_t count, loff_t pos)
-{
-	ssize_t res = incfs_kwrite(bfc, buf, count, pos);
-
-	if (res < 0)
-		return res;
-	if (res != count)
-		return -EIO;
-	return 0;
-}
-
-static u32 calc_md_crc(struct incfs_md_header *record)
-{
-	u32 result = 0;
-	__le32 saved_crc = record->h_record_crc;
-	__le64 saved_md_offset = record->h_next_md_offset;
-	size_t record_size = min_t(size_t, le16_to_cpu(record->h_record_size),
-				INCFS_MAX_METADATA_RECORD_SIZE);
-
-	/* Zero fields which needs to be excluded from CRC calculation. */
-	record->h_record_crc = 0;
-	record->h_next_md_offset = 0;
-	result = crc32(0, record, record_size);
-
-	/* Restore excluded fields. */
-	record->h_record_crc = saved_crc;
-	record->h_next_md_offset = saved_md_offset;
-=======
->>>>>>> c9b5531f
 
 static int write_to_bf(struct backing_file_context *bfc, const void *buf,
 			size_t count, loff_t pos)
