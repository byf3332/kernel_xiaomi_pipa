// SPDX-License-Identifier: GPL-2.0
/*
 * fs/f2fs/namei.c
 *
 * Copyright (c) 2012 Samsung Electronics Co., Ltd.
 *             http://www.samsung.com/
 */
#include <linux/fs.h>
#include <linux/f2fs_fs.h>
#include <linux/pagemap.h>
#include <linux/sched.h>
#include <linux/ctype.h>
#include <linux/random.h>
#include <linux/dcache.h>
#include <linux/namei.h>
#include <linux/quotaops.h>

#include "f2fs.h"
#include "node.h"
#include "segment.h"
#include "xattr.h"
#include "acl.h"
#include <trace/events/f2fs.h>

static struct inode *f2fs_new_inode(struct inode *dir, umode_t mode)
{
	struct f2fs_sb_info *sbi = F2FS_I_SB(dir);
	nid_t ino;
	struct inode *inode;
	bool nid_free = false;
	int xattr_size = 0;
	int err;

	inode = new_inode(dir->i_sb);
	if (!inode)
		return ERR_PTR(-ENOMEM);

	f2fs_lock_op(sbi);
	if (!f2fs_alloc_nid(sbi, &ino)) {
		f2fs_unlock_op(sbi);
		err = -ENOSPC;
		goto fail;
	}
	f2fs_unlock_op(sbi);

	nid_free = true;

	inode_init_owner(inode, dir, mode);

	inode->i_ino = ino;
	inode->i_blocks = 0;
	inode->i_mtime = inode->i_atime = inode->i_ctime = current_time(inode);
	F2FS_I(inode)->i_crtime = inode->i_mtime;
	inode->i_generation = prandom_u32();

	if (S_ISDIR(inode->i_mode))
		F2FS_I(inode)->i_current_depth = 1;

	err = insert_inode_locked(inode);
	if (err) {
		err = -EINVAL;
		goto fail;
	}

	if (f2fs_sb_has_project_quota(sbi) &&
		(F2FS_I(dir)->i_flags & F2FS_PROJINHERIT_FL))
		F2FS_I(inode)->i_projid = F2FS_I(dir)->i_projid;
	else
		F2FS_I(inode)->i_projid = make_kprojid(&init_user_ns,
							F2FS_DEF_PROJID);

	err = f2fs_dquot_initialize(inode);
	if (err)
		goto fail_drop;

	set_inode_flag(inode, FI_NEW_INODE);

	if (f2fs_may_encrypt(dir, inode))
		f2fs_set_encrypted_inode(inode);

	if (f2fs_sb_has_extra_attr(sbi)) {
		set_inode_flag(inode, FI_EXTRA_ATTR);
		F2FS_I(inode)->i_extra_isize = F2FS_TOTAL_EXTRA_ATTR_SIZE;
	}

	if (test_opt(sbi, INLINE_XATTR))
		set_inode_flag(inode, FI_INLINE_XATTR);

	if (test_opt(sbi, INLINE_DATA) && f2fs_may_inline_data(inode))
		set_inode_flag(inode, FI_INLINE_DATA);
	if (f2fs_may_inline_dentry(inode))
		set_inode_flag(inode, FI_INLINE_DENTRY);

	if (f2fs_sb_has_flexible_inline_xattr(sbi)) {
		f2fs_bug_on(sbi, !f2fs_has_extra_attr(inode));
		if (f2fs_has_inline_xattr(inode))
			xattr_size = F2FS_OPTION(sbi).inline_xattr_size;
		/* Otherwise, will be 0 */
	} else if (f2fs_has_inline_xattr(inode) ||
				f2fs_has_inline_dentry(inode)) {
		xattr_size = DEFAULT_INLINE_XATTR_ADDRS;
	}
	F2FS_I(inode)->i_inline_xattr_size = xattr_size;

	f2fs_init_extent_tree(inode, NULL);

	stat_inc_inline_xattr(inode);
	stat_inc_inline_inode(inode);
	stat_inc_inline_dir(inode);

	F2FS_I(inode)->i_flags =
		f2fs_mask_flags(mode, F2FS_I(dir)->i_flags & F2FS_FL_INHERITED);

	if (S_ISDIR(inode->i_mode))
		F2FS_I(inode)->i_flags |= F2FS_INDEX_FL;

	if (F2FS_I(inode)->i_flags & F2FS_PROJINHERIT_FL)
		set_inode_flag(inode, FI_PROJ_INHERIT);

	if (f2fs_sb_has_compression(sbi)) {
		/* Inherit the compression flag in directory */
		if ((F2FS_I(dir)->i_flags & F2FS_COMPR_FL) &&
					f2fs_may_compress(inode))
			set_compress_context(inode);
	}

	f2fs_set_inode_flags(inode);

	trace_f2fs_new_inode(inode, 0);
	return inode;

fail:
	trace_f2fs_new_inode(inode, err);
	make_bad_inode(inode);
	if (nid_free)
		set_inode_flag(inode, FI_FREE_NID);
	iput(inode);
	return ERR_PTR(err);
fail_drop:
	trace_f2fs_new_inode(inode, err);
	dquot_drop(inode);
	inode->i_flags |= S_NOQUOTA;
	if (nid_free)
		set_inode_flag(inode, FI_FREE_NID);
	clear_nlink(inode);
	unlock_new_inode(inode);
	iput(inode);
	return ERR_PTR(err);
}

static inline int is_extension_exist(const unsigned char *s, const char *sub,
						bool tmp_ext)
{
	size_t slen = strlen(s);
	size_t sublen = strlen(sub);
	int i;

	if (sublen == 1 && *sub == '*')
		return 1;

	/*
	 * filename format of multimedia file should be defined as:
	 * "filename + '.' + extension + (optional: '.' + temp extension)".
	 */
	if (slen < sublen + 2)
		return 0;

	if (!tmp_ext) {
		/* file has no temp extension */
		if (s[slen - sublen - 1] != '.')
			return 0;
		return !strncasecmp(s + slen - sublen, sub, sublen);
	}

	for (i = 1; i < slen - sublen; i++) {
		if (s[i] != '.')
			continue;
		if (!strncasecmp(s + i + 1, sub, sublen))
			return 1;
	}

	return 0;
}

/*
 * Set file's temperature for hot/cold data separation
 */
static inline void set_file_temperature(struct f2fs_sb_info *sbi, struct inode *inode,
		const unsigned char *name)
{
	__u8 (*extlist)[F2FS_EXTENSION_LEN] = sbi->raw_super->extension_list;
	int i, cold_count, hot_count;

	f2fs_down_read(&sbi->sb_lock);

	cold_count = le32_to_cpu(sbi->raw_super->extension_count);
	hot_count = sbi->raw_super->hot_ext_count;

	for (i = 0; i < cold_count + hot_count; i++) {
		if (is_extension_exist(name, extlist[i], true))
			break;
	}

	f2fs_up_read(&sbi->sb_lock);

	if (i == cold_count + hot_count)
		return;

	if (i < cold_count)
		file_set_cold(inode);
	else
		file_set_hot(inode);
}

int f2fs_update_extension_list(struct f2fs_sb_info *sbi, const char *name,
							bool hot, bool set)
{
	__u8 (*extlist)[F2FS_EXTENSION_LEN] = sbi->raw_super->extension_list;
	int cold_count = le32_to_cpu(sbi->raw_super->extension_count);
	int hot_count = sbi->raw_super->hot_ext_count;
	int total_count = cold_count + hot_count;
	int start, count;
	int i;

	if (set) {
		if (total_count == F2FS_MAX_EXTENSION)
			return -EINVAL;
	} else {
		if (!hot && !cold_count)
			return -EINVAL;
		if (hot && !hot_count)
			return -EINVAL;
	}

	if (hot) {
		start = cold_count;
		count = total_count;
	} else {
		start = 0;
		count = cold_count;
	}

	for (i = start; i < count; i++) {
		if (strcmp(name, extlist[i]))
			continue;

		if (set)
			return -EINVAL;

		memcpy(extlist[i], extlist[i + 1],
				F2FS_EXTENSION_LEN * (total_count - i - 1));
		memset(extlist[total_count - 1], 0, F2FS_EXTENSION_LEN);
		if (hot)
			sbi->raw_super->hot_ext_count = hot_count - 1;
		else
			sbi->raw_super->extension_count =
						cpu_to_le32(cold_count - 1);
		return 0;
	}

	if (!set)
		return -EINVAL;

	if (hot) {
		memcpy(extlist[count], name, strlen(name));
		sbi->raw_super->hot_ext_count = hot_count + 1;
	} else {
		char buf[F2FS_MAX_EXTENSION][F2FS_EXTENSION_LEN];

		memcpy(buf, &extlist[cold_count],
				F2FS_EXTENSION_LEN * hot_count);
		memset(extlist[cold_count], 0, F2FS_EXTENSION_LEN);
		memcpy(extlist[cold_count], name, strlen(name));
		memcpy(&extlist[cold_count + 1], buf,
				F2FS_EXTENSION_LEN * hot_count);
		sbi->raw_super->extension_count = cpu_to_le32(cold_count + 1);
	}
	return 0;
}

static void set_compress_inode(struct f2fs_sb_info *sbi, struct inode *inode,
						const unsigned char *name)
{
	__u8 (*extlist)[F2FS_EXTENSION_LEN] = sbi->raw_super->extension_list;
	unsigned char (*noext)[F2FS_EXTENSION_LEN] = F2FS_OPTION(sbi).noextensions;
	unsigned char (*ext)[F2FS_EXTENSION_LEN] = F2FS_OPTION(sbi).extensions;
	unsigned char ext_cnt = F2FS_OPTION(sbi).compress_ext_cnt;
	unsigned char noext_cnt = F2FS_OPTION(sbi).nocompress_ext_cnt;
	int i, cold_count, hot_count;

	if (!f2fs_sb_has_compression(sbi) ||
			F2FS_I(inode)->i_flags & F2FS_NOCOMP_FL ||
			!f2fs_may_compress(inode) ||
			(!ext_cnt && !noext_cnt))
		return;

	f2fs_down_read(&sbi->sb_lock);

	cold_count = le32_to_cpu(sbi->raw_super->extension_count);
	hot_count = sbi->raw_super->hot_ext_count;

	for (i = cold_count; i < cold_count + hot_count; i++) {
		if (is_extension_exist(name, extlist[i], false)) {
			f2fs_up_read(&sbi->sb_lock);
			return;
		}
	}

	f2fs_up_read(&sbi->sb_lock);

	for (i = 0; i < noext_cnt; i++) {
		if (is_extension_exist(name, noext[i], false)) {
			f2fs_disable_compressed_file(inode);
			return;
		}
	}

	if (is_inode_flag_set(inode, FI_COMPRESSED_FILE))
		return;

	for (i = 0; i < ext_cnt; i++) {
		if (!is_extension_exist(name, ext[i], false))
			continue;

		set_compress_context(inode);
		return;
	}
}

static int f2fs_create(struct inode *dir, struct dentry *dentry, umode_t mode,
						bool excl)
{
	struct f2fs_sb_info *sbi = F2FS_I_SB(dir);
	struct inode *inode;
	nid_t ino = 0;
	int err;

	if (unlikely(f2fs_cp_error(sbi)))
		return -EIO;
	if (!f2fs_is_checkpoint_ready(sbi))
		return -ENOSPC;

	err = f2fs_dquot_initialize(dir);
	if (err)
		return err;

	inode = f2fs_new_inode(dir, mode);
	if (IS_ERR(inode))
		return PTR_ERR(inode);

	if (!test_opt(sbi, DISABLE_EXT_IDENTIFY))
		set_file_temperature(sbi, inode, dentry->d_name.name);

	set_compress_inode(sbi, inode, dentry->d_name.name);

	inode->i_op = &f2fs_file_inode_operations;
	inode->i_fop = &f2fs_file_operations;
	inode->i_mapping->a_ops = &f2fs_dblock_aops;
	ino = inode->i_ino;

	f2fs_lock_op(sbi);
	err = f2fs_add_link(dentry, inode);
	if (err)
		goto out;
	f2fs_unlock_op(sbi);

	f2fs_alloc_nid_done(sbi, ino);

	d_instantiate_new(dentry, inode);

	if (IS_DIRSYNC(dir))
		f2fs_sync_fs(sbi->sb, 1);

	f2fs_balance_fs(sbi, true);
	return 0;
out:
	f2fs_handle_failed_inode(inode);
	return err;
}

static int f2fs_link(struct dentry *old_dentry, struct inode *dir,
		struct dentry *dentry)
{
	struct inode *inode = d_inode(old_dentry);
	struct f2fs_sb_info *sbi = F2FS_I_SB(dir);
	int err;

	if (unlikely(f2fs_cp_error(sbi)))
		return -EIO;
	if (!f2fs_is_checkpoint_ready(sbi))
		return -ENOSPC;

	err = fscrypt_prepare_link(old_dentry, dir, dentry);
	if (err)
		return err;

	if (is_inode_flag_set(dir, FI_PROJ_INHERIT) &&
			(!projid_eq(F2FS_I(dir)->i_projid,
			F2FS_I(old_dentry->d_inode)->i_projid)))
		return -EXDEV;

	err = f2fs_dquot_initialize(dir);
	if (err)
		return err;

	f2fs_balance_fs(sbi, true);

	inode->i_ctime = current_time(inode);
	ihold(inode);

	set_inode_flag(inode, FI_INC_LINK);
	f2fs_lock_op(sbi);
	err = f2fs_add_link(dentry, inode);
	if (err)
		goto out;
	f2fs_unlock_op(sbi);

	d_instantiate(dentry, inode);

	if (IS_DIRSYNC(dir))
		f2fs_sync_fs(sbi->sb, 1);
	return 0;
out:
	clear_inode_flag(inode, FI_INC_LINK);
	iput(inode);
	f2fs_unlock_op(sbi);
	return err;
}

struct dentry *f2fs_get_parent(struct dentry *child)
{
	struct qstr dotdot = QSTR_INIT("..", 2);
	struct page *page;
	unsigned long ino = f2fs_inode_by_name(d_inode(child), &dotdot, &page);

	if (!ino) {
		if (IS_ERR(page))
			return ERR_CAST(page);
		return ERR_PTR(-ENOENT);
	}
	return d_obtain_alias(f2fs_iget(child->d_sb, ino));
}

static int __recover_dot_dentries(struct inode *dir, nid_t pino)
{
	struct f2fs_sb_info *sbi = F2FS_I_SB(dir);
	struct qstr dot = QSTR_INIT(".", 1);
	struct qstr dotdot = QSTR_INIT("..", 2);
	struct f2fs_dir_entry *de;
	struct page *page;
	int err = 0;

	if (f2fs_readonly(sbi->sb)) {
		f2fs_info(sbi, "skip recovering inline_dots inode (ino:%lu, pino:%u) in readonly mountpoint",
			  dir->i_ino, pino);
		return 0;
	}

	err = f2fs_dquot_initialize(dir);
	if (err)
		return err;

	f2fs_balance_fs(sbi, true);

	f2fs_lock_op(sbi);

	de = f2fs_find_entry(dir, &dot, &page);
	if (de) {
		f2fs_put_page(page, 0);
	} else if (IS_ERR(page)) {
		err = PTR_ERR(page);
		goto out;
	} else {
		err = f2fs_do_add_link(dir, &dot, NULL, dir->i_ino, S_IFDIR);
		if (err)
			goto out;
	}

	de = f2fs_find_entry(dir, &dotdot, &page);
	if (de)
		f2fs_put_page(page, 0);
	else if (IS_ERR(page))
		err = PTR_ERR(page);
	else
		err = f2fs_do_add_link(dir, &dotdot, NULL, pino, S_IFDIR);
out:
	if (!err)
		clear_inode_flag(dir, FI_INLINE_DOTS);

	f2fs_unlock_op(sbi);
	return err;
}

static struct dentry *f2fs_lookup(struct inode *dir, struct dentry *dentry,
		unsigned int flags)
{
	struct inode *inode = NULL;
	struct f2fs_dir_entry *de;
	struct page *page;
	struct dentry *new;
	nid_t ino = -1;
	int err = 0;
	unsigned int root_ino = F2FS_ROOT_INO(F2FS_I_SB(dir));
	struct f2fs_filename fname;

	trace_f2fs_lookup_start(dir, dentry, flags);

	if (dentry->d_name.len > F2FS_NAME_LEN) {
		err = -ENAMETOOLONG;
		goto out;
	}

	err = f2fs_prepare_lookup(dir, dentry, &fname);
<<<<<<< HEAD
	generic_set_encrypted_ci_d_ops(dir, dentry);
=======
	generic_set_encrypted_ci_d_ops(dentry);
>>>>>>> df24d56f
	if (err == -ENOENT)
		goto out_splice;
	if (err)
		goto out;
	de = __f2fs_find_entry(dir, &fname, &page);
	f2fs_free_filename(&fname);

	if (!de) {
		if (IS_ERR(page)) {
			err = PTR_ERR(page);
			goto out;
		}
		err = -ENOENT;
		goto out_splice;
	}

	ino = le32_to_cpu(de->ino);
	f2fs_put_page(page, 0);

	inode = f2fs_iget(dir->i_sb, ino);
	if (IS_ERR(inode)) {
		err = PTR_ERR(inode);
		goto out;
	}

	if ((dir->i_ino == root_ino) && f2fs_has_inline_dots(dir)) {
		err = __recover_dot_dentries(dir, root_ino);
		if (err)
			goto out_iput;
	}

	if (f2fs_has_inline_dots(inode)) {
		err = __recover_dot_dentries(inode, dir->i_ino);
		if (err)
			goto out_iput;
	}
	if (IS_ENCRYPTED(dir) &&
	    (S_ISDIR(inode->i_mode) || S_ISLNK(inode->i_mode)) &&
	    !fscrypt_has_permitted_context(dir, inode)) {
		f2fs_warn(F2FS_I_SB(inode), "Inconsistent encryption contexts: %lu/%lu",
			  dir->i_ino, inode->i_ino);
		err = -EPERM;
		goto out_iput;
	}
out_splice:
#ifdef CONFIG_UNICODE
	if (!inode && IS_CASEFOLDED(dir)) {
		/* Eventually we want to call d_add_ci(dentry, NULL)
		 * for negative dentries in the encoding case as
		 * well.  For now, prevent the negative dentry
		 * from being cached.
		 */
		trace_f2fs_lookup_end(dir, dentry, ino, err);
		return NULL;
	}
#endif
	new = d_splice_alias(inode, dentry);
	err = PTR_ERR_OR_ZERO(new);
	trace_f2fs_lookup_end(dir, dentry, ino, !new ? -ENOENT : err);
	return new;
out_iput:
	iput(inode);
out:
	trace_f2fs_lookup_end(dir, dentry, ino, err);
	return ERR_PTR(err);
}

static int f2fs_unlink(struct inode *dir, struct dentry *dentry)
{
	struct f2fs_sb_info *sbi = F2FS_I_SB(dir);
	struct inode *inode = d_inode(dentry);
	struct f2fs_dir_entry *de;
	struct page *page;
	int err;

	trace_f2fs_unlink_enter(dir, dentry);

	if (unlikely(f2fs_cp_error(sbi))) {
		err = -EIO;
		goto fail;
	}

	err = f2fs_dquot_initialize(dir);
	if (err)
		goto fail;
	err = f2fs_dquot_initialize(inode);
	if (err)
		goto fail;

	de = f2fs_find_entry(dir, &dentry->d_name, &page);
	if (!de) {
		if (IS_ERR(page))
			err = PTR_ERR(page);
		goto fail;
	}

	f2fs_balance_fs(sbi, true);

	f2fs_lock_op(sbi);
	err = f2fs_acquire_orphan_inode(sbi);
	if (err) {
		f2fs_unlock_op(sbi);
		f2fs_put_page(page, 0);
		goto fail;
	}
	f2fs_delete_entry(de, page, dir, inode);
#ifdef CONFIG_UNICODE
	/* VFS negative dentries are incompatible with Encoding and
	 * Case-insensitiveness. Eventually we'll want avoid
	 * invalidating the dentries here, alongside with returning the
	 * negative dentries at f2fs_lookup(), when it is better
	 * supported by the VFS for the CI case.
	 */
	if (IS_CASEFOLDED(dir))
		d_invalidate(dentry);
#endif
	f2fs_unlock_op(sbi);

	if (IS_DIRSYNC(dir))
		f2fs_sync_fs(sbi->sb, 1);
fail:
	trace_f2fs_unlink_exit(inode, err);
	return err;
}

static const char *f2fs_get_link(struct dentry *dentry,
				 struct inode *inode,
				 struct delayed_call *done)
{
	const char *link = page_get_link(dentry, inode, done);

	if (!IS_ERR(link) && !*link) {
		/* this is broken symlink case */
		do_delayed_call(done);
		clear_delayed_call(done);
		link = ERR_PTR(-ENOENT);
	}
	return link;
}

static int f2fs_symlink(struct inode *dir, struct dentry *dentry,
					const char *symname)
{
	struct f2fs_sb_info *sbi = F2FS_I_SB(dir);
	struct inode *inode;
	size_t len = strlen(symname);
	struct fscrypt_str disk_link;
	int err;

	if (unlikely(f2fs_cp_error(sbi)))
		return -EIO;
	if (!f2fs_is_checkpoint_ready(sbi))
		return -ENOSPC;

	err = fscrypt_prepare_symlink(dir, symname, len, dir->i_sb->s_blocksize,
				      &disk_link);
	if (err)
		return err;

	err = f2fs_dquot_initialize(dir);
	if (err)
		return err;

	inode = f2fs_new_inode(dir, S_IFLNK | S_IRWXUGO);
	if (IS_ERR(inode))
		return PTR_ERR(inode);

	if (IS_ENCRYPTED(inode))
		inode->i_op = &f2fs_encrypted_symlink_inode_operations;
	else
		inode->i_op = &f2fs_symlink_inode_operations;
	inode_nohighmem(inode);
	inode->i_mapping->a_ops = &f2fs_dblock_aops;

	f2fs_lock_op(sbi);
	err = f2fs_add_link(dentry, inode);
	if (err)
		goto out_f2fs_handle_failed_inode;
	f2fs_unlock_op(sbi);
	f2fs_alloc_nid_done(sbi, inode->i_ino);

	err = fscrypt_encrypt_symlink(inode, symname, len, &disk_link);
	if (err)
		goto err_out;

	err = page_symlink(inode, disk_link.name, disk_link.len);

err_out:
	d_instantiate_new(dentry, inode);

	/*
	 * Let's flush symlink data in order to avoid broken symlink as much as
	 * possible. Nevertheless, fsyncing is the best way, but there is no
	 * way to get a file descriptor in order to flush that.
	 *
	 * Note that, it needs to do dir->fsync to make this recoverable.
	 * If the symlink path is stored into inline_data, there is no
	 * performance regression.
	 */
	if (!err) {
		filemap_write_and_wait_range(inode->i_mapping, 0,
							disk_link.len - 1);

		if (IS_DIRSYNC(dir))
			f2fs_sync_fs(sbi->sb, 1);
	} else {
		f2fs_unlink(dir, dentry);
	}

	f2fs_balance_fs(sbi, true);
	goto out_free_encrypted_link;

out_f2fs_handle_failed_inode:
	f2fs_handle_failed_inode(inode);
out_free_encrypted_link:
	if (disk_link.name != (unsigned char *)symname)
		kfree(disk_link.name);
	return err;
}

static int f2fs_mkdir(struct inode *dir, struct dentry *dentry, umode_t mode)
{
	struct f2fs_sb_info *sbi = F2FS_I_SB(dir);
	struct inode *inode;
	int err;

	if (unlikely(f2fs_cp_error(sbi)))
		return -EIO;

	err = f2fs_dquot_initialize(dir);
	if (err)
		return err;

	inode = f2fs_new_inode(dir, S_IFDIR | mode);
	if (IS_ERR(inode))
		return PTR_ERR(inode);

	inode->i_op = &f2fs_dir_inode_operations;
	inode->i_fop = &f2fs_dir_operations;
	inode->i_mapping->a_ops = &f2fs_dblock_aops;
	mapping_set_gfp_mask(inode->i_mapping, GFP_NOFS);

	set_inode_flag(inode, FI_INC_LINK);
	f2fs_lock_op(sbi);
	err = f2fs_add_link(dentry, inode);
	if (err)
		goto out_fail;
	f2fs_unlock_op(sbi);

	f2fs_alloc_nid_done(sbi, inode->i_ino);

	d_instantiate_new(dentry, inode);

	if (IS_DIRSYNC(dir))
		f2fs_sync_fs(sbi->sb, 1);

	f2fs_balance_fs(sbi, true);
	return 0;

out_fail:
	clear_inode_flag(inode, FI_INC_LINK);
	f2fs_handle_failed_inode(inode);
	return err;
}

static int f2fs_rmdir(struct inode *dir, struct dentry *dentry)
{
	struct inode *inode = d_inode(dentry);

	if (f2fs_empty_dir(inode))
		return f2fs_unlink(dir, dentry);
	return -ENOTEMPTY;
}

static int f2fs_mknod(struct inode *dir, struct dentry *dentry,
				umode_t mode, dev_t rdev)
{
	struct f2fs_sb_info *sbi = F2FS_I_SB(dir);
	struct inode *inode;
	int err = 0;

	if (unlikely(f2fs_cp_error(sbi)))
		return -EIO;
	if (!f2fs_is_checkpoint_ready(sbi))
		return -ENOSPC;

	err = f2fs_dquot_initialize(dir);
	if (err)
		return err;

	inode = f2fs_new_inode(dir, mode);
	if (IS_ERR(inode))
		return PTR_ERR(inode);

	init_special_inode(inode, inode->i_mode, rdev);
	inode->i_op = &f2fs_special_inode_operations;

	f2fs_lock_op(sbi);
	err = f2fs_add_link(dentry, inode);
	if (err)
		goto out;
	f2fs_unlock_op(sbi);

	f2fs_alloc_nid_done(sbi, inode->i_ino);

	d_instantiate_new(dentry, inode);

	if (IS_DIRSYNC(dir))
		f2fs_sync_fs(sbi->sb, 1);

	f2fs_balance_fs(sbi, true);
	return 0;
out:
	f2fs_handle_failed_inode(inode);
	return err;
}

static int __f2fs_tmpfile(struct inode *dir, struct dentry *dentry,
					umode_t mode, struct inode **whiteout)
{
	struct f2fs_sb_info *sbi = F2FS_I_SB(dir);
	struct inode *inode;
	int err;

	err = f2fs_dquot_initialize(dir);
	if (err)
		return err;

	inode = f2fs_new_inode(dir, mode);
	if (IS_ERR(inode))
		return PTR_ERR(inode);

	if (whiteout) {
		init_special_inode(inode, inode->i_mode, WHITEOUT_DEV);
		inode->i_op = &f2fs_special_inode_operations;
	} else {
		inode->i_op = &f2fs_file_inode_operations;
		inode->i_fop = &f2fs_file_operations;
		inode->i_mapping->a_ops = &f2fs_dblock_aops;
	}

	f2fs_lock_op(sbi);
	err = f2fs_acquire_orphan_inode(sbi);
	if (err)
		goto out;

	err = f2fs_do_tmpfile(inode, dir);
	if (err)
		goto release_out;

	/*
	 * add this non-linked tmpfile to orphan list, in this way we could
	 * remove all unused data of tmpfile after abnormal power-off.
	 */
	f2fs_add_orphan_inode(inode);
	f2fs_alloc_nid_done(sbi, inode->i_ino);

	if (whiteout) {
		f2fs_i_links_write(inode, false);

		spin_lock(&inode->i_lock);
		inode->i_state |= I_LINKABLE;
		spin_unlock(&inode->i_lock);

		*whiteout = inode;
	} else {
		d_tmpfile(dentry, inode);
	}
	/* link_count was changed by d_tmpfile as well. */
	f2fs_unlock_op(sbi);
	unlock_new_inode(inode);

	f2fs_balance_fs(sbi, true);
	return 0;

release_out:
	f2fs_release_orphan_inode(sbi);
out:
	f2fs_handle_failed_inode(inode);
	return err;
}

static int f2fs_tmpfile(struct inode *dir, struct dentry *dentry, umode_t mode)
{
	struct f2fs_sb_info *sbi = F2FS_I_SB(dir);

	if (unlikely(f2fs_cp_error(sbi)))
		return -EIO;
	if (!f2fs_is_checkpoint_ready(sbi))
		return -ENOSPC;

	return __f2fs_tmpfile(dir, dentry, mode, NULL);
}

static int f2fs_create_whiteout(struct inode *dir, struct inode **whiteout)
{
	if (unlikely(f2fs_cp_error(F2FS_I_SB(dir))))
		return -EIO;

	return __f2fs_tmpfile(dir, NULL, S_IFCHR | WHITEOUT_MODE, whiteout);
}

static int f2fs_rename(struct inode *old_dir, struct dentry *old_dentry,
			struct inode *new_dir, struct dentry *new_dentry,
			unsigned int flags)
{
	struct f2fs_sb_info *sbi = F2FS_I_SB(old_dir);
	struct inode *old_inode = d_inode(old_dentry);
	struct inode *new_inode = d_inode(new_dentry);
	struct inode *whiteout = NULL;
	struct page *old_dir_page = NULL;
	struct page *old_page, *new_page = NULL;
	struct f2fs_dir_entry *old_dir_entry = NULL;
	struct f2fs_dir_entry *old_entry;
	struct f2fs_dir_entry *new_entry;
	int err;

	if (unlikely(f2fs_cp_error(sbi)))
		return -EIO;
	if (!f2fs_is_checkpoint_ready(sbi))
		return -ENOSPC;

	if (is_inode_flag_set(new_dir, FI_PROJ_INHERIT) &&
			(!projid_eq(F2FS_I(new_dir)->i_projid,
			F2FS_I(old_dentry->d_inode)->i_projid)))
		return -EXDEV;

	/*
	 * If new_inode is null, the below renaming flow will
	 * add a link in old_dir which can conver inline_dir.
	 * After then, if we failed to get the entry due to other
	 * reasons like ENOMEM, we had to remove the new entry.
	 * Instead of adding such the error handling routine, let's
	 * simply convert first here.
	 */
	if (old_dir == new_dir && !new_inode) {
		err = f2fs_try_convert_inline_dir(old_dir, new_dentry);
		if (err)
			return err;
	}

	if (flags & RENAME_WHITEOUT) {
		err = f2fs_create_whiteout(old_dir, &whiteout);
		if (err)
			return err;
	}

	err = f2fs_dquot_initialize(old_dir);
	if (err)
		goto out;

	err = f2fs_dquot_initialize(new_dir);
	if (err)
		goto out;

	if (new_inode) {
		err = f2fs_dquot_initialize(new_inode);
		if (err)
			goto out;
	}

	err = -ENOENT;
	old_entry = f2fs_find_entry(old_dir, &old_dentry->d_name, &old_page);
	if (!old_entry) {
		if (IS_ERR(old_page))
			err = PTR_ERR(old_page);
		goto out;
	}

	if (S_ISDIR(old_inode->i_mode)) {
		old_dir_entry = f2fs_parent_dir(old_inode, &old_dir_page);
		if (!old_dir_entry) {
			if (IS_ERR(old_dir_page))
				err = PTR_ERR(old_dir_page);
			goto out_old;
		}
	}

	if (new_inode) {

		err = -ENOTEMPTY;
		if (old_dir_entry && !f2fs_empty_dir(new_inode))
			goto out_dir;

		err = -ENOENT;
		new_entry = f2fs_find_entry(new_dir, &new_dentry->d_name,
						&new_page);
		if (!new_entry) {
			if (IS_ERR(new_page))
				err = PTR_ERR(new_page);
			goto out_dir;
		}

		f2fs_balance_fs(sbi, true);

		f2fs_lock_op(sbi);

		err = f2fs_acquire_orphan_inode(sbi);
		if (err)
			goto put_out_dir;

		f2fs_set_link(new_dir, new_entry, new_page, old_inode);
		new_page = NULL;

		new_inode->i_ctime = current_time(new_inode);
		f2fs_down_write(&F2FS_I(new_inode)->i_sem);
		if (old_dir_entry)
			f2fs_i_links_write(new_inode, false);
		f2fs_i_links_write(new_inode, false);
		f2fs_up_write(&F2FS_I(new_inode)->i_sem);

		if (!new_inode->i_nlink)
			f2fs_add_orphan_inode(new_inode);
		else
			f2fs_release_orphan_inode(sbi);
	} else {
		f2fs_balance_fs(sbi, true);

		f2fs_lock_op(sbi);

		err = f2fs_add_link(new_dentry, old_inode);
		if (err) {
			f2fs_unlock_op(sbi);
			goto out_dir;
		}

		if (old_dir_entry)
			f2fs_i_links_write(new_dir, true);
	}

	f2fs_down_write(&F2FS_I(old_inode)->i_sem);
	if (!old_dir_entry || whiteout)
		file_lost_pino(old_inode);
	else
		/* adjust dir's i_pino to pass fsck check */
		f2fs_i_pino_write(old_inode, new_dir->i_ino);
	f2fs_up_write(&F2FS_I(old_inode)->i_sem);

	old_inode->i_ctime = current_time(old_inode);
	f2fs_mark_inode_dirty_sync(old_inode, false);

	f2fs_delete_entry(old_entry, old_page, old_dir, NULL);
	old_page = NULL;

	if (whiteout) {
		set_inode_flag(whiteout, FI_INC_LINK);
		err = f2fs_add_link(old_dentry, whiteout);
		if (err)
			goto put_out_dir;

		spin_lock(&whiteout->i_lock);
		whiteout->i_state &= ~I_LINKABLE;
		spin_unlock(&whiteout->i_lock);

		iput(whiteout);
	}

	if (old_dir_entry) {
		if (old_dir != new_dir && !whiteout)
			f2fs_set_link(old_inode, old_dir_entry,
						old_dir_page, new_dir);
		else
			f2fs_put_page(old_dir_page, 0);
		f2fs_i_links_write(old_dir, false);
	}
	if (F2FS_OPTION(sbi).fsync_mode == FSYNC_MODE_STRICT) {
		f2fs_add_ino_entry(sbi, new_dir->i_ino, TRANS_DIR_INO);
		if (S_ISDIR(old_inode->i_mode))
			f2fs_add_ino_entry(sbi, old_inode->i_ino,
							TRANS_DIR_INO);
	}

	f2fs_unlock_op(sbi);

	if (IS_DIRSYNC(old_dir) || IS_DIRSYNC(new_dir))
		f2fs_sync_fs(sbi->sb, 1);

	f2fs_update_time(sbi, REQ_TIME);
	return 0;

put_out_dir:
	f2fs_unlock_op(sbi);
	f2fs_put_page(new_page, 0);
out_dir:
	if (old_dir_entry)
		f2fs_put_page(old_dir_page, 0);
out_old:
	f2fs_put_page(old_page, 0);
out:
	iput(whiteout);
	return err;
}

static int f2fs_cross_rename(struct inode *old_dir, struct dentry *old_dentry,
			     struct inode *new_dir, struct dentry *new_dentry)
{
	struct f2fs_sb_info *sbi = F2FS_I_SB(old_dir);
	struct inode *old_inode = d_inode(old_dentry);
	struct inode *new_inode = d_inode(new_dentry);
	struct page *old_dir_page, *new_dir_page;
	struct page *old_page, *new_page;
	struct f2fs_dir_entry *old_dir_entry = NULL, *new_dir_entry = NULL;
	struct f2fs_dir_entry *old_entry, *new_entry;
	int old_nlink = 0, new_nlink = 0;
	int err;

	if (unlikely(f2fs_cp_error(sbi)))
		return -EIO;
	if (!f2fs_is_checkpoint_ready(sbi))
		return -ENOSPC;

	if ((is_inode_flag_set(new_dir, FI_PROJ_INHERIT) &&
			!projid_eq(F2FS_I(new_dir)->i_projid,
			F2FS_I(old_dentry->d_inode)->i_projid)) ||
	    (is_inode_flag_set(new_dir, FI_PROJ_INHERIT) &&
			!projid_eq(F2FS_I(old_dir)->i_projid,
			F2FS_I(new_dentry->d_inode)->i_projid)))
		return -EXDEV;

	err = f2fs_dquot_initialize(old_dir);
	if (err)
		goto out;

	err = f2fs_dquot_initialize(new_dir);
	if (err)
		goto out;

	err = -ENOENT;
	old_entry = f2fs_find_entry(old_dir, &old_dentry->d_name, &old_page);
	if (!old_entry) {
		if (IS_ERR(old_page))
			err = PTR_ERR(old_page);
		goto out;
	}

	new_entry = f2fs_find_entry(new_dir, &new_dentry->d_name, &new_page);
	if (!new_entry) {
		if (IS_ERR(new_page))
			err = PTR_ERR(new_page);
		goto out_old;
	}

	/* prepare for updating ".." directory entry info later */
	if (old_dir != new_dir) {
		if (S_ISDIR(old_inode->i_mode)) {
			old_dir_entry = f2fs_parent_dir(old_inode,
							&old_dir_page);
			if (!old_dir_entry) {
				if (IS_ERR(old_dir_page))
					err = PTR_ERR(old_dir_page);
				goto out_new;
			}
		}

		if (S_ISDIR(new_inode->i_mode)) {
			new_dir_entry = f2fs_parent_dir(new_inode,
							&new_dir_page);
			if (!new_dir_entry) {
				if (IS_ERR(new_dir_page))
					err = PTR_ERR(new_dir_page);
				goto out_old_dir;
			}
		}
	}

	/*
	 * If cross rename between file and directory those are not
	 * in the same directory, we will inc nlink of file's parent
	 * later, so we should check upper boundary of its nlink.
	 */
	if ((!old_dir_entry || !new_dir_entry) &&
				old_dir_entry != new_dir_entry) {
		old_nlink = old_dir_entry ? -1 : 1;
		new_nlink = -old_nlink;
		err = -EMLINK;
		if ((old_nlink > 0 && old_dir->i_nlink >= F2FS_LINK_MAX) ||
			(new_nlink > 0 && new_dir->i_nlink >= F2FS_LINK_MAX))
			goto out_new_dir;
	}

	f2fs_balance_fs(sbi, true);

	f2fs_lock_op(sbi);

	/* update ".." directory entry info of old dentry */
	if (old_dir_entry)
		f2fs_set_link(old_inode, old_dir_entry, old_dir_page, new_dir);

	/* update ".." directory entry info of new dentry */
	if (new_dir_entry)
		f2fs_set_link(new_inode, new_dir_entry, new_dir_page, old_dir);

	/* update directory entry info of old dir inode */
	f2fs_set_link(old_dir, old_entry, old_page, new_inode);

	f2fs_down_write(&F2FS_I(old_inode)->i_sem);
	if (!old_dir_entry)
		file_lost_pino(old_inode);
	else
		/* adjust dir's i_pino to pass fsck check */
		f2fs_i_pino_write(old_inode, new_dir->i_ino);
	f2fs_up_write(&F2FS_I(old_inode)->i_sem);

	old_dir->i_ctime = current_time(old_dir);
	if (old_nlink) {
		f2fs_down_write(&F2FS_I(old_dir)->i_sem);
		f2fs_i_links_write(old_dir, old_nlink > 0);
		f2fs_up_write(&F2FS_I(old_dir)->i_sem);
	}
	f2fs_mark_inode_dirty_sync(old_dir, false);

	/* update directory entry info of new dir inode */
	f2fs_set_link(new_dir, new_entry, new_page, old_inode);

	f2fs_down_write(&F2FS_I(new_inode)->i_sem);
	if (!new_dir_entry)
		file_lost_pino(new_inode);
	else
		/* adjust dir's i_pino to pass fsck check */
		f2fs_i_pino_write(new_inode, old_dir->i_ino);
	f2fs_up_write(&F2FS_I(new_inode)->i_sem);

	new_dir->i_ctime = current_time(new_dir);
	if (new_nlink) {
		f2fs_down_write(&F2FS_I(new_dir)->i_sem);
		f2fs_i_links_write(new_dir, new_nlink > 0);
		f2fs_up_write(&F2FS_I(new_dir)->i_sem);
	}
	f2fs_mark_inode_dirty_sync(new_dir, false);

	if (F2FS_OPTION(sbi).fsync_mode == FSYNC_MODE_STRICT) {
		f2fs_add_ino_entry(sbi, old_dir->i_ino, TRANS_DIR_INO);
		f2fs_add_ino_entry(sbi, new_dir->i_ino, TRANS_DIR_INO);
	}

	f2fs_unlock_op(sbi);

	if (IS_DIRSYNC(old_dir) || IS_DIRSYNC(new_dir))
		f2fs_sync_fs(sbi->sb, 1);

	f2fs_update_time(sbi, REQ_TIME);
	return 0;
out_new_dir:
	if (new_dir_entry) {
		f2fs_put_page(new_dir_page, 0);
	}
out_old_dir:
	if (old_dir_entry) {
		f2fs_put_page(old_dir_page, 0);
	}
out_new:
	f2fs_put_page(new_page, 0);
out_old:
	f2fs_put_page(old_page, 0);
out:
	return err;
}

static int f2fs_rename2(struct inode *old_dir, struct dentry *old_dentry,
			struct inode *new_dir, struct dentry *new_dentry,
			unsigned int flags)
{
	int err;

	if (flags & ~(RENAME_NOREPLACE | RENAME_EXCHANGE | RENAME_WHITEOUT))
		return -EINVAL;

	err = fscrypt_prepare_rename(old_dir, old_dentry, new_dir, new_dentry,
				     flags);
	if (err)
		return err;

	if (flags & RENAME_EXCHANGE) {
		return f2fs_cross_rename(old_dir, old_dentry,
					 new_dir, new_dentry);
	}
	/*
	 * VFS has already handled the new dentry existence case,
	 * here, we just deal with "RENAME_NOREPLACE" as regular rename.
	 */
	return f2fs_rename(old_dir, old_dentry, new_dir, new_dentry, flags);
}

static const char *f2fs_encrypted_get_link(struct dentry *dentry,
					   struct inode *inode,
					   struct delayed_call *done)
{
	struct page *page;
	const char *target;

	if (!dentry)
		return ERR_PTR(-ECHILD);

	page = read_mapping_page(inode->i_mapping, 0, NULL);
	if (IS_ERR(page))
		return ERR_CAST(page);

	target = fscrypt_get_symlink(inode, page_address(page),
				     inode->i_sb->s_blocksize, done);
	put_page(page);
	return target;
}

const struct inode_operations f2fs_encrypted_symlink_inode_operations = {
	.get_link	= f2fs_encrypted_get_link,
	.getattr	= f2fs_getattr,
	.setattr	= f2fs_setattr,
	.listxattr	= f2fs_listxattr,
};

const struct inode_operations f2fs_dir_inode_operations = {
	.create		= f2fs_create,
	.lookup		= f2fs_lookup,
	.link		= f2fs_link,
	.unlink		= f2fs_unlink,
	.symlink	= f2fs_symlink,
	.mkdir		= f2fs_mkdir,
	.rmdir		= f2fs_rmdir,
	.mknod		= f2fs_mknod,
	.rename		= f2fs_rename2,
	.tmpfile	= f2fs_tmpfile,
	.getattr	= f2fs_getattr,
	.setattr	= f2fs_setattr,
	.get_acl	= f2fs_get_acl,
	.set_acl	= f2fs_set_acl,
	.listxattr	= f2fs_listxattr,
	.fiemap		= f2fs_fiemap,
};

const struct inode_operations f2fs_symlink_inode_operations = {
	.get_link	= f2fs_get_link,
	.getattr	= f2fs_getattr,
	.setattr	= f2fs_setattr,
	.listxattr	= f2fs_listxattr,
};

const struct inode_operations f2fs_special_inode_operations = {
	.getattr	= f2fs_getattr,
	.setattr	= f2fs_setattr,
	.get_acl	= f2fs_get_acl,
	.set_acl	= f2fs_set_acl,
	.listxattr	= f2fs_listxattr,
};<|MERGE_RESOLUTION|>--- conflicted
+++ resolved
@@ -511,11 +511,8 @@
 	}
 
 	err = f2fs_prepare_lookup(dir, dentry, &fname);
-<<<<<<< HEAD
-	generic_set_encrypted_ci_d_ops(dir, dentry);
-=======
 	generic_set_encrypted_ci_d_ops(dentry);
->>>>>>> df24d56f
+
 	if (err == -ENOENT)
 		goto out_splice;
 	if (err)
