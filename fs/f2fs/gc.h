/* SPDX-License-Identifier: GPL-2.0 */
/*
 * fs/f2fs/gc.h
 *
 * Copyright (c) 2012 Samsung Electronics Co., Ltd.
 *             http://www.samsung.com/
 */
#define GC_THREAD_MIN_WB_PAGES		1	/*
						 * a threshold to determine
						 * whether IO subsystem is idle
						 * or not
						 */
#define DEF_GC_THREAD_URGENT_SLEEP_TIME	500	/* 500 ms */
#define DEF_GC_THREAD_MIN_SLEEP_TIME	10000	/* milliseconds */
#define DEF_GC_THREAD_MAX_SLEEP_TIME	60000
#define DEF_GC_THREAD_NOGC_SLEEP_TIME	300000	/* wait 5 min */

/* choose candidates from sections which has age of more than 7 days */
#define DEF_GC_THREAD_AGE_THRESHOLD		(60 * 60 * 24 * 7)
#define DEF_GC_THREAD_CANDIDATE_RATIO		20	/* select 20% oldest sections as candidates */
#define DEF_GC_THREAD_MAX_CANDIDATE_COUNT	10	/* select at most 10 sections as candidates */
#define DEF_GC_THREAD_AGE_WEIGHT		60	/* age weight */
#define DEFAULT_ACCURACY_CLASS			10000	/* accuracy class */

#define LIMIT_INVALID_BLOCK	40 /* percentage over total user space */
#define LIMIT_FREE_BLOCK	40 /* percentage over invalid + free space */
#define MAX_GC_COUNT		64 /* max # of recycle section once */
#define TOPLIMIT_FREE_SEGMENT(sbi)	(reserved_segments(sbi) * 4)

#define DEF_GC_FAILED_PINNED_FILES	2048

/* Search max. number of dirty segments to select a victim segment */
#define DEF_MAX_VICTIM_SEARCH 4096 /* covers 8GB */

struct f2fs_gc_kthread {
	struct task_struct *f2fs_gc_task;
	wait_queue_head_t gc_wait_queue_head;

	/* for gc sleep time */
	unsigned int urgent_sleep_time;
	unsigned int min_sleep_time;
	unsigned int max_sleep_time;
	unsigned int no_gc_sleep_time;

	/* for changing gc mode */
	unsigned int gc_wake;

	/* for GC_MERGE mount option */
	wait_queue_head_t fggc_wq;		/*
						 * caller of f2fs_balance_fs()
						 * will wait on this wait queue.
						 */
};

struct gc_inode_list {
	struct list_head ilist;
	struct radix_tree_root iroot;
};

struct victim_info {
	unsigned long long mtime;	/* mtime of section */
	unsigned int segno;		/* section No. */
};

struct victim_entry {
	struct rb_node rb_node;		/* rb node located in rb-tree */
	union {
		struct {
			unsigned long long mtime;	/* mtime of section */
			unsigned int segno;		/* segment No. */
		};
		struct victim_info vi;	/* victim info */
	};
	struct list_head list;
};

/*
 * inline functions
 */

/*
 * On a Zoned device zone-capacity can be less than zone-size and if
 * zone-capacity is not aligned to f2fs segment size(2MB), then the segment
 * starting just before zone-capacity has some blocks spanning across the
 * zone-capacity, these blocks are not usable.
 * Such spanning segments can be in free list so calculate the sum of usable
 * blocks in currently free segments including normal and spanning segments.
 */
static inline block_t free_segs_blk_count_zoned(struct f2fs_sb_info *sbi)
{
	block_t free_seg_blks = 0;
	struct free_segmap_info *free_i = FREE_I(sbi);
	int j;

	spin_lock(&free_i->segmap_lock);
	for (j = 0; j < MAIN_SEGS(sbi); j++)
		if (!test_bit(j, free_i->free_segmap))
			free_seg_blks += f2fs_usable_blks_in_seg(sbi, j);
	spin_unlock(&free_i->segmap_lock);

	return free_seg_blks;
}

static inline block_t free_segs_blk_count(struct f2fs_sb_info *sbi)
{
	if (f2fs_sb_has_blkzoned(sbi))
		return free_segs_blk_count_zoned(sbi);

	return free_segments(sbi) << sbi->log_blocks_per_seg;
}

static inline block_t free_user_blocks(struct f2fs_sb_info *sbi)
{
	block_t free_blks, ovp_blks;

	free_blks = free_segs_blk_count(sbi);
	ovp_blks = overprovision_segments(sbi) << sbi->log_blocks_per_seg;

	if (free_blks < ovp_blks)
		return 0;

	return free_blks - ovp_blks;
}

static inline block_t limit_invalid_user_blocks(block_t user_block_count)
{
	return (long)(user_block_count * LIMIT_INVALID_BLOCK) / 100;
}

static inline block_t limit_free_user_blocks(block_t reclaimable_user_blocks)
{
	return (long)(reclaimable_user_blocks * LIMIT_FREE_BLOCK) / 100;
}

static inline void increase_sleep_time(struct f2fs_gc_kthread *gc_th,
							unsigned int *wait)
{
	unsigned int min_time = gc_th->min_sleep_time;
	unsigned int max_time = gc_th->max_sleep_time;

	if (*wait == gc_th->no_gc_sleep_time)
		return;

	if ((long long)*wait + (long long)min_time > (long long)max_time)
		*wait = max_time;
	else
		*wait += min_time;
}

static inline void decrease_sleep_time(struct f2fs_gc_kthread *gc_th,
							unsigned int *wait)
{
	unsigned int min_time = gc_th->min_sleep_time;

	if (*wait == gc_th->no_gc_sleep_time)
		*wait = gc_th->max_sleep_time;

	if ((long long)*wait - (long long)min_time < (long long)min_time)
		*wait = min_time;
	else
		*wait -= min_time;
}

static inline bool has_enough_invalid_blocks(struct f2fs_sb_info *sbi)
{
	block_t user_block_count = sbi->user_block_count;
	block_t invalid_user_blocks = user_block_count -
		written_block_count(sbi);
	/*
	 * Background GC is triggered with the following conditions.
	 * 1. There are a number of invalid blocks.
	 * 2. There is not enough free space.
	 */
<<<<<<< HEAD
	if (invalid_user_blocks > limit_invalid_user_blocks(sbi) &&
			free_user_blocks(sbi) < limit_free_user_blocks(sbi))
		return true;
	return false;
}

static inline void calculate_sleep_time(struct f2fs_sb_info *sbi,
			struct f2fs_gc_kthread *gc_th, unsigned int *wait)
{
	unsigned int free = free_user_blocks(sbi) >> sbi->log_blocks_per_seg;
	unsigned int wait_time = gc_th->min_sleep_time;

	if (wait == NULL)
		return;

	if (free > TOPLIMIT_FREE_SEGMENT(sbi))
		wait_time = gc_th->max_sleep_time;
	else
		wait_time += (unsigned int)div_u64(
			(gc_th->max_sleep_time - gc_th->min_sleep_time) * free,
			TOPLIMIT_FREE_SEGMENT(sbi));

	*wait = wait_time;
}

static inline unsigned int get_gc_count(struct f2fs_sb_info *sbi)
{
	block_t invalid_user_blocks = sbi->user_block_count -
			written_block_count(sbi) - free_user_blocks(sbi);
	unsigned int gc_count = (unsigned int)div_u64(
			MAX_GC_COUNT * invalid_user_blocks,
			sbi->user_block_count);

	return gc_count ? gc_count : 1;
=======
	return (invalid_user_blocks >
			limit_invalid_user_blocks(user_block_count) &&
		free_user_blocks(sbi) <
			limit_free_user_blocks(invalid_user_blocks));
>>>>>>> 0e5ad561
}<|MERGE_RESOLUTION|>--- conflicted
+++ resolved
@@ -171,11 +171,10 @@
 	 * 1. There are a number of invalid blocks.
 	 * 2. There is not enough free space.
 	 */
-<<<<<<< HEAD
-	if (invalid_user_blocks > limit_invalid_user_blocks(sbi) &&
-			free_user_blocks(sbi) < limit_free_user_blocks(sbi))
-		return true;
-	return false;
+	return (invalid_user_blocks >
+			limit_invalid_user_blocks(user_block_count) &&
+		free_user_blocks(sbi) <
+			limit_free_user_blocks(invalid_user_blocks));
 }
 
 static inline void calculate_sleep_time(struct f2fs_sb_info *sbi,
@@ -206,10 +205,4 @@
 			sbi->user_block_count);
 
 	return gc_count ? gc_count : 1;
-=======
-	return (invalid_user_blocks >
-			limit_invalid_user_blocks(user_block_count) &&
-		free_user_blocks(sbi) <
-			limit_free_user_blocks(invalid_user_blocks));
->>>>>>> 0e5ad561
 }