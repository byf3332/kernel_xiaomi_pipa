// SPDX-License-Identifier: GPL-2.0
/*
 * f2fs sysfs interface
 *
 * Copyright (c) 2012 Samsung Electronics Co., Ltd.
 *             http://www.samsung.com/
 * Copyright (c) 2017 Chao Yu <chao@kernel.org>
 */
#include <linux/compiler.h>
#include <linux/proc_fs.h>
#include <linux/f2fs_fs.h>
#include <linux/seq_file.h>
#include <linux/unicode.h>
#include <linux/ioprio.h>
<<<<<<< HEAD
=======
#include <linux/sysfs.h>
>>>>>>> df24d56f

#include "f2fs.h"
#include "segment.h"
#include "gc.h"
#include "iostat.h"
#include <trace/events/f2fs.h>

struct proc_dir_entry *f2fs_proc_root;

/* Sysfs support for f2fs */
enum {
	GC_THREAD,	/* struct f2fs_gc_thread */
	SM_INFO,	/* struct f2fs_sm_info */
	DCC_INFO,	/* struct discard_cmd_control */
	NM_INFO,	/* struct f2fs_nm_info */
	F2FS_SBI,	/* struct f2fs_sb_info */
#ifdef CONFIG_F2FS_STAT_FS
	STAT_INFO,	/* struct f2fs_stat_info */
#endif
#ifdef CONFIG_F2FS_FAULT_INJECTION
	FAULT_INFO_RATE,	/* struct f2fs_fault_info */
	FAULT_INFO_TYPE,	/* struct f2fs_fault_info */
#endif
	RESERVED_BLOCKS,	/* struct f2fs_sb_info */
	CPRC_INFO,	/* struct ckpt_req_control */
<<<<<<< HEAD
=======
	ATGC_INFO,	/* struct atgc_management */
};

static const char *gc_mode_names[MAX_GC_MODE] = {
	"GC_NORMAL",
	"GC_IDLE_CB",
	"GC_IDLE_GREEDY",
	"GC_IDLE_AT",
	"GC_URGENT_HIGH",
	"GC_URGENT_LOW",
	"GC_URGENT_MID"
>>>>>>> df24d56f
};

struct f2fs_attr {
	struct attribute attr;
	ssize_t (*show)(struct f2fs_attr *, struct f2fs_sb_info *, char *);
	ssize_t (*store)(struct f2fs_attr *, struct f2fs_sb_info *,
			 const char *, size_t);
	int struct_type;
	int offset;
	int id;
};

static ssize_t f2fs_sbi_show(struct f2fs_attr *a,
			     struct f2fs_sb_info *sbi, char *buf);

static unsigned char *__struct_ptr(struct f2fs_sb_info *sbi, int struct_type)
{
	if (struct_type == GC_THREAD)
		return (unsigned char *)sbi->gc_thread;
	else if (struct_type == SM_INFO)
		return (unsigned char *)SM_I(sbi);
	else if (struct_type == DCC_INFO)
		return (unsigned char *)SM_I(sbi)->dcc_info;
	else if (struct_type == NM_INFO)
		return (unsigned char *)NM_I(sbi);
	else if (struct_type == F2FS_SBI || struct_type == RESERVED_BLOCKS)
		return (unsigned char *)sbi;
#ifdef CONFIG_F2FS_FAULT_INJECTION
	else if (struct_type == FAULT_INFO_RATE ||
					struct_type == FAULT_INFO_TYPE)
		return (unsigned char *)&F2FS_OPTION(sbi).fault_info;
#endif
#ifdef CONFIG_F2FS_STAT_FS
	else if (struct_type == STAT_INFO)
		return (unsigned char *)F2FS_STAT(sbi);
#endif
	else if (struct_type == CPRC_INFO)
		return (unsigned char *)&sbi->cprc_info;
<<<<<<< HEAD
=======
	else if (struct_type == ATGC_INFO)
		return (unsigned char *)&sbi->am;
>>>>>>> df24d56f
	return NULL;
}

static ssize_t dirty_segments_show(struct f2fs_attr *a,
		struct f2fs_sb_info *sbi, char *buf)
{
	return sprintf(buf, "%llu\n",
			(unsigned long long)(dirty_segments(sbi)));
}

static ssize_t free_segments_show(struct f2fs_attr *a,
		struct f2fs_sb_info *sbi, char *buf)
{
	return sprintf(buf, "%llu\n",
			(unsigned long long)(free_segments(sbi)));
}

<<<<<<< HEAD
static ssize_t reserved_segments_show(struct f2fs_attr *a,
		struct f2fs_sb_info *sbi, char *buf)
{
	return snprintf(buf, PAGE_SIZE, "%llu\n",
		(unsigned long long)(reserved_segments(sbi)));
}

static ssize_t lifetime_write_kbytes_show(struct f2fs_attr *a,
=======
static ssize_t ovp_segments_show(struct f2fs_attr *a,
>>>>>>> df24d56f
		struct f2fs_sb_info *sbi, char *buf)
{
	return sprintf(buf, "%llu\n",
			(unsigned long long)(overprovision_segments(sbi)));
}

static ssize_t lifetime_write_kbytes_show(struct f2fs_attr *a,
		struct f2fs_sb_info *sbi, char *buf)
{
	return sprintf(buf, "%llu\n",
			(unsigned long long)(sbi->kbytes_written +
			((f2fs_get_sectors_written(sbi) -
				sbi->sectors_written_start) >> 1)));
}

static ssize_t sb_status_show(struct f2fs_attr *a,
		struct f2fs_sb_info *sbi, char *buf)
{
	return sprintf(buf, "%lx\n", sbi->s_flag);
}

static ssize_t pending_discard_show(struct f2fs_attr *a,
		struct f2fs_sb_info *sbi, char *buf)
{
	if (!SM_I(sbi)->dcc_info)
		return -EINVAL;
	return sprintf(buf, "%llu\n", (unsigned long long)atomic_read(
				&SM_I(sbi)->dcc_info->discard_cmd_cnt));
}

static ssize_t features_show(struct f2fs_attr *a,
		struct f2fs_sb_info *sbi, char *buf)
{
	int len = 0;

	if (f2fs_sb_has_encrypt(sbi))
		len += scnprintf(buf, PAGE_SIZE - len, "%s",
						"encryption");
	if (f2fs_sb_has_blkzoned(sbi))
		len += scnprintf(buf + len, PAGE_SIZE - len, "%s%s",
				len ? ", " : "", "blkzoned");
	if (f2fs_sb_has_extra_attr(sbi))
		len += scnprintf(buf + len, PAGE_SIZE - len, "%s%s",
				len ? ", " : "", "extra_attr");
	if (f2fs_sb_has_project_quota(sbi))
		len += scnprintf(buf + len, PAGE_SIZE - len, "%s%s",
				len ? ", " : "", "projquota");
	if (f2fs_sb_has_inode_chksum(sbi))
		len += scnprintf(buf + len, PAGE_SIZE - len, "%s%s",
				len ? ", " : "", "inode_checksum");
	if (f2fs_sb_has_flexible_inline_xattr(sbi))
		len += scnprintf(buf + len, PAGE_SIZE - len, "%s%s",
				len ? ", " : "", "flexible_inline_xattr");
	if (f2fs_sb_has_quota_ino(sbi))
		len += scnprintf(buf + len, PAGE_SIZE - len, "%s%s",
				len ? ", " : "", "quota_ino");
	if (f2fs_sb_has_inode_crtime(sbi))
		len += scnprintf(buf + len, PAGE_SIZE - len, "%s%s",
				len ? ", " : "", "inode_crtime");
	if (f2fs_sb_has_lost_found(sbi))
		len += scnprintf(buf + len, PAGE_SIZE - len, "%s%s",
				len ? ", " : "", "lost_found");
	if (f2fs_sb_has_verity(sbi))
		len += scnprintf(buf + len, PAGE_SIZE - len, "%s%s",
				len ? ", " : "", "verity");
	if (f2fs_sb_has_sb_chksum(sbi))
		len += scnprintf(buf + len, PAGE_SIZE - len, "%s%s",
				len ? ", " : "", "sb_checksum");
	if (f2fs_sb_has_casefold(sbi))
		len += scnprintf(buf + len, PAGE_SIZE - len, "%s%s",
				len ? ", " : "", "casefold");
	if (f2fs_sb_has_readonly(sbi))
		len += scnprintf(buf + len, PAGE_SIZE - len, "%s%s",
				len ? ", " : "", "readonly");
	if (f2fs_sb_has_compression(sbi))
		len += scnprintf(buf + len, PAGE_SIZE - len, "%s%s",
				len ? ", " : "", "compression");
	len += scnprintf(buf + len, PAGE_SIZE - len, "%s%s",
				len ? ", " : "", "pin_file");
	len += scnprintf(buf + len, PAGE_SIZE - len, "\n");
	return len;
}

static ssize_t current_reserved_blocks_show(struct f2fs_attr *a,
					struct f2fs_sb_info *sbi, char *buf)
{
	return sprintf(buf, "%u\n", sbi->current_reserved_blocks);
}

static ssize_t unusable_show(struct f2fs_attr *a,
		struct f2fs_sb_info *sbi, char *buf)
{
	block_t unusable;

	if (test_opt(sbi, DISABLE_CHECKPOINT))
		unusable = sbi->unusable_block_count;
	else
		unusable = f2fs_get_unusable_blocks(sbi);
	return sprintf(buf, "%llu\n", (unsigned long long)unusable);
}

static ssize_t encoding_show(struct f2fs_attr *a,
		struct f2fs_sb_info *sbi, char *buf)
{
#ifdef CONFIG_UNICODE
	struct super_block *sb = sbi->sb;

	if (f2fs_sb_has_casefold(sbi))
		return snprintf(buf, PAGE_SIZE, "%s (%d.%d.%d)\n",
			sb->s_encoding->charset,
			(sb->s_encoding->version >> 16) & 0xff,
			(sb->s_encoding->version >> 8) & 0xff,
			sb->s_encoding->version & 0xff);
#endif
	return sprintf(buf, "(none)");
}

static ssize_t mounted_time_sec_show(struct f2fs_attr *a,
		struct f2fs_sb_info *sbi, char *buf)
{
	return sprintf(buf, "%llu", SIT_I(sbi)->mounted_time);
}

#ifdef CONFIG_F2FS_STAT_FS
static ssize_t moved_blocks_foreground_show(struct f2fs_attr *a,
				struct f2fs_sb_info *sbi, char *buf)
{
	struct f2fs_stat_info *si = F2FS_STAT(sbi);

	return sprintf(buf, "%llu\n",
		(unsigned long long)(si->tot_blks -
			(si->bg_data_blks + si->bg_node_blks)));
}

static ssize_t moved_blocks_background_show(struct f2fs_attr *a,
				struct f2fs_sb_info *sbi, char *buf)
{
	struct f2fs_stat_info *si = F2FS_STAT(sbi);

	return sprintf(buf, "%llu\n",
		(unsigned long long)(si->bg_data_blks + si->bg_node_blks));
}

static ssize_t avg_vblocks_show(struct f2fs_attr *a,
		struct f2fs_sb_info *sbi, char *buf)
{
	struct f2fs_stat_info *si = F2FS_STAT(sbi);

	si->dirty_count = dirty_segments(sbi);
	f2fs_update_sit_info(sbi);
	return sprintf(buf, "%llu\n", (unsigned long long)(si->avg_vblocks));
}
#endif

static ssize_t main_blkaddr_show(struct f2fs_attr *a,
				struct f2fs_sb_info *sbi, char *buf)
{
	return snprintf(buf, PAGE_SIZE, "%llu\n",
			(unsigned long long)MAIN_BLKADDR(sbi));
}

static ssize_t f2fs_sbi_show(struct f2fs_attr *a,
			struct f2fs_sb_info *sbi, char *buf)
{
	unsigned char *ptr = NULL;
	unsigned int *ui;

	ptr = __struct_ptr(sbi, a->struct_type);
	if (!ptr)
		return -EINVAL;

	if (!strcmp(a->attr.name, "extension_list")) {
		__u8 (*extlist)[F2FS_EXTENSION_LEN] =
					sbi->raw_super->extension_list;
		int cold_count = le32_to_cpu(sbi->raw_super->extension_count);
		int hot_count = sbi->raw_super->hot_ext_count;
		int len = 0, i;

		len += scnprintf(buf + len, PAGE_SIZE - len,
						"cold file extension:\n");
		for (i = 0; i < cold_count; i++)
			len += scnprintf(buf + len, PAGE_SIZE - len, "%s\n",
								extlist[i]);

		len += scnprintf(buf + len, PAGE_SIZE - len,
						"hot file extension:\n");
		for (i = cold_count; i < cold_count + hot_count; i++)
			len += scnprintf(buf + len, PAGE_SIZE - len, "%s\n",
								extlist[i]);
		return len;
	}

	if (!strcmp(a->attr.name, "ckpt_thread_ioprio")) {
		struct ckpt_req_control *cprc = &sbi->cprc_info;
		int len = 0;
		int class = IOPRIO_PRIO_CLASS(cprc->ckpt_thread_ioprio);
		int data = IOPRIO_PRIO_DATA(cprc->ckpt_thread_ioprio);

		if (class == IOPRIO_CLASS_RT)
			len += scnprintf(buf + len, PAGE_SIZE - len, "rt,");
		else if (class == IOPRIO_CLASS_BE)
			len += scnprintf(buf + len, PAGE_SIZE - len, "be,");
		else
			return -EINVAL;

		len += scnprintf(buf + len, PAGE_SIZE - len, "%d\n", data);
		return len;
	}

<<<<<<< HEAD
=======
#ifdef CONFIG_F2FS_FS_COMPRESSION
	if (!strcmp(a->attr.name, "compr_written_block"))
		return snprintf(buf, PAGE_SIZE, "%llu\n",
						sbi->compr_written_block);

	if (!strcmp(a->attr.name, "compr_saved_block"))
		return snprintf(buf, PAGE_SIZE, "%llu\n",
						sbi->compr_saved_block);

	if (!strcmp(a->attr.name, "compr_new_inode"))
		return snprintf(buf, PAGE_SIZE, "%u\n",
						sbi->compr_new_inode);
#endif

	if (!strcmp(a->attr.name, "gc_urgent"))
		return snprintf(buf, PAGE_SIZE, "%s\n",
				gc_mode_names[sbi->gc_mode]);

	if (!strcmp(a->attr.name, "gc_segment_mode"))
		return snprintf(buf, PAGE_SIZE, "%s\n",
				gc_mode_names[sbi->gc_segment_mode]);

	if (!strcmp(a->attr.name, "gc_reclaimed_segments")) {
		return snprintf(buf, PAGE_SIZE, "%u\n",
			sbi->gc_reclaimed_segs[sbi->gc_segment_mode]);
	}

>>>>>>> df24d56f
	ui = (unsigned int *)(ptr + a->offset);

	return sprintf(buf, "%u\n", *ui);
}

static ssize_t __sbi_store(struct f2fs_attr *a,
			struct f2fs_sb_info *sbi,
			const char *buf, size_t count)
{
	unsigned char *ptr;
	unsigned long t;
	unsigned int *ui;
	ssize_t ret;

	ptr = __struct_ptr(sbi, a->struct_type);
	if (!ptr)
		return -EINVAL;

	if (!strcmp(a->attr.name, "extension_list")) {
		const char *name = strim((char *)buf);
		bool set = true, hot;

		if (!strncmp(name, "[h]", 3))
			hot = true;
		else if (!strncmp(name, "[c]", 3))
			hot = false;
		else
			return -EINVAL;

		name += 3;

		if (*name == '!') {
			name++;
			set = false;
		}

		if (!strlen(name) || strlen(name) >= F2FS_EXTENSION_LEN)
			return -EINVAL;

		f2fs_down_write(&sbi->sb_lock);

		ret = f2fs_update_extension_list(sbi, name, hot, set);
		if (ret)
			goto out;

		ret = f2fs_commit_super(sbi, false);
		if (ret)
			f2fs_update_extension_list(sbi, name, hot, !set);
out:
		f2fs_up_write(&sbi->sb_lock);
		return ret ? ret : count;
	}

	if (!strcmp(a->attr.name, "ckpt_thread_ioprio")) {
		const char *name = strim((char *)buf);
		struct ckpt_req_control *cprc = &sbi->cprc_info;
		int class;
		long data;
		int ret;

		if (!strncmp(name, "rt,", 3))
			class = IOPRIO_CLASS_RT;
		else if (!strncmp(name, "be,", 3))
			class = IOPRIO_CLASS_BE;
		else
			return -EINVAL;

		name += 3;
		ret = kstrtol(name, 10, &data);
		if (ret)
			return ret;
		if (data >= IOPRIO_BE_NR || data < 0)
			return -EINVAL;

		cprc->ckpt_thread_ioprio = IOPRIO_PRIO_VALUE(class, data);
		if (test_opt(sbi, MERGE_CHECKPOINT)) {
			ret = set_task_ioprio(cprc->f2fs_issue_ckpt,
					cprc->ckpt_thread_ioprio);
			if (ret)
				return ret;
		}

		return count;
	}

	ui = (unsigned int *)(ptr + a->offset);

	ret = kstrtoul(skip_spaces(buf), 0, &t);
	if (ret < 0)
		return ret;
#ifdef CONFIG_F2FS_FAULT_INJECTION
	if (a->struct_type == FAULT_INFO_TYPE && t >= (1 << FAULT_MAX))
		return -EINVAL;
	if (a->struct_type == FAULT_INFO_RATE && t >= UINT_MAX)
		return -EINVAL;
#endif
	if (a->struct_type == RESERVED_BLOCKS) {
		spin_lock(&sbi->stat_lock);
		if (t > (unsigned long)(sbi->user_block_count -
				F2FS_OPTION(sbi).root_reserved_blocks -
				sbi->blocks_per_seg *
				SM_I(sbi)->additional_reserved_segments)) {
			spin_unlock(&sbi->stat_lock);
			return -EINVAL;
		}
		*ui = t;
		sbi->current_reserved_blocks = min(sbi->reserved_blocks,
				sbi->user_block_count - valid_user_blocks(sbi));
		spin_unlock(&sbi->stat_lock);
		return count;
	}

	if (!strcmp(a->attr.name, "discard_granularity")) {
		if (t == 0 || t > MAX_PLIST_NUM)
			return -EINVAL;
		if (!f2fs_block_unit_discard(sbi))
			return -EINVAL;
		if (t == *ui)
			return count;
		*ui = t;
		return count;
	}

	if (!strcmp(a->attr.name, "migration_granularity")) {
		if (t == 0 || t > sbi->segs_per_sec)
			return -EINVAL;
	}

	if (!strcmp(a->attr.name, "trim_sections"))
		return -EINVAL;

	if (!strcmp(a->attr.name, "gc_urgent")) {
		if (t == 0) {
			sbi->gc_mode = GC_NORMAL;
		} else if (t == 1) {
			sbi->gc_mode = GC_URGENT_HIGH;
			if (sbi->gc_thread) {
				sbi->gc_thread->gc_wake = 1;
				wake_up_interruptible_all(
					&sbi->gc_thread->gc_wait_queue_head);
				wake_up_discard_thread(sbi, true);
			}
		} else if (t == 2) {
			sbi->gc_mode = GC_URGENT_LOW;
		} else if (t == 3) {
			sbi->gc_mode = GC_URGENT_MID;
			if (sbi->gc_thread) {
				sbi->gc_thread->gc_wake = 1;
				wake_up_interruptible_all(
					&sbi->gc_thread->gc_wait_queue_head);
			}
		} else {
			return -EINVAL;
		}
		return count;
	}

	if (!strcmp(a->attr.name, "gc_urgent_sleep_time")) {
		*ui = t ? (unsigned int)t : DEF_GC_THREAD_URGENT_SLEEP_TIME;
		return count;
	}

	if (!strcmp(a->attr.name, "gc_idle")) {
		if (t == GC_IDLE_CB) {
			sbi->gc_mode = GC_IDLE_CB;
		} else if (t == GC_IDLE_GREEDY) {
			sbi->gc_mode = GC_IDLE_GREEDY;
		} else if (t == GC_IDLE_AT) {
			if (!sbi->am.atgc_enabled)
				return -EINVAL;
			sbi->gc_mode = GC_IDLE_AT;
		} else {
			sbi->gc_mode = GC_NORMAL;
		}
		return count;
	}

<<<<<<< HEAD
	if (!strcmp(a->attr.name, "gc_booster")) {
		sbi->gc_booster = !!t;
		return count;
	}

=======
	if (!strcmp(a->attr.name, "gc_urgent_high_remaining")) {
		spin_lock(&sbi->gc_urgent_high_lock);
		sbi->gc_urgent_high_limited = t != 0;
		sbi->gc_urgent_high_remaining = t;
		spin_unlock(&sbi->gc_urgent_high_lock);

		return count;
	}

#ifdef CONFIG_F2FS_IOSTAT
>>>>>>> df24d56f
	if (!strcmp(a->attr.name, "iostat_enable")) {
		sbi->iostat_enable = !!t;
		if (!sbi->iostat_enable)
			f2fs_reset_iostat(sbi);
		return count;
	}

	if (!strcmp(a->attr.name, "iostat_period_ms")) {
		if (t < MIN_IOSTAT_PERIOD_MS || t > MAX_IOSTAT_PERIOD_MS)
			return -EINVAL;
		spin_lock(&sbi->iostat_lock);
		sbi->iostat_period_ms = (unsigned int)t;
		spin_unlock(&sbi->iostat_lock);
		return count;
	}
#endif

#ifdef CONFIG_F2FS_FS_COMPRESSION
	if (!strcmp(a->attr.name, "compr_written_block") ||
		!strcmp(a->attr.name, "compr_saved_block")) {
		if (t != 0)
			return -EINVAL;
		sbi->compr_written_block = 0;
		sbi->compr_saved_block = 0;
		return count;
	}

	if (!strcmp(a->attr.name, "compr_new_inode")) {
		if (t != 0)
			return -EINVAL;
		sbi->compr_new_inode = 0;
		return count;
	}
#endif

	if (!strcmp(a->attr.name, "atgc_candidate_ratio")) {
		if (t > 100)
			return -EINVAL;
		sbi->am.candidate_ratio = t;
		return count;
	}

	if (!strcmp(a->attr.name, "atgc_age_weight")) {
		if (t > 100)
			return -EINVAL;
		sbi->am.age_weight = t;
		return count;
	}

	if (!strcmp(a->attr.name, "gc_segment_mode")) {
		if (t < MAX_GC_MODE)
			sbi->gc_segment_mode = t;
		else
			return -EINVAL;
		return count;
	}

	if (!strcmp(a->attr.name, "gc_reclaimed_segments")) {
		if (t != 0)
			return -EINVAL;
		sbi->gc_reclaimed_segs[sbi->gc_segment_mode] = 0;
		return count;
	}

	if (!strcmp(a->attr.name, "max_fragment_chunk")) {
		if (t >= MIN_FRAGMENT_SIZE && t <= MAX_FRAGMENT_SIZE)
			sbi->max_fragment_chunk = t;
		else
			return -EINVAL;
		return count;
	}

	if (!strcmp(a->attr.name, "max_fragment_hole")) {
		if (t >= MIN_FRAGMENT_SIZE && t <= MAX_FRAGMENT_SIZE)
			sbi->max_fragment_hole = t;
		else
			return -EINVAL;
		return count;
	}

	*ui = (unsigned int)t;

	return count;
}

static ssize_t f2fs_sbi_store(struct f2fs_attr *a,
			struct f2fs_sb_info *sbi,
			const char *buf, size_t count)
{
	ssize_t ret;
	bool gc_entry = (!strcmp(a->attr.name, "gc_urgent") ||
					a->struct_type == GC_THREAD);

	if (gc_entry) {
		if (!down_read_trylock(&sbi->sb->s_umount))
			return -EAGAIN;
	}
	ret = __sbi_store(a, sbi, buf, count);
	if (gc_entry)
		up_read(&sbi->sb->s_umount);

	return ret;
}

static ssize_t f2fs_attr_show(struct kobject *kobj,
				struct attribute *attr, char *buf)
{
	struct f2fs_sb_info *sbi = container_of(kobj, struct f2fs_sb_info,
								s_kobj);
	struct f2fs_attr *a = container_of(attr, struct f2fs_attr, attr);

	return a->show ? a->show(a, sbi, buf) : 0;
}

static ssize_t f2fs_attr_store(struct kobject *kobj, struct attribute *attr,
						const char *buf, size_t len)
{
	struct f2fs_sb_info *sbi = container_of(kobj, struct f2fs_sb_info,
									s_kobj);
	struct f2fs_attr *a = container_of(attr, struct f2fs_attr, attr);

	return a->store ? a->store(a, sbi, buf, len) : 0;
}

static void f2fs_sb_release(struct kobject *kobj)
{
	struct f2fs_sb_info *sbi = container_of(kobj, struct f2fs_sb_info,
								s_kobj);
	complete(&sbi->s_kobj_unregister);
}

/*
 * Note that there are three feature list entries:
 * 1) /sys/fs/f2fs/features
 *   : shows runtime features supported by in-kernel f2fs along with Kconfig.
 *     - ref. F2FS_FEATURE_RO_ATTR()
 *
 * 2) /sys/fs/f2fs/$s_id/features <deprecated>
 *   : shows on-disk features enabled by mkfs.f2fs, used for old kernels. This
 *     won't add new feature anymore, and thus, users should check entries in 3)
 *     instead of this 2).
 *
 * 3) /sys/fs/f2fs/$s_id/feature_list
 *   : shows on-disk features enabled by mkfs.f2fs per instance, which follows
 *     sysfs entry rule where each entry should expose single value.
 *     This list covers old feature list provided by 2) and beyond. Therefore,
 *     please add new on-disk feature in this list only.
 *     - ref. F2FS_SB_FEATURE_RO_ATTR()
 */
static ssize_t f2fs_feature_show(struct f2fs_attr *a,
		struct f2fs_sb_info *sbi, char *buf)
{
	return sprintf(buf, "supported\n");
}

#define F2FS_FEATURE_RO_ATTR(_name)				\
static struct f2fs_attr f2fs_attr_##_name = {			\
	.attr = {.name = __stringify(_name), .mode = 0444 },	\
	.show	= f2fs_feature_show,				\
}

static ssize_t f2fs_sb_feature_show(struct f2fs_attr *a,
		struct f2fs_sb_info *sbi, char *buf)
{
	if (F2FS_HAS_FEATURE(sbi, a->id))
		return sprintf(buf, "supported\n");
	return sprintf(buf, "unsupported\n");
}

#define F2FS_SB_FEATURE_RO_ATTR(_name, _feat)			\
static struct f2fs_attr f2fs_attr_sb_##_name = {		\
	.attr = {.name = __stringify(_name), .mode = 0444 },	\
	.show	= f2fs_sb_feature_show,				\
	.id	= F2FS_FEATURE_##_feat,				\
}

#define F2FS_ATTR_OFFSET(_struct_type, _name, _mode, _show, _store, _offset) \
static struct f2fs_attr f2fs_attr_##_name = {			\
	.attr = {.name = __stringify(_name), .mode = _mode },	\
	.show	= _show,					\
	.store	= _store,					\
	.struct_type = _struct_type,				\
	.offset = _offset					\
}

#define F2FS_RW_ATTR(struct_type, struct_name, name, elname)	\
	F2FS_ATTR_OFFSET(struct_type, name, 0644,		\
		f2fs_sbi_show, f2fs_sbi_store,			\
		offsetof(struct struct_name, elname))

#define F2FS_GENERAL_RO_ATTR(name) \
static struct f2fs_attr f2fs_attr_##name = __ATTR(name, 0444, name##_show, NULL)

#define F2FS_STAT_ATTR(_struct_type, _struct_name, _name, _elname)	\
static struct f2fs_attr f2fs_attr_##_name = {			\
	.attr = {.name = __stringify(_name), .mode = 0444 },	\
	.show = f2fs_sbi_show,					\
	.struct_type = _struct_type,				\
	.offset = offsetof(struct _struct_name, _elname),       \
}

F2FS_RW_ATTR(GC_THREAD, f2fs_gc_kthread, gc_urgent_sleep_time,
							urgent_sleep_time);
F2FS_RW_ATTR(GC_THREAD, f2fs_gc_kthread, gc_min_sleep_time, min_sleep_time);
F2FS_RW_ATTR(GC_THREAD, f2fs_gc_kthread, gc_max_sleep_time, max_sleep_time);
F2FS_RW_ATTR(GC_THREAD, f2fs_gc_kthread, gc_no_gc_sleep_time, no_gc_sleep_time);
F2FS_RW_ATTR(F2FS_SBI, f2fs_sb_info, gc_idle, gc_mode);
F2FS_RW_ATTR(F2FS_SBI, f2fs_sb_info, gc_urgent, gc_mode);
F2FS_RW_ATTR(F2FS_SBI, f2fs_sb_info, gc_booster, gc_booster);
F2FS_RW_ATTR(SM_INFO, f2fs_sm_info, reclaim_segments, rec_prefree_segments);
F2FS_RW_ATTR(DCC_INFO, discard_cmd_control, max_small_discards, max_discards);
F2FS_RW_ATTR(DCC_INFO, discard_cmd_control, max_discard_request, max_discard_request);
F2FS_RW_ATTR(DCC_INFO, discard_cmd_control, min_discard_issue_time, min_discard_issue_time);
F2FS_RW_ATTR(DCC_INFO, discard_cmd_control, mid_discard_issue_time, mid_discard_issue_time);
F2FS_RW_ATTR(DCC_INFO, discard_cmd_control, max_discard_issue_time, max_discard_issue_time);
F2FS_RW_ATTR(DCC_INFO, discard_cmd_control, discard_granularity, discard_granularity);
F2FS_RW_ATTR(RESERVED_BLOCKS, f2fs_sb_info, reserved_blocks, reserved_blocks);
F2FS_RW_ATTR(SM_INFO, f2fs_sm_info, batched_trim_sections, trim_sections);
F2FS_RW_ATTR(SM_INFO, f2fs_sm_info, ipu_policy, ipu_policy);
F2FS_RW_ATTR(SM_INFO, f2fs_sm_info, min_ipu_util, min_ipu_util);
F2FS_RW_ATTR(SM_INFO, f2fs_sm_info, min_fsync_blocks, min_fsync_blocks);
F2FS_RW_ATTR(SM_INFO, f2fs_sm_info, min_seq_blocks, min_seq_blocks);
F2FS_RW_ATTR(SM_INFO, f2fs_sm_info, min_hot_blocks, min_hot_blocks);
F2FS_RW_ATTR(SM_INFO, f2fs_sm_info, min_ssr_sections, min_ssr_sections);
F2FS_RW_ATTR(NM_INFO, f2fs_nm_info, ram_thresh, ram_thresh);
F2FS_RW_ATTR(NM_INFO, f2fs_nm_info, ra_nid_pages, ra_nid_pages);
F2FS_RW_ATTR(NM_INFO, f2fs_nm_info, dirty_nats_ratio, dirty_nats_ratio);
F2FS_RW_ATTR(NM_INFO, f2fs_nm_info, max_roll_forward_node_blocks, max_rf_node_blocks);
F2FS_RW_ATTR(F2FS_SBI, f2fs_sb_info, max_victim_search, max_victim_search);
F2FS_RW_ATTR(F2FS_SBI, f2fs_sb_info, migration_granularity, migration_granularity);
F2FS_RW_ATTR(F2FS_SBI, f2fs_sb_info, dir_level, dir_level);
F2FS_RW_ATTR(F2FS_SBI, f2fs_sb_info, cp_interval, interval_time[CP_TIME]);
F2FS_RW_ATTR(F2FS_SBI, f2fs_sb_info, idle_interval, interval_time[REQ_TIME]);
F2FS_RW_ATTR(F2FS_SBI, f2fs_sb_info, discard_idle_interval,
					interval_time[DISCARD_TIME]);
F2FS_RW_ATTR(F2FS_SBI, f2fs_sb_info, gc_idle_interval, interval_time[GC_TIME]);
F2FS_RW_ATTR(F2FS_SBI, f2fs_sb_info,
		umount_discard_timeout, interval_time[UMOUNT_DISCARD_TIMEOUT]);
#ifdef CONFIG_F2FS_IOSTAT
F2FS_RW_ATTR(F2FS_SBI, f2fs_sb_info, iostat_enable, iostat_enable);
F2FS_RW_ATTR(F2FS_SBI, f2fs_sb_info, iostat_period_ms, iostat_period_ms);
#endif
F2FS_RW_ATTR(F2FS_SBI, f2fs_sb_info, readdir_ra, readdir_ra);
F2FS_RW_ATTR(F2FS_SBI, f2fs_sb_info, max_io_bytes, max_io_bytes);
F2FS_RW_ATTR(F2FS_SBI, f2fs_sb_info, gc_pin_file_thresh, gc_pin_file_threshold);
F2FS_RW_ATTR(F2FS_SBI, f2fs_super_block, extension_list, extension_list);
#ifdef CONFIG_F2FS_FAULT_INJECTION
F2FS_RW_ATTR(FAULT_INFO_RATE, f2fs_fault_info, inject_rate, inject_rate);
F2FS_RW_ATTR(FAULT_INFO_TYPE, f2fs_fault_info, inject_type, inject_type);
#endif
F2FS_RW_ATTR(F2FS_SBI, f2fs_sb_info, data_io_flag, data_io_flag);
F2FS_RW_ATTR(F2FS_SBI, f2fs_sb_info, node_io_flag, node_io_flag);
<<<<<<< HEAD
F2FS_RW_ATTR(CPRC_INFO, ckpt_req_control, ckpt_thread_ioprio, ckpt_thread_ioprio);
F2FS_GENERAL_RO_ATTR(dirty_segments);
F2FS_GENERAL_RO_ATTR(free_segments);
F2FS_GENERAL_RO_ATTR(reserved_segments);
=======
F2FS_RW_ATTR(F2FS_SBI, f2fs_sb_info, gc_urgent_high_remaining, gc_urgent_high_remaining);
F2FS_RW_ATTR(CPRC_INFO, ckpt_req_control, ckpt_thread_ioprio, ckpt_thread_ioprio);
F2FS_GENERAL_RO_ATTR(dirty_segments);
F2FS_GENERAL_RO_ATTR(free_segments);
F2FS_GENERAL_RO_ATTR(ovp_segments);
>>>>>>> df24d56f
F2FS_GENERAL_RO_ATTR(lifetime_write_kbytes);
F2FS_GENERAL_RO_ATTR(features);
F2FS_GENERAL_RO_ATTR(current_reserved_blocks);
F2FS_GENERAL_RO_ATTR(unusable);
F2FS_GENERAL_RO_ATTR(encoding);
F2FS_GENERAL_RO_ATTR(mounted_time_sec);
F2FS_GENERAL_RO_ATTR(main_blkaddr);
F2FS_GENERAL_RO_ATTR(pending_discard);
#ifdef CONFIG_F2FS_STAT_FS
F2FS_STAT_ATTR(STAT_INFO, f2fs_stat_info, cp_foreground_calls, cp_count);
F2FS_STAT_ATTR(STAT_INFO, f2fs_stat_info, cp_background_calls, bg_cp_count);
F2FS_STAT_ATTR(STAT_INFO, f2fs_stat_info, gc_foreground_calls, call_count);
F2FS_STAT_ATTR(STAT_INFO, f2fs_stat_info, gc_background_calls, bg_gc);
F2FS_GENERAL_RO_ATTR(moved_blocks_background);
F2FS_GENERAL_RO_ATTR(moved_blocks_foreground);
F2FS_GENERAL_RO_ATTR(avg_vblocks);
#endif

#ifdef CONFIG_FS_ENCRYPTION
F2FS_FEATURE_RO_ATTR(encryption);
F2FS_FEATURE_RO_ATTR(test_dummy_encryption_v2);
#ifdef CONFIG_UNICODE
F2FS_FEATURE_RO_ATTR(encrypted_casefold);
#endif
#endif /* CONFIG_FS_ENCRYPTION */
#ifdef CONFIG_BLK_DEV_ZONED
F2FS_FEATURE_RO_ATTR(block_zoned);
#endif
F2FS_FEATURE_RO_ATTR(atomic_write);
F2FS_FEATURE_RO_ATTR(extra_attr);
F2FS_FEATURE_RO_ATTR(project_quota);
F2FS_FEATURE_RO_ATTR(inode_checksum);
F2FS_FEATURE_RO_ATTR(flexible_inline_xattr);
F2FS_FEATURE_RO_ATTR(quota_ino);
F2FS_FEATURE_RO_ATTR(inode_crtime);
F2FS_FEATURE_RO_ATTR(lost_found);
#ifdef CONFIG_FS_VERITY
F2FS_FEATURE_RO_ATTR(verity);
#endif
F2FS_FEATURE_RO_ATTR(sb_checksum);
#ifdef CONFIG_UNICODE
F2FS_FEATURE_RO_ATTR(casefold);
#endif
F2FS_FEATURE_RO_ATTR(readonly);
#ifdef CONFIG_F2FS_FS_COMPRESSION
F2FS_FEATURE_RO_ATTR(compression);
F2FS_RW_ATTR(F2FS_SBI, f2fs_sb_info, compr_written_block, compr_written_block);
F2FS_RW_ATTR(F2FS_SBI, f2fs_sb_info, compr_saved_block, compr_saved_block);
F2FS_RW_ATTR(F2FS_SBI, f2fs_sb_info, compr_new_inode, compr_new_inode);
#endif
F2FS_FEATURE_RO_ATTR(pin_file);

/* For ATGC */
F2FS_RW_ATTR(ATGC_INFO, atgc_management, atgc_candidate_ratio, candidate_ratio);
F2FS_RW_ATTR(ATGC_INFO, atgc_management, atgc_candidate_count, max_candidate_count);
F2FS_RW_ATTR(ATGC_INFO, atgc_management, atgc_age_weight, age_weight);
F2FS_RW_ATTR(ATGC_INFO, atgc_management, atgc_age_threshold, age_threshold);

F2FS_RW_ATTR(F2FS_SBI, f2fs_sb_info, gc_segment_mode, gc_segment_mode);
F2FS_RW_ATTR(F2FS_SBI, f2fs_sb_info, gc_reclaimed_segments, gc_reclaimed_segs);
F2FS_RW_ATTR(F2FS_SBI, f2fs_sb_info, max_fragment_chunk, max_fragment_chunk);
F2FS_RW_ATTR(F2FS_SBI, f2fs_sb_info, max_fragment_hole, max_fragment_hole);

#define ATTR_LIST(name) (&f2fs_attr_##name.attr)
static struct attribute *f2fs_attrs[] = {
	ATTR_LIST(gc_urgent_sleep_time),
	ATTR_LIST(gc_min_sleep_time),
	ATTR_LIST(gc_max_sleep_time),
	ATTR_LIST(gc_no_gc_sleep_time),
	ATTR_LIST(gc_idle),
	ATTR_LIST(gc_urgent),
	ATTR_LIST(gc_booster),
	ATTR_LIST(reclaim_segments),
	ATTR_LIST(main_blkaddr),
	ATTR_LIST(max_small_discards),
	ATTR_LIST(max_discard_request),
	ATTR_LIST(min_discard_issue_time),
	ATTR_LIST(mid_discard_issue_time),
	ATTR_LIST(max_discard_issue_time),
	ATTR_LIST(discard_granularity),
	ATTR_LIST(pending_discard),
	ATTR_LIST(batched_trim_sections),
	ATTR_LIST(ipu_policy),
	ATTR_LIST(min_ipu_util),
	ATTR_LIST(min_fsync_blocks),
	ATTR_LIST(min_seq_blocks),
	ATTR_LIST(min_hot_blocks),
	ATTR_LIST(min_ssr_sections),
	ATTR_LIST(max_victim_search),
	ATTR_LIST(migration_granularity),
	ATTR_LIST(dir_level),
	ATTR_LIST(ram_thresh),
	ATTR_LIST(ra_nid_pages),
	ATTR_LIST(dirty_nats_ratio),
	ATTR_LIST(max_roll_forward_node_blocks),
	ATTR_LIST(cp_interval),
	ATTR_LIST(idle_interval),
	ATTR_LIST(discard_idle_interval),
	ATTR_LIST(gc_idle_interval),
	ATTR_LIST(umount_discard_timeout),
#ifdef CONFIG_F2FS_IOSTAT
	ATTR_LIST(iostat_enable),
	ATTR_LIST(iostat_period_ms),
#endif
	ATTR_LIST(readdir_ra),
	ATTR_LIST(max_io_bytes),
	ATTR_LIST(gc_pin_file_thresh),
	ATTR_LIST(extension_list),
#ifdef CONFIG_F2FS_FAULT_INJECTION
	ATTR_LIST(inject_rate),
	ATTR_LIST(inject_type),
#endif
	ATTR_LIST(data_io_flag),
	ATTR_LIST(node_io_flag),
<<<<<<< HEAD
	ATTR_LIST(ckpt_thread_ioprio),
	ATTR_LIST(dirty_segments),
	ATTR_LIST(free_segments),
	ATTR_LIST(reserved_segments),
=======
	ATTR_LIST(gc_urgent_high_remaining),
	ATTR_LIST(ckpt_thread_ioprio),
	ATTR_LIST(dirty_segments),
	ATTR_LIST(free_segments),
	ATTR_LIST(ovp_segments),
>>>>>>> df24d56f
	ATTR_LIST(unusable),
	ATTR_LIST(lifetime_write_kbytes),
	ATTR_LIST(features),
	ATTR_LIST(reserved_blocks),
	ATTR_LIST(current_reserved_blocks),
	ATTR_LIST(encoding),
	ATTR_LIST(mounted_time_sec),
#ifdef CONFIG_F2FS_STAT_FS
	ATTR_LIST(cp_foreground_calls),
	ATTR_LIST(cp_background_calls),
	ATTR_LIST(gc_foreground_calls),
	ATTR_LIST(gc_background_calls),
	ATTR_LIST(moved_blocks_foreground),
	ATTR_LIST(moved_blocks_background),
	ATTR_LIST(avg_vblocks),
#endif
#ifdef CONFIG_F2FS_FS_COMPRESSION
	ATTR_LIST(compr_written_block),
	ATTR_LIST(compr_saved_block),
	ATTR_LIST(compr_new_inode),
#endif
	/* For ATGC */
	ATTR_LIST(atgc_candidate_ratio),
	ATTR_LIST(atgc_candidate_count),
	ATTR_LIST(atgc_age_weight),
	ATTR_LIST(atgc_age_threshold),
	ATTR_LIST(gc_segment_mode),
	ATTR_LIST(gc_reclaimed_segments),
	ATTR_LIST(max_fragment_chunk),
	ATTR_LIST(max_fragment_hole),
	NULL,
};

static struct attribute *f2fs_feat_attrs[] = {
#ifdef CONFIG_FS_ENCRYPTION
	ATTR_LIST(encryption),
	ATTR_LIST(test_dummy_encryption_v2),
#ifdef CONFIG_UNICODE
	ATTR_LIST(encrypted_casefold),
#endif
#endif /* CONFIG_FS_ENCRYPTION */
#ifdef CONFIG_BLK_DEV_ZONED
	ATTR_LIST(block_zoned),
#endif
	ATTR_LIST(atomic_write),
	ATTR_LIST(extra_attr),
	ATTR_LIST(project_quota),
	ATTR_LIST(inode_checksum),
	ATTR_LIST(flexible_inline_xattr),
	ATTR_LIST(quota_ino),
	ATTR_LIST(inode_crtime),
	ATTR_LIST(lost_found),
#ifdef CONFIG_FS_VERITY
	ATTR_LIST(verity),
#endif
	ATTR_LIST(sb_checksum),
#ifdef CONFIG_UNICODE
	ATTR_LIST(casefold),
#endif
	ATTR_LIST(readonly),
#ifdef CONFIG_F2FS_FS_COMPRESSION
	ATTR_LIST(compression),
#endif
	ATTR_LIST(pin_file),
	NULL,
};

F2FS_GENERAL_RO_ATTR(sb_status);
static struct attribute *f2fs_stat_attrs[] = {
	ATTR_LIST(sb_status),
	NULL,
};

F2FS_SB_FEATURE_RO_ATTR(encryption, ENCRYPT);
F2FS_SB_FEATURE_RO_ATTR(block_zoned, BLKZONED);
F2FS_SB_FEATURE_RO_ATTR(extra_attr, EXTRA_ATTR);
F2FS_SB_FEATURE_RO_ATTR(project_quota, PRJQUOTA);
F2FS_SB_FEATURE_RO_ATTR(inode_checksum, INODE_CHKSUM);
F2FS_SB_FEATURE_RO_ATTR(flexible_inline_xattr, FLEXIBLE_INLINE_XATTR);
F2FS_SB_FEATURE_RO_ATTR(quota_ino, QUOTA_INO);
F2FS_SB_FEATURE_RO_ATTR(inode_crtime, INODE_CRTIME);
F2FS_SB_FEATURE_RO_ATTR(lost_found, LOST_FOUND);
F2FS_SB_FEATURE_RO_ATTR(verity, VERITY);
F2FS_SB_FEATURE_RO_ATTR(sb_checksum, SB_CHKSUM);
F2FS_SB_FEATURE_RO_ATTR(casefold, CASEFOLD);
F2FS_SB_FEATURE_RO_ATTR(compression, COMPRESSION);
F2FS_SB_FEATURE_RO_ATTR(readonly, RO);

static struct attribute *f2fs_sb_feat_attrs[] = {
	ATTR_LIST(sb_encryption),
	ATTR_LIST(sb_block_zoned),
	ATTR_LIST(sb_extra_attr),
	ATTR_LIST(sb_project_quota),
	ATTR_LIST(sb_inode_checksum),
	ATTR_LIST(sb_flexible_inline_xattr),
	ATTR_LIST(sb_quota_ino),
	ATTR_LIST(sb_inode_crtime),
	ATTR_LIST(sb_lost_found),
	ATTR_LIST(sb_verity),
	ATTR_LIST(sb_sb_checksum),
	ATTR_LIST(sb_casefold),
	ATTR_LIST(sb_compression),
	ATTR_LIST(sb_readonly),
	NULL,
};

static const struct sysfs_ops f2fs_attr_ops = {
	.show	= f2fs_attr_show,
	.store	= f2fs_attr_store,
};

static struct kobj_type f2fs_sb_ktype = {
	.default_attrs	= f2fs_attrs,
	.sysfs_ops	= &f2fs_attr_ops,
	.release	= f2fs_sb_release,
};

static struct kobj_type f2fs_ktype = {
	.sysfs_ops	= &f2fs_attr_ops,
};

static struct kset f2fs_kset = {
	.kobj	= {.ktype = &f2fs_ktype},
};

static struct kobj_type f2fs_feat_ktype = {
	.default_attrs	= f2fs_feat_attrs,
	.sysfs_ops	= &f2fs_attr_ops,
};

static struct kobject f2fs_feat = {
	.kset	= &f2fs_kset,
};

static ssize_t f2fs_stat_attr_show(struct kobject *kobj,
				struct attribute *attr, char *buf)
{
	struct f2fs_sb_info *sbi = container_of(kobj, struct f2fs_sb_info,
								s_stat_kobj);
	struct f2fs_attr *a = container_of(attr, struct f2fs_attr, attr);

	return a->show ? a->show(a, sbi, buf) : 0;
}

static ssize_t f2fs_stat_attr_store(struct kobject *kobj, struct attribute *attr,
						const char *buf, size_t len)
{
	struct f2fs_sb_info *sbi = container_of(kobj, struct f2fs_sb_info,
								s_stat_kobj);
	struct f2fs_attr *a = container_of(attr, struct f2fs_attr, attr);

	return a->store ? a->store(a, sbi, buf, len) : 0;
}

static void f2fs_stat_kobj_release(struct kobject *kobj)
{
	struct f2fs_sb_info *sbi = container_of(kobj, struct f2fs_sb_info,
								s_stat_kobj);
	complete(&sbi->s_stat_kobj_unregister);
}

static const struct sysfs_ops f2fs_stat_attr_ops = {
	.show	= f2fs_stat_attr_show,
	.store	= f2fs_stat_attr_store,
};

static struct kobj_type f2fs_stat_ktype = {
	.default_attrs	= f2fs_stat_attrs,
	.sysfs_ops	= &f2fs_stat_attr_ops,
	.release	= f2fs_stat_kobj_release,
};

static ssize_t f2fs_sb_feat_attr_show(struct kobject *kobj,
				struct attribute *attr, char *buf)
{
	struct f2fs_sb_info *sbi = container_of(kobj, struct f2fs_sb_info,
							s_feature_list_kobj);
	struct f2fs_attr *a = container_of(attr, struct f2fs_attr, attr);

	return a->show ? a->show(a, sbi, buf) : 0;
}

static void f2fs_feature_list_kobj_release(struct kobject *kobj)
{
	struct f2fs_sb_info *sbi = container_of(kobj, struct f2fs_sb_info,
							s_feature_list_kobj);
	complete(&sbi->s_feature_list_kobj_unregister);
}

static const struct sysfs_ops f2fs_feature_list_attr_ops = {
	.show	= f2fs_sb_feat_attr_show,
};

static struct kobj_type f2fs_feature_list_ktype = {
	.default_attrs = f2fs_sb_feat_attrs,
	.sysfs_ops	= &f2fs_feature_list_attr_ops,
	.release	= f2fs_feature_list_kobj_release,
};

static int __maybe_unused segment_info_seq_show(struct seq_file *seq,
						void *offset)
{
	struct super_block *sb = seq->private;
	struct f2fs_sb_info *sbi = F2FS_SB(sb);
	unsigned int total_segs =
			le32_to_cpu(sbi->raw_super->segment_count_main);
	int i;

	seq_puts(seq, "format: segment_type|valid_blocks\n"
		"segment_type(0:HD, 1:WD, 2:CD, 3:HN, 4:WN, 5:CN)\n");

	for (i = 0; i < total_segs; i++) {
		struct seg_entry *se = get_seg_entry(sbi, i);

		if ((i % 10) == 0)
			seq_printf(seq, "%-10d", i);
		seq_printf(seq, "%d|%-3u", se->type, se->valid_blocks);
		if ((i % 10) == 9 || i == (total_segs - 1))
			seq_putc(seq, '\n');
		else
			seq_putc(seq, ' ');
	}

	return 0;
}

static int __maybe_unused segment_bits_seq_show(struct seq_file *seq,
						void *offset)
{
	struct super_block *sb = seq->private;
	struct f2fs_sb_info *sbi = F2FS_SB(sb);
	unsigned int total_segs =
			le32_to_cpu(sbi->raw_super->segment_count_main);
	int i, j;

	seq_puts(seq, "format: segment_type|valid_blocks|bitmaps\n"
		"segment_type(0:HD, 1:WD, 2:CD, 3:HN, 4:WN, 5:CN)\n");

	for (i = 0; i < total_segs; i++) {
		struct seg_entry *se = get_seg_entry(sbi, i);

		seq_printf(seq, "%-10d", i);
		seq_printf(seq, "%d|%-3u|", se->type, se->valid_blocks);
		for (j = 0; j < SIT_VBLOCK_MAP_SIZE; j++)
			seq_printf(seq, " %.2x", se->cur_valid_map[j]);
		seq_putc(seq, '\n');
	}
	return 0;
}

static int __maybe_unused victim_bits_seq_show(struct seq_file *seq,
						void *offset)
{
	struct super_block *sb = seq->private;
	struct f2fs_sb_info *sbi = F2FS_SB(sb);
	struct dirty_seglist_info *dirty_i = DIRTY_I(sbi);
	int i;

	seq_puts(seq, "format: victim_secmap bitmaps\n");

	for (i = 0; i < MAIN_SECS(sbi); i++) {
		if ((i % 10) == 0)
			seq_printf(seq, "%-10d", i);
		seq_printf(seq, "%d", test_bit(i, dirty_i->victim_secmap) ? 1 : 0);
		if ((i % 10) == 9 || i == (MAIN_SECS(sbi) - 1))
			seq_putc(seq, '\n');
		else
			seq_putc(seq, ' ');
	}
	return 0;
}

int __init f2fs_init_sysfs(void)
{
	int ret;

	kobject_set_name(&f2fs_kset.kobj, "f2fs");
	f2fs_kset.kobj.parent = fs_kobj;
	ret = kset_register(&f2fs_kset);
	if (ret)
		return ret;

	ret = kobject_init_and_add(&f2fs_feat, &f2fs_feat_ktype,
				   NULL, "features");
	if (ret) {
		kobject_put(&f2fs_feat);
		kset_unregister(&f2fs_kset);
	} else {
		f2fs_proc_root = proc_mkdir("fs/f2fs", NULL);
	}
	return ret;
}

void f2fs_exit_sysfs(void)
{
	kobject_put(&f2fs_feat);
	kset_unregister(&f2fs_kset);
	remove_proc_entry("fs/f2fs", NULL);
	f2fs_proc_root = NULL;
}

int f2fs_register_sysfs(struct f2fs_sb_info *sbi)
{
	struct super_block *sb = sbi->sb;
	int err;

	sbi->s_kobj.kset = &f2fs_kset;
	init_completion(&sbi->s_kobj_unregister);
	err = kobject_init_and_add(&sbi->s_kobj, &f2fs_sb_ktype, NULL,
				"%s", sb->s_id);
	if (err)
		goto put_sb_kobj;

	sbi->s_stat_kobj.kset = &f2fs_kset;
	init_completion(&sbi->s_stat_kobj_unregister);
	err = kobject_init_and_add(&sbi->s_stat_kobj, &f2fs_stat_ktype,
						&sbi->s_kobj, "stat");
	if (err)
		goto put_stat_kobj;

	sbi->s_feature_list_kobj.kset = &f2fs_kset;
	init_completion(&sbi->s_feature_list_kobj_unregister);
	err = kobject_init_and_add(&sbi->s_feature_list_kobj,
					&f2fs_feature_list_ktype,
					&sbi->s_kobj, "feature_list");
	if (err)
		goto put_feature_list_kobj;

	if (f2fs_proc_root)
		sbi->s_proc = proc_mkdir(sb->s_id, f2fs_proc_root);

	if (sbi->s_proc) {
		proc_create_single_data("segment_info", 0444, sbi->s_proc,
				segment_info_seq_show, sb);
		proc_create_single_data("segment_bits", 0444, sbi->s_proc,
				segment_bits_seq_show, sb);
#ifdef CONFIG_F2FS_IOSTAT
		proc_create_single_data("iostat_info", 0444, sbi->s_proc,
				iostat_info_seq_show, sb);
#endif
		proc_create_single_data("victim_bits", 0444, sbi->s_proc,
				victim_bits_seq_show, sb);
	}
	return 0;
put_feature_list_kobj:
	kobject_put(&sbi->s_feature_list_kobj);
	wait_for_completion(&sbi->s_feature_list_kobj_unregister);
put_stat_kobj:
	kobject_put(&sbi->s_stat_kobj);
	wait_for_completion(&sbi->s_stat_kobj_unregister);
put_sb_kobj:
	kobject_put(&sbi->s_kobj);
	wait_for_completion(&sbi->s_kobj_unregister);
	return err;
}

void f2fs_unregister_sysfs(struct f2fs_sb_info *sbi)
{
	if (sbi->s_proc) {
#ifdef CONFIG_F2FS_IOSTAT
		remove_proc_entry("iostat_info", sbi->s_proc);
#endif
		remove_proc_entry("segment_info", sbi->s_proc);
		remove_proc_entry("segment_bits", sbi->s_proc);
		remove_proc_entry("victim_bits", sbi->s_proc);
		remove_proc_entry(sbi->sb->s_id, f2fs_proc_root);
	}

	kobject_del(&sbi->s_stat_kobj);
	kobject_put(&sbi->s_stat_kobj);
	wait_for_completion(&sbi->s_stat_kobj_unregister);
	kobject_del(&sbi->s_feature_list_kobj);
	kobject_put(&sbi->s_feature_list_kobj);
	wait_for_completion(&sbi->s_feature_list_kobj_unregister);

	kobject_del(&sbi->s_kobj);
	kobject_put(&sbi->s_kobj);
	wait_for_completion(&sbi->s_kobj_unregister);
}<|MERGE_RESOLUTION|>--- conflicted
+++ resolved
@@ -12,10 +12,7 @@
 #include <linux/seq_file.h>
 #include <linux/unicode.h>
 #include <linux/ioprio.h>
-<<<<<<< HEAD
-=======
 #include <linux/sysfs.h>
->>>>>>> df24d56f
 
 #include "f2fs.h"
 #include "segment.h"
@@ -41,8 +38,6 @@
 #endif
 	RESERVED_BLOCKS,	/* struct f2fs_sb_info */
 	CPRC_INFO,	/* struct ckpt_req_control */
-<<<<<<< HEAD
-=======
 	ATGC_INFO,	/* struct atgc_management */
 };
 
@@ -54,7 +49,6 @@
 	"GC_URGENT_HIGH",
 	"GC_URGENT_LOW",
 	"GC_URGENT_MID"
->>>>>>> df24d56f
 };
 
 struct f2fs_attr {
@@ -93,11 +87,9 @@
 #endif
 	else if (struct_type == CPRC_INFO)
 		return (unsigned char *)&sbi->cprc_info;
-<<<<<<< HEAD
-=======
 	else if (struct_type == ATGC_INFO)
 		return (unsigned char *)&sbi->am;
->>>>>>> df24d56f
+
 	return NULL;
 }
 
@@ -115,18 +107,7 @@
 			(unsigned long long)(free_segments(sbi)));
 }
 
-<<<<<<< HEAD
-static ssize_t reserved_segments_show(struct f2fs_attr *a,
-		struct f2fs_sb_info *sbi, char *buf)
-{
-	return snprintf(buf, PAGE_SIZE, "%llu\n",
-		(unsigned long long)(reserved_segments(sbi)));
-}
-
-static ssize_t lifetime_write_kbytes_show(struct f2fs_attr *a,
-=======
 static ssize_t ovp_segments_show(struct f2fs_attr *a,
->>>>>>> df24d56f
 		struct f2fs_sb_info *sbi, char *buf)
 {
 	return sprintf(buf, "%llu\n",
@@ -336,8 +317,6 @@
 		return len;
 	}
 
-<<<<<<< HEAD
-=======
 #ifdef CONFIG_F2FS_FS_COMPRESSION
 	if (!strcmp(a->attr.name, "compr_written_block"))
 		return snprintf(buf, PAGE_SIZE, "%llu\n",
@@ -365,7 +344,6 @@
 			sbi->gc_reclaimed_segs[sbi->gc_segment_mode]);
 	}
 
->>>>>>> df24d56f
 	ui = (unsigned int *)(ptr + a->offset);
 
 	return sprintf(buf, "%u\n", *ui);
@@ -522,12 +500,6 @@
 		}
 		return count;
 	}
-
-	if (!strcmp(a->attr.name, "gc_urgent_sleep_time")) {
-		*ui = t ? (unsigned int)t : DEF_GC_THREAD_URGENT_SLEEP_TIME;
-		return count;
-	}
-
 	if (!strcmp(a->attr.name, "gc_idle")) {
 		if (t == GC_IDLE_CB) {
 			sbi->gc_mode = GC_IDLE_CB;
@@ -543,13 +515,26 @@
 		return count;
 	}
 
-<<<<<<< HEAD
+	if (!strcmp(a->attr.name, "gc_urgent_sleep_time")) {
+		*ui = t ? (unsigned int)t : DEF_GC_THREAD_URGENT_SLEEP_TIME;
+		return count;
+	}
+
+	if (!strcmp(a->attr.name, "gc_idle")) {
+		if (t == GC_IDLE_CB)
+			sbi->gc_mode = GC_IDLE_CB;
+		else if (t == GC_IDLE_GREEDY)
+			sbi->gc_mode = GC_IDLE_GREEDY;
+		else
+			sbi->gc_mode = GC_NORMAL;
+		return count;
+	}
+
 	if (!strcmp(a->attr.name, "gc_booster")) {
 		sbi->gc_booster = !!t;
 		return count;
 	}
 
-=======
 	if (!strcmp(a->attr.name, "gc_urgent_high_remaining")) {
 		spin_lock(&sbi->gc_urgent_high_lock);
 		sbi->gc_urgent_high_limited = t != 0;
@@ -560,7 +545,6 @@
 	}
 
 #ifdef CONFIG_F2FS_IOSTAT
->>>>>>> df24d56f
 	if (!strcmp(a->attr.name, "iostat_enable")) {
 		sbi->iostat_enable = !!t;
 		if (!sbi->iostat_enable)
@@ -813,18 +797,11 @@
 #endif
 F2FS_RW_ATTR(F2FS_SBI, f2fs_sb_info, data_io_flag, data_io_flag);
 F2FS_RW_ATTR(F2FS_SBI, f2fs_sb_info, node_io_flag, node_io_flag);
-<<<<<<< HEAD
-F2FS_RW_ATTR(CPRC_INFO, ckpt_req_control, ckpt_thread_ioprio, ckpt_thread_ioprio);
-F2FS_GENERAL_RO_ATTR(dirty_segments);
-F2FS_GENERAL_RO_ATTR(free_segments);
-F2FS_GENERAL_RO_ATTR(reserved_segments);
-=======
 F2FS_RW_ATTR(F2FS_SBI, f2fs_sb_info, gc_urgent_high_remaining, gc_urgent_high_remaining);
 F2FS_RW_ATTR(CPRC_INFO, ckpt_req_control, ckpt_thread_ioprio, ckpt_thread_ioprio);
 F2FS_GENERAL_RO_ATTR(dirty_segments);
 F2FS_GENERAL_RO_ATTR(free_segments);
 F2FS_GENERAL_RO_ATTR(ovp_segments);
->>>>>>> df24d56f
 F2FS_GENERAL_RO_ATTR(lifetime_write_kbytes);
 F2FS_GENERAL_RO_ATTR(features);
 F2FS_GENERAL_RO_ATTR(current_reserved_blocks);
@@ -939,18 +916,11 @@
 #endif
 	ATTR_LIST(data_io_flag),
 	ATTR_LIST(node_io_flag),
-<<<<<<< HEAD
-	ATTR_LIST(ckpt_thread_ioprio),
-	ATTR_LIST(dirty_segments),
-	ATTR_LIST(free_segments),
-	ATTR_LIST(reserved_segments),
-=======
 	ATTR_LIST(gc_urgent_high_remaining),
 	ATTR_LIST(ckpt_thread_ioprio),
 	ATTR_LIST(dirty_segments),
 	ATTR_LIST(free_segments),
 	ATTR_LIST(ovp_segments),
->>>>>>> df24d56f
 	ATTR_LIST(unusable),
 	ATTR_LIST(lifetime_write_kbytes),
 	ATTR_LIST(features),
