// SPDX-License-Identifier: GPL-2.0
/*
 * fs/f2fs/inline.c
 * Copyright (c) 2013, Intel Corporation
 * Authors: Huajun Li <huajun.li@intel.com>
 *          Haicheng Li <haicheng.li@intel.com>
 */

#include <linux/fs.h>
#include <linux/f2fs_fs.h>

#include "f2fs.h"
#include "node.h"
#include <trace/events/android_fs.h>
#include <trace/events/f2fs.h>

bool f2fs_may_inline_data(struct inode *inode)
{
	if (f2fs_is_atomic_file(inode))
		return false;

	if (!S_ISREG(inode->i_mode) && !S_ISLNK(inode->i_mode))
		return false;

	if (i_size_read(inode) > MAX_INLINE_DATA(inode))
		return false;

	if (f2fs_post_read_required(inode))
		return false;

	return true;
}

bool f2fs_may_inline_dentry(struct inode *inode)
{
	if (!test_opt(F2FS_I_SB(inode), INLINE_DENTRY))
		return false;

	if (!S_ISDIR(inode->i_mode))
		return false;

	return true;
}

void f2fs_do_read_inline_data(struct page *page, struct page *ipage)
{
	struct inode *inode = page->mapping->host;
	void *src_addr, *dst_addr;

	if (PageUptodate(page))
		return;

	f2fs_bug_on(F2FS_P_SB(page), page->index);

	zero_user_segment(page, MAX_INLINE_DATA(inode), PAGE_SIZE);

	/* Copy the whole inline data block */
	src_addr = inline_data_addr(inode, ipage);
	dst_addr = kmap_atomic(page);
	memcpy(dst_addr, src_addr, MAX_INLINE_DATA(inode));
	flush_dcache_page(page);
	kunmap_atomic(dst_addr);
	if (!PageUptodate(page))
		SetPageUptodate(page);
}

void f2fs_truncate_inline_inode(struct inode *inode,
					struct page *ipage, u64 from)
{
	void *addr;

	if (from >= MAX_INLINE_DATA(inode))
		return;

	addr = inline_data_addr(inode, ipage);

	f2fs_wait_on_page_writeback(ipage, NODE, true, true);
	memset(addr + from, 0, MAX_INLINE_DATA(inode) - from);
	set_page_dirty(ipage);

	if (from == 0)
		clear_inode_flag(inode, FI_DATA_EXIST);
}

int f2fs_read_inline_data(struct inode *inode, struct page *page)
{
	struct page *ipage;

	if (trace_android_fs_dataread_start_enabled()) {
		char *path, pathbuf[MAX_TRACE_PATHBUF_LEN];

		path = android_fstrace_get_pathname(pathbuf,
						    MAX_TRACE_PATHBUF_LEN,
						    inode);
		trace_android_fs_dataread_start(inode, page_offset(page),
						PAGE_SIZE, current->pid,
						path, current->comm);
	}

	ipage = f2fs_get_node_page(F2FS_I_SB(inode), inode->i_ino);
	if (IS_ERR(ipage)) {
		trace_android_fs_dataread_end(inode, page_offset(page),
					      PAGE_SIZE);
		unlock_page(page);
		return PTR_ERR(ipage);
	}

	if (!f2fs_has_inline_data(inode)) {
		f2fs_put_page(ipage, 1);
		trace_android_fs_dataread_end(inode, page_offset(page),
					      PAGE_SIZE);
		return -EAGAIN;
	}

	if (page->index)
		zero_user_segment(page, 0, PAGE_SIZE);
	else
		f2fs_do_read_inline_data(page, ipage);

	if (!PageUptodate(page))
		SetPageUptodate(page);
	f2fs_put_page(ipage, 1);
	trace_android_fs_dataread_end(inode, page_offset(page),
				      PAGE_SIZE);
	unlock_page(page);
	return 0;
}

int f2fs_convert_inline_page(struct dnode_of_data *dn, struct page *page)
{
	struct f2fs_io_info fio = {
		.sbi = F2FS_I_SB(dn->inode),
		.ino = dn->inode->i_ino,
		.type = DATA,
		.op = REQ_OP_WRITE,
		.op_flags = REQ_SYNC | REQ_PRIO,
		.page = page,
		.encrypted_page = NULL,
		.io_type = FS_DATA_IO,
	};
	struct node_info ni;
	int dirty, err;

	if (!f2fs_exist_data(dn->inode))
		goto clear_out;

	err = f2fs_reserve_block(dn, 0);
	if (err)
		return err;

	err = f2fs_get_node_info(fio.sbi, dn->nid, &ni, false);
	if (err) {
		f2fs_truncate_data_blocks_range(dn, 1);
		f2fs_put_dnode(dn);
		return err;
	}

	fio.version = ni.version;

	if (unlikely(dn->data_blkaddr != NEW_ADDR)) {
		f2fs_put_dnode(dn);
		set_sbi_flag(fio.sbi, SBI_NEED_FSCK);
		f2fs_warn(fio.sbi, "%s: corrupted inline inode ino=%lx, i_addr[0]:0x%x, run fsck to fix.",
			  __func__, dn->inode->i_ino, dn->data_blkaddr);
		return -EFSCORRUPTED;
	}

	f2fs_bug_on(F2FS_P_SB(page), PageWriteback(page));

	f2fs_do_read_inline_data(page, dn->inode_page);
	set_page_dirty(page);

	/* clear dirty state */
	dirty = clear_page_dirty_for_io(page);

	/* write data page to try to make data consistent */
	set_page_writeback(page);
	ClearPageError(page);
	fio.old_blkaddr = dn->data_blkaddr;
	set_inode_flag(dn->inode, FI_HOT_DATA);
	f2fs_outplace_write_data(dn, &fio);
	f2fs_wait_on_page_writeback(page, DATA, true, true);
	if (dirty) {
		inode_dec_dirty_pages(dn->inode);
		f2fs_remove_dirty_inode(dn->inode);
	}

	/* this converted inline_data should be recovered. */
	set_inode_flag(dn->inode, FI_APPEND_WRITE);

	/* clear inline data and flag after data writeback */
	f2fs_truncate_inline_inode(dn->inode, dn->inode_page, 0);
	clear_page_private_inline(dn->inode_page);
clear_out:
	stat_dec_inline_inode(dn->inode);
	clear_inode_flag(dn->inode, FI_INLINE_DATA);
	f2fs_put_dnode(dn);
	return 0;
}

int f2fs_convert_inline_inode(struct inode *inode)
{
	struct f2fs_sb_info *sbi = F2FS_I_SB(inode);
	struct dnode_of_data dn;
	struct page *ipage, *page;
	int err = 0;

	if (!f2fs_has_inline_data(inode) ||
			f2fs_hw_is_readonly(sbi) || f2fs_readonly(sbi->sb))
		return 0;

<<<<<<< HEAD
	err = f2fs_dquot_initialize(inode);
=======
	err = dquot_initialize(inode);
>>>>>>> f7bee442
	if (err)
		return err;

	page = f2fs_grab_cache_page(inode->i_mapping, 0, false);
	if (!page)
		return -ENOMEM;

	f2fs_lock_op(sbi);

	ipage = f2fs_get_node_page(sbi, inode->i_ino);
	if (IS_ERR(ipage)) {
		err = PTR_ERR(ipage);
		goto out;
	}

	set_new_dnode(&dn, inode, ipage, ipage, 0);

	if (f2fs_has_inline_data(inode))
		err = f2fs_convert_inline_page(&dn, page);

	f2fs_put_dnode(&dn);
out:
	f2fs_unlock_op(sbi);

	f2fs_put_page(page, 1);

	if (!err)
		f2fs_balance_fs(sbi, dn.node_changed);

	return err;
}

int f2fs_write_inline_data(struct inode *inode, struct page *page)
{
	void *src_addr, *dst_addr;
	struct dnode_of_data dn;
	int err;

	set_new_dnode(&dn, inode, NULL, NULL, 0);
	err = f2fs_get_dnode_of_data(&dn, 0, LOOKUP_NODE);
	if (err)
		return err;

	if (!f2fs_has_inline_data(inode)) {
		f2fs_put_dnode(&dn);
		return -EAGAIN;
	}

	f2fs_bug_on(F2FS_I_SB(inode), page->index);

	f2fs_wait_on_page_writeback(dn.inode_page, NODE, true, true);
	src_addr = kmap_atomic(page);
	dst_addr = inline_data_addr(inode, dn.inode_page);
	memcpy(dst_addr, src_addr, MAX_INLINE_DATA(inode));
	kunmap_atomic(src_addr);
	set_page_dirty(dn.inode_page);

	f2fs_clear_radix_tree_dirty_tag(page);

	set_inode_flag(inode, FI_APPEND_WRITE);
	set_inode_flag(inode, FI_DATA_EXIST);

	clear_page_private_inline(dn.inode_page);
	f2fs_put_dnode(&dn);
	return 0;
}

int f2fs_recover_inline_data(struct inode *inode, struct page *npage)
{
	struct f2fs_sb_info *sbi = F2FS_I_SB(inode);
	struct f2fs_inode *ri = NULL;
	void *src_addr, *dst_addr;
	struct page *ipage;

	/*
	 * The inline_data recovery policy is as follows.
	 * [prev.] [next] of inline_data flag
	 *    o       o  -> recover inline_data
	 *    o       x  -> remove inline_data, and then recover data blocks
	 *    x       o  -> remove data blocks, and then recover inline_data
	 *    x       x  -> recover data blocks
	 */
	if (IS_INODE(npage))
		ri = F2FS_INODE(npage);

	if (f2fs_has_inline_data(inode) &&
			ri && (ri->i_inline & F2FS_INLINE_DATA)) {
process_inline:
		ipage = f2fs_get_node_page(sbi, inode->i_ino);
		if (IS_ERR(ipage))
			return PTR_ERR(ipage);

		f2fs_wait_on_page_writeback(ipage, NODE, true, true);

		src_addr = inline_data_addr(inode, npage);
		dst_addr = inline_data_addr(inode, ipage);
		memcpy(dst_addr, src_addr, MAX_INLINE_DATA(inode));

		set_inode_flag(inode, FI_INLINE_DATA);
		set_inode_flag(inode, FI_DATA_EXIST);

		set_page_dirty(ipage);
		f2fs_put_page(ipage, 1);
		return 1;
	}

	if (f2fs_has_inline_data(inode)) {
		ipage = f2fs_get_node_page(sbi, inode->i_ino);
		if (IS_ERR(ipage))
			return PTR_ERR(ipage);
		f2fs_truncate_inline_inode(inode, ipage, 0);
		stat_dec_inline_inode(inode);
		clear_inode_flag(inode, FI_INLINE_DATA);
		f2fs_put_page(ipage, 1);
	} else if (ri && (ri->i_inline & F2FS_INLINE_DATA)) {
		int ret;

		ret = f2fs_truncate_blocks(inode, 0, false);
		if (ret)
			return ret;

		stat_inc_inline_inode(inode);

		goto process_inline;
	}
	return 0;
}

struct f2fs_dir_entry *f2fs_find_in_inline_dir(struct inode *dir,
					const struct f2fs_filename *fname,
					struct page **res_page)
{
	struct f2fs_sb_info *sbi = F2FS_SB(dir->i_sb);
	struct f2fs_dir_entry *de;
	struct f2fs_dentry_ptr d;
	struct page *ipage;
	void *inline_dentry;

	ipage = f2fs_get_node_page(sbi, dir->i_ino);
	if (IS_ERR(ipage)) {
		*res_page = ipage;
		return NULL;
	}

	inline_dentry = inline_data_addr(dir, ipage);

	make_dentry_ptr_inline(dir, &d, inline_dentry);
	de = f2fs_find_target_dentry(&d, fname, NULL);
	unlock_page(ipage);
	if (IS_ERR(de)) {
		*res_page = ERR_CAST(de);
		de = NULL;
	}
	if (de)
		*res_page = ipage;
	else
		f2fs_put_page(ipage, 0);

	return de;
}

int f2fs_make_empty_inline_dir(struct inode *inode, struct inode *parent,
							struct page *ipage)
{
	struct f2fs_dentry_ptr d;
	void *inline_dentry;

	inline_dentry = inline_data_addr(inode, ipage);

	make_dentry_ptr_inline(inode, &d, inline_dentry);
	f2fs_do_make_empty_dir(inode, parent, &d);

	set_page_dirty(ipage);

	/* update i_size to MAX_INLINE_DATA */
	if (i_size_read(inode) < MAX_INLINE_DATA(inode))
		f2fs_i_size_write(inode, MAX_INLINE_DATA(inode));
	return 0;
}

/*
 * NOTE: ipage is grabbed by caller, but if any error occurs, we should
 * release ipage in this function.
 */
static int f2fs_move_inline_dirents(struct inode *dir, struct page *ipage,
							void *inline_dentry)
{
	struct page *page;
	struct dnode_of_data dn;
	struct f2fs_dentry_block *dentry_blk;
	struct f2fs_dentry_ptr src, dst;
	int err;

	page = f2fs_grab_cache_page(dir->i_mapping, 0, true);
	if (!page) {
		f2fs_put_page(ipage, 1);
		return -ENOMEM;
	}

	set_new_dnode(&dn, dir, ipage, NULL, 0);
	err = f2fs_reserve_block(&dn, 0);
	if (err)
		goto out;

	if (unlikely(dn.data_blkaddr != NEW_ADDR)) {
		f2fs_put_dnode(&dn);
		set_sbi_flag(F2FS_P_SB(page), SBI_NEED_FSCK);
		f2fs_warn(F2FS_P_SB(page), "%s: corrupted inline inode ino=%lx, i_addr[0]:0x%x, run fsck to fix.",
			  __func__, dir->i_ino, dn.data_blkaddr);
		err = -EFSCORRUPTED;
		goto out;
	}

	f2fs_wait_on_page_writeback(page, DATA, true, true);

	dentry_blk = page_address(page);

	make_dentry_ptr_inline(dir, &src, inline_dentry);
	make_dentry_ptr_block(dir, &dst, dentry_blk);

	/* copy data from inline dentry block to new dentry block */
	memcpy(dst.bitmap, src.bitmap, src.nr_bitmap);
	memset(dst.bitmap + src.nr_bitmap, 0, dst.nr_bitmap - src.nr_bitmap);
	/*
	 * we do not need to zero out remainder part of dentry and filename
	 * field, since we have used bitmap for marking the usage status of
	 * them, besides, we can also ignore copying/zeroing reserved space
	 * of dentry block, because them haven't been used so far.
	 */
	memcpy(dst.dentry, src.dentry, SIZE_OF_DIR_ENTRY * src.max);
	memcpy(dst.filename, src.filename, src.max * F2FS_SLOT_LEN);

	if (!PageUptodate(page))
		SetPageUptodate(page);
	set_page_dirty(page);

	/* clear inline dir and flag after data writeback */
	f2fs_truncate_inline_inode(dir, ipage, 0);

	stat_dec_inline_dir(dir);
	clear_inode_flag(dir, FI_INLINE_DENTRY);

	/*
	 * should retrieve reserved space which was used to keep
	 * inline_dentry's structure for backward compatibility.
	 */
	if (!f2fs_sb_has_flexible_inline_xattr(F2FS_I_SB(dir)) &&
			!f2fs_has_inline_xattr(dir))
		F2FS_I(dir)->i_inline_xattr_size = 0;

	f2fs_i_depth_write(dir, 1);
	if (i_size_read(dir) < PAGE_SIZE)
		f2fs_i_size_write(dir, PAGE_SIZE);
out:
	f2fs_put_page(page, 1);
	return err;
}

static int f2fs_add_inline_entries(struct inode *dir, void *inline_dentry)
{
	struct f2fs_dentry_ptr d;
	unsigned long bit_pos = 0;
	int err = 0;

	make_dentry_ptr_inline(dir, &d, inline_dentry);

	while (bit_pos < d.max) {
		struct f2fs_dir_entry *de;
		struct f2fs_filename fname;
		nid_t ino;
		umode_t fake_mode;

		if (!test_bit_le(bit_pos, d.bitmap)) {
			bit_pos++;
			continue;
		}

		de = &d.dentry[bit_pos];

		if (unlikely(!de->name_len)) {
			bit_pos++;
			continue;
		}

		/*
		 * We only need the disk_name and hash to move the dentry.
		 * We don't need the original or casefolded filenames.
		 */
		memset(&fname, 0, sizeof(fname));
		fname.disk_name.name = d.filename[bit_pos];
		fname.disk_name.len = le16_to_cpu(de->name_len);
		fname.hash = de->hash_code;

		ino = le32_to_cpu(de->ino);
		fake_mode = f2fs_get_de_type(de) << S_SHIFT;

		err = f2fs_add_regular_entry(dir, &fname, NULL, ino, fake_mode);
		if (err)
			goto punch_dentry_pages;

		bit_pos += GET_DENTRY_SLOTS(le16_to_cpu(de->name_len));
	}
	return 0;
punch_dentry_pages:
	truncate_inode_pages(&dir->i_data, 0);
	f2fs_truncate_blocks(dir, 0, false);
	f2fs_remove_dirty_inode(dir);
	return err;
}

static int f2fs_move_rehashed_dirents(struct inode *dir, struct page *ipage,
							void *inline_dentry)
{
	void *backup_dentry;
	int err;

	backup_dentry = f2fs_kmalloc(F2FS_I_SB(dir),
				MAX_INLINE_DATA(dir), GFP_F2FS_ZERO);
	if (!backup_dentry) {
		f2fs_put_page(ipage, 1);
		return -ENOMEM;
	}

	memcpy(backup_dentry, inline_dentry, MAX_INLINE_DATA(dir));
	f2fs_truncate_inline_inode(dir, ipage, 0);

	unlock_page(ipage);

	err = f2fs_add_inline_entries(dir, backup_dentry);
	if (err)
		goto recover;

	lock_page(ipage);

	stat_dec_inline_dir(dir);
	clear_inode_flag(dir, FI_INLINE_DENTRY);

	/*
	 * should retrieve reserved space which was used to keep
	 * inline_dentry's structure for backward compatibility.
	 */
	if (!f2fs_sb_has_flexible_inline_xattr(F2FS_I_SB(dir)) &&
			!f2fs_has_inline_xattr(dir))
		F2FS_I(dir)->i_inline_xattr_size = 0;

	kfree(backup_dentry);
	return 0;
recover:
	lock_page(ipage);
	f2fs_wait_on_page_writeback(ipage, NODE, true, true);
	memcpy(inline_dentry, backup_dentry, MAX_INLINE_DATA(dir));
	f2fs_i_depth_write(dir, 0);
	f2fs_i_size_write(dir, MAX_INLINE_DATA(dir));
	set_page_dirty(ipage);
	f2fs_put_page(ipage, 1);

	kfree(backup_dentry);
	return err;
}

static int do_convert_inline_dir(struct inode *dir, struct page *ipage,
							void *inline_dentry)
{
	if (!F2FS_I(dir)->i_dir_level)
		return f2fs_move_inline_dirents(dir, ipage, inline_dentry);
	else
		return f2fs_move_rehashed_dirents(dir, ipage, inline_dentry);
}

int f2fs_try_convert_inline_dir(struct inode *dir, struct dentry *dentry)
{
	struct f2fs_sb_info *sbi = F2FS_I_SB(dir);
	struct page *ipage;
	struct f2fs_filename fname;
	void *inline_dentry = NULL;
	int err = 0;

	if (!f2fs_has_inline_dentry(dir))
		return 0;

	f2fs_lock_op(sbi);

	err = f2fs_setup_filename(dir, &dentry->d_name, 0, &fname);
	if (err)
		goto out;

	ipage = f2fs_get_node_page(sbi, dir->i_ino);
	if (IS_ERR(ipage)) {
		err = PTR_ERR(ipage);
		goto out_fname;
	}

	if (f2fs_has_enough_room(dir, ipage, &fname)) {
		f2fs_put_page(ipage, 1);
		goto out_fname;
	}

	inline_dentry = inline_data_addr(dir, ipage);

	err = do_convert_inline_dir(dir, ipage, inline_dentry);
	if (!err)
		f2fs_put_page(ipage, 1);
out_fname:
	f2fs_free_filename(&fname);
out:
	f2fs_unlock_op(sbi);
	return err;
}

int f2fs_add_inline_entry(struct inode *dir, const struct f2fs_filename *fname,
			  struct inode *inode, nid_t ino, umode_t mode)
{
	struct f2fs_sb_info *sbi = F2FS_I_SB(dir);
	struct page *ipage;
	unsigned int bit_pos;
	void *inline_dentry = NULL;
	struct f2fs_dentry_ptr d;
	int slots = GET_DENTRY_SLOTS(fname->disk_name.len);
	struct page *page = NULL;
	int err = 0;

	ipage = f2fs_get_node_page(sbi, dir->i_ino);
	if (IS_ERR(ipage))
		return PTR_ERR(ipage);

	inline_dentry = inline_data_addr(dir, ipage);
	make_dentry_ptr_inline(dir, &d, inline_dentry);

	bit_pos = f2fs_room_for_filename(d.bitmap, slots, d.max);
	if (bit_pos >= d.max) {
		err = do_convert_inline_dir(dir, ipage, inline_dentry);
		if (err)
			return err;
		err = -EAGAIN;
		goto out;
	}

	if (inode) {
		f2fs_down_write(&F2FS_I(inode)->i_sem);
		page = f2fs_init_inode_metadata(inode, dir, fname, ipage);
		if (IS_ERR(page)) {
			err = PTR_ERR(page);
			goto fail;
		}
	}

	f2fs_wait_on_page_writeback(ipage, NODE, true, true);

	f2fs_update_dentry(ino, mode, &d, &fname->disk_name, fname->hash,
			   bit_pos);

	set_page_dirty(ipage);

	/* we don't need to mark_inode_dirty now */
	if (inode) {
		f2fs_i_pino_write(inode, dir->i_ino);

		/* synchronize inode page's data from inode cache */
		if (is_inode_flag_set(inode, FI_NEW_INODE))
			f2fs_update_inode(inode, page);

		f2fs_put_page(page, 1);
	}

	f2fs_update_parent_metadata(dir, inode, 0);
fail:
	if (inode)
		f2fs_up_write(&F2FS_I(inode)->i_sem);
out:
	f2fs_put_page(ipage, 1);
	return err;
}

void f2fs_delete_inline_entry(struct f2fs_dir_entry *dentry, struct page *page,
					struct inode *dir, struct inode *inode)
{
	struct f2fs_dentry_ptr d;
	void *inline_dentry;
	int slots = GET_DENTRY_SLOTS(le16_to_cpu(dentry->name_len));
	unsigned int bit_pos;
	int i;

	lock_page(page);
	f2fs_wait_on_page_writeback(page, NODE, true, true);

	inline_dentry = inline_data_addr(dir, page);
	make_dentry_ptr_inline(dir, &d, inline_dentry);

	bit_pos = dentry - d.dentry;
	for (i = 0; i < slots; i++)
		__clear_bit_le(bit_pos + i, d.bitmap);

	set_page_dirty(page);
	f2fs_put_page(page, 1);

	dir->i_ctime = dir->i_mtime = current_time(dir);
	f2fs_mark_inode_dirty_sync(dir, false);

	if (inode)
		f2fs_drop_nlink(dir, inode);
}

bool f2fs_empty_inline_dir(struct inode *dir)
{
	struct f2fs_sb_info *sbi = F2FS_I_SB(dir);
	struct page *ipage;
	unsigned int bit_pos = 2;
	void *inline_dentry;
	struct f2fs_dentry_ptr d;

	ipage = f2fs_get_node_page(sbi, dir->i_ino);
	if (IS_ERR(ipage))
		return false;

	inline_dentry = inline_data_addr(dir, ipage);
	make_dentry_ptr_inline(dir, &d, inline_dentry);

	bit_pos = find_next_bit_le(d.bitmap, d.max, bit_pos);

	f2fs_put_page(ipage, 1);

	if (bit_pos < d.max)
		return false;

	return true;
}

int f2fs_read_inline_dir(struct file *file, struct dir_context *ctx,
				struct fscrypt_str *fstr)
{
	struct inode *inode = file_inode(file);
	struct page *ipage = NULL;
	struct f2fs_dentry_ptr d;
	void *inline_dentry = NULL;
	int err;

	make_dentry_ptr_inline(inode, &d, inline_dentry);

	if (ctx->pos == d.max)
		return 0;

	ipage = f2fs_get_node_page(F2FS_I_SB(inode), inode->i_ino);
	if (IS_ERR(ipage))
		return PTR_ERR(ipage);

	/*
	 * f2fs_readdir was protected by inode.i_rwsem, it is safe to access
	 * ipage without page's lock held.
	 */
	unlock_page(ipage);

	inline_dentry = inline_data_addr(inode, ipage);

	make_dentry_ptr_inline(inode, &d, inline_dentry);

	err = f2fs_fill_dentries(ctx, &d, 0, fstr);
	if (!err)
		ctx->pos = d.max;

	f2fs_put_page(ipage, 0);
	return err < 0 ? err : 0;
}

int f2fs_inline_data_fiemap(struct inode *inode,
		struct fiemap_extent_info *fieinfo, __u64 start, __u64 len)
{
	__u64 byteaddr, ilen;
	__u32 flags = FIEMAP_EXTENT_DATA_INLINE | FIEMAP_EXTENT_NOT_ALIGNED |
		FIEMAP_EXTENT_LAST;
	struct node_info ni;
	struct page *ipage;
	int err = 0;

	ipage = f2fs_get_node_page(F2FS_I_SB(inode), inode->i_ino);
	if (IS_ERR(ipage))
		return PTR_ERR(ipage);

	if ((S_ISREG(inode->i_mode) || S_ISLNK(inode->i_mode)) &&
				!f2fs_has_inline_data(inode)) {
		err = -EAGAIN;
		goto out;
	}

	if (S_ISDIR(inode->i_mode) && !f2fs_has_inline_dentry(inode)) {
		err = -EAGAIN;
		goto out;
	}

	ilen = min_t(size_t, MAX_INLINE_DATA(inode), i_size_read(inode));
	if (start >= ilen)
		goto out;
	if (start + len < ilen)
		ilen = start + len;
	ilen -= start;

	err = f2fs_get_node_info(F2FS_I_SB(inode), inode->i_ino, &ni, false);
	if (err)
		goto out;

	byteaddr = (__u64)ni.blk_addr << inode->i_sb->s_blocksize_bits;
	byteaddr += (char *)inline_data_addr(inode, ipage) -
					(char *)F2FS_INODE(ipage);
	err = fiemap_fill_next_extent(fieinfo, start, byteaddr, ilen, flags);
	trace_f2fs_fiemap(inode, start, byteaddr, ilen, flags, err);
out:
	f2fs_put_page(ipage, 1);
	return err;
}<|MERGE_RESOLUTION|>--- conflicted
+++ resolved
@@ -209,11 +209,7 @@
 			f2fs_hw_is_readonly(sbi) || f2fs_readonly(sbi->sb))
 		return 0;
 
-<<<<<<< HEAD
-	err = f2fs_dquot_initialize(inode);
-=======
 	err = dquot_initialize(inode);
->>>>>>> f7bee442
 	if (err)
 		return err;
 
