--- conflicted
+++ resolved
@@ -1295,10 +1295,7 @@
 	if (unlikely(new_ni.blk_addr != NULL_ADDR)) {
 		err = -EFSCORRUPTED;
 		set_sbi_flag(sbi, SBI_NEED_FSCK);
-<<<<<<< HEAD
-=======
 		f2fs_handle_error(sbi, ERROR_INVALID_BLKADDR);
->>>>>>> a36b0c3d
 		goto fail;
 	}
 #endif
