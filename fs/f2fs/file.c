--- conflicted
+++ resolved
@@ -32,11 +32,8 @@
 #include "gc.h"
 #include "iostat.h"
 #include <trace/events/f2fs.h>
-<<<<<<< HEAD
 #include <trace/events/android_fs.h>
-=======
 #include <uapi/linux/f2fs.h>
->>>>>>> df24d56f
 
 static vm_fault_t f2fs_filemap_fault(struct vm_fault *vmf)
 {
@@ -423,13 +420,11 @@
 	}
 
 	trace_f2fs_sync_file_exit(inode, cp_reason, datasync, ret);
-<<<<<<< HEAD
+
 	f2fs_trace_ios(NULL, 1);
 	stat_inc_sync_file_count(sbi);
 	trace_android_fs_fsync_end(inode, start, end - start);
 
-=======
->>>>>>> df24d56f
 	return ret;
 }
 
