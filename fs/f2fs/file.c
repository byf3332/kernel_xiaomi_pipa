--- conflicted
+++ resolved
@@ -849,11 +849,7 @@
 		return -EIO;
 	}
 
-<<<<<<< HEAD
-	err = f2fs_dquot_initialize(inode);
-=======
 	err = dquot_initialize(inode);
->>>>>>> f7bee442
 	if (err)
 		return err;
 
