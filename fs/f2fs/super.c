// SPDX-License-Identifier: GPL-2.0
/*
 * fs/f2fs/super.c
 *
 * Copyright (c) 2012 Samsung Electronics Co., Ltd.
 *             http://www.samsung.com/
 */
#include <linux/module.h>
#include <linux/init.h>
#include <linux/fs.h>
#include <linux/statfs.h>
#include <linux/buffer_head.h>
#include <linux/backing-dev.h>
#include <linux/kthread.h>
#include <linux/parser.h>
#include <linux/mount.h>
#include <linux/seq_file.h>
#include <linux/proc_fs.h>
#include <linux/random.h>
#include <linux/exportfs.h>
#include <linux/blkdev.h>
#include <linux/quotaops.h>
#include <linux/f2fs_fs.h>
#include <linux/sysfs.h>
#include <linux/quota.h>
#include <linux/unicode.h>
#include <linux/zstd.h>
#include <linux/lz4.h>

#include "f2fs.h"
#include "node.h"
#include "segment.h"
#include "xattr.h"
#include "gc.h"
#include "iostat.h"

#define CREATE_TRACE_POINTS
#include <trace/events/f2fs.h>

static struct kmem_cache *f2fs_inode_cachep;

#ifdef CONFIG_F2FS_FAULT_INJECTION

const char *f2fs_fault_name[FAULT_MAX] = {
	[FAULT_KMALLOC]		= "kmalloc",
	[FAULT_KVMALLOC]	= "kvmalloc",
	[FAULT_PAGE_ALLOC]	= "page alloc",
	[FAULT_PAGE_GET]	= "page get",
	[FAULT_ALLOC_NID]	= "alloc nid",
	[FAULT_ORPHAN]		= "orphan",
	[FAULT_BLOCK]		= "no more block",
	[FAULT_DIR_DEPTH]	= "too big dir depth",
	[FAULT_EVICT_INODE]	= "evict_inode fail",
	[FAULT_TRUNCATE]	= "truncate fail",
	[FAULT_READ_IO]		= "read IO error",
	[FAULT_CHECKPOINT]	= "checkpoint error",
	[FAULT_DISCARD]		= "discard error",
	[FAULT_WRITE_IO]	= "write IO error",
	[FAULT_SLAB_ALLOC]	= "slab alloc",
	[FAULT_DQUOT_INIT]	= "dquot initialize",
	[FAULT_LOCK_OP]		= "lock_op",
};

void f2fs_build_fault_attr(struct f2fs_sb_info *sbi, unsigned int rate,
							unsigned int type)
{
	struct f2fs_fault_info *ffi = &F2FS_OPTION(sbi).fault_info;

	if (rate) {
		atomic_set(&ffi->inject_ops, 0);
		ffi->inject_rate = rate;
	}

	if (type)
		ffi->inject_type = type;

	if (!rate && !type)
		memset(ffi, 0, sizeof(struct f2fs_fault_info));
}
#endif

/* f2fs-wide shrinker description */
static struct shrinker f2fs_shrinker_info = {
	.scan_objects = f2fs_shrink_scan,
	.count_objects = f2fs_shrink_count,
	.seeks = DEFAULT_SEEKS,
};

enum {
	Opt_gc_background,
	Opt_disable_roll_forward,
	Opt_norecovery,
	Opt_discard,
	Opt_nodiscard,
	Opt_noheap,
	Opt_heap,
	Opt_user_xattr,
	Opt_nouser_xattr,
	Opt_acl,
	Opt_noacl,
	Opt_active_logs,
	Opt_disable_ext_identify,
	Opt_inline_xattr,
	Opt_noinline_xattr,
	Opt_inline_xattr_size,
	Opt_inline_data,
	Opt_inline_dentry,
	Opt_noinline_dentry,
	Opt_flush_merge,
	Opt_noflush_merge,
	Opt_nobarrier,
	Opt_fastboot,
	Opt_extent_cache,
	Opt_noextent_cache,
	Opt_noinline_data,
	Opt_data_flush,
	Opt_reserve_root,
	Opt_resgid,
	Opt_resuid,
	Opt_mode,
	Opt_io_size_bits,
	Opt_fault_injection,
	Opt_fault_type,
	Opt_lazytime,
	Opt_nolazytime,
	Opt_quota,
	Opt_noquota,
	Opt_usrquota,
	Opt_grpquota,
	Opt_prjquota,
	Opt_usrjquota,
	Opt_grpjquota,
	Opt_prjjquota,
	Opt_offusrjquota,
	Opt_offgrpjquota,
	Opt_offprjjquota,
	Opt_jqfmt_vfsold,
	Opt_jqfmt_vfsv0,
	Opt_jqfmt_vfsv1,
	Opt_alloc,
	Opt_fsync,
	Opt_test_dummy_encryption,
	Opt_inlinecrypt,
	Opt_checkpoint_disable,
	Opt_checkpoint_disable_cap,
	Opt_checkpoint_disable_cap_perc,
	Opt_checkpoint_enable,
	Opt_checkpoint_merge,
	Opt_nocheckpoint_merge,
	Opt_compress_algorithm,
	Opt_compress_log_size,
	Opt_compress_extension,
	Opt_nocompress_extension,
	Opt_compress_chksum,
	Opt_compress_mode,
	Opt_compress_cache,
	Opt_atgc,
	Opt_gc_merge,
	Opt_nogc_merge,
	Opt_discard_unit,
	Opt_memory_mode,
	Opt_err,
};

static match_table_t f2fs_tokens = {
	{Opt_gc_background, "background_gc=%s"},
	{Opt_disable_roll_forward, "disable_roll_forward"},
	{Opt_norecovery, "norecovery"},
	{Opt_discard, "discard"},
	{Opt_nodiscard, "nodiscard"},
	{Opt_noheap, "no_heap"},
	{Opt_heap, "heap"},
	{Opt_user_xattr, "user_xattr"},
	{Opt_nouser_xattr, "nouser_xattr"},
	{Opt_acl, "acl"},
	{Opt_noacl, "noacl"},
	{Opt_active_logs, "active_logs=%u"},
	{Opt_disable_ext_identify, "disable_ext_identify"},
	{Opt_inline_xattr, "inline_xattr"},
	{Opt_noinline_xattr, "noinline_xattr"},
	{Opt_inline_xattr_size, "inline_xattr_size=%u"},
	{Opt_inline_data, "inline_data"},
	{Opt_inline_dentry, "inline_dentry"},
	{Opt_noinline_dentry, "noinline_dentry"},
	{Opt_flush_merge, "flush_merge"},
	{Opt_noflush_merge, "noflush_merge"},
	{Opt_nobarrier, "nobarrier"},
	{Opt_fastboot, "fastboot"},
	{Opt_extent_cache, "extent_cache"},
	{Opt_noextent_cache, "noextent_cache"},
	{Opt_noinline_data, "noinline_data"},
	{Opt_data_flush, "data_flush"},
	{Opt_reserve_root, "reserve_root=%u"},
	{Opt_resgid, "resgid=%u"},
	{Opt_resuid, "resuid=%u"},
	{Opt_mode, "mode=%s"},
	{Opt_io_size_bits, "io_bits=%u"},
	{Opt_fault_injection, "fault_injection=%u"},
	{Opt_fault_type, "fault_type=%u"},
	{Opt_lazytime, "lazytime"},
	{Opt_nolazytime, "nolazytime"},
	{Opt_quota, "quota"},
	{Opt_noquota, "noquota"},
	{Opt_usrquota, "usrquota"},
	{Opt_grpquota, "grpquota"},
	{Opt_prjquota, "prjquota"},
	{Opt_usrjquota, "usrjquota=%s"},
	{Opt_grpjquota, "grpjquota=%s"},
	{Opt_prjjquota, "prjjquota=%s"},
	{Opt_offusrjquota, "usrjquota="},
	{Opt_offgrpjquota, "grpjquota="},
	{Opt_offprjjquota, "prjjquota="},
	{Opt_jqfmt_vfsold, "jqfmt=vfsold"},
	{Opt_jqfmt_vfsv0, "jqfmt=vfsv0"},
	{Opt_jqfmt_vfsv1, "jqfmt=vfsv1"},
	{Opt_alloc, "alloc_mode=%s"},
	{Opt_fsync, "fsync_mode=%s"},
	{Opt_test_dummy_encryption, "test_dummy_encryption=%s"},
	{Opt_test_dummy_encryption, "test_dummy_encryption"},
	{Opt_inlinecrypt, "inlinecrypt"},
	{Opt_checkpoint_disable, "checkpoint=disable"},
	{Opt_checkpoint_disable_cap, "checkpoint=disable:%u"},
	{Opt_checkpoint_disable_cap_perc, "checkpoint=disable:%u%%"},
	{Opt_checkpoint_enable, "checkpoint=enable"},
	{Opt_checkpoint_merge, "checkpoint_merge"},
	{Opt_nocheckpoint_merge, "nocheckpoint_merge"},
	{Opt_compress_algorithm, "compress_algorithm=%s"},
	{Opt_compress_log_size, "compress_log_size=%u"},
	{Opt_compress_extension, "compress_extension=%s"},
	{Opt_nocompress_extension, "nocompress_extension=%s"},
	{Opt_compress_chksum, "compress_chksum"},
	{Opt_compress_mode, "compress_mode=%s"},
	{Opt_compress_cache, "compress_cache"},
	{Opt_atgc, "atgc"},
	{Opt_gc_merge, "gc_merge"},
	{Opt_nogc_merge, "nogc_merge"},
	{Opt_discard_unit, "discard_unit=%s"},
	{Opt_memory_mode, "memory=%s"},
	{Opt_err, NULL},
};

void f2fs_printk(struct f2fs_sb_info *sbi, const char *fmt, ...)
{
	struct va_format vaf;
	va_list args;
	int level;

	va_start(args, fmt);

	level = printk_get_level(fmt);
	vaf.fmt = printk_skip_level(fmt);
	vaf.va = &args;
	printk("%c%cF2FS-fs (%s): %pV\n",
	       KERN_SOH_ASCII, level, sbi->sb->s_id, &vaf);

	va_end(args);
}

#ifdef CONFIG_UNICODE
static const struct f2fs_sb_encodings {
	__u16 magic;
	char *name;
	char *version;
} f2fs_sb_encoding_map[] = {
	{F2FS_ENC_UTF8_12_1, "utf8", "12.1.0"},
};

static int f2fs_sb_read_encoding(const struct f2fs_super_block *sb,
				 const struct f2fs_sb_encodings **encoding,
				 __u16 *flags)
{
	__u16 magic = le16_to_cpu(sb->s_encoding);
	int i;

	for (i = 0; i < ARRAY_SIZE(f2fs_sb_encoding_map); i++)
		if (magic == f2fs_sb_encoding_map[i].magic)
			break;

	if (i >= ARRAY_SIZE(f2fs_sb_encoding_map))
		return -EINVAL;

	*encoding = &f2fs_sb_encoding_map[i];
	*flags = le16_to_cpu(sb->s_encoding_flags);

	return 0;
}

struct kmem_cache *f2fs_cf_name_slab;
static int __init f2fs_create_casefold_cache(void)
{
	f2fs_cf_name_slab = f2fs_kmem_cache_create("f2fs_casefolded_name",
							F2FS_NAME_LEN);
	if (!f2fs_cf_name_slab)
		return -ENOMEM;
	return 0;
}

static void f2fs_destroy_casefold_cache(void)
{
	kmem_cache_destroy(f2fs_cf_name_slab);
}
#else
static int __init f2fs_create_casefold_cache(void) { return 0; }
static void f2fs_destroy_casefold_cache(void) { }
#endif

static inline void limit_reserve_root(struct f2fs_sb_info *sbi)
{
	block_t limit = min((sbi->user_block_count >> 3),
			sbi->user_block_count - sbi->reserved_blocks);

	/* limit is 12.5% */
	if (test_opt(sbi, RESERVE_ROOT) &&
			F2FS_OPTION(sbi).root_reserved_blocks > limit) {
		F2FS_OPTION(sbi).root_reserved_blocks = limit;
		f2fs_info(sbi, "Reduce reserved blocks for root = %u",
			  F2FS_OPTION(sbi).root_reserved_blocks);
	}
	if (!test_opt(sbi, RESERVE_ROOT) &&
		(!uid_eq(F2FS_OPTION(sbi).s_resuid,
				make_kuid(&init_user_ns, F2FS_DEF_RESUID)) ||
		!gid_eq(F2FS_OPTION(sbi).s_resgid,
				make_kgid(&init_user_ns, F2FS_DEF_RESGID))))
		f2fs_info(sbi, "Ignore s_resuid=%u, s_resgid=%u w/o reserve_root",
			  from_kuid_munged(&init_user_ns,
					   F2FS_OPTION(sbi).s_resuid),
			  from_kgid_munged(&init_user_ns,
					   F2FS_OPTION(sbi).s_resgid));
}

static inline int adjust_reserved_segment(struct f2fs_sb_info *sbi)
{
	unsigned int sec_blks = sbi->blocks_per_seg * sbi->segs_per_sec;
	unsigned int avg_vblocks;
	unsigned int wanted_reserved_segments;
	block_t avail_user_block_count;

	if (!F2FS_IO_ALIGNED(sbi))
		return 0;

	/* average valid block count in section in worst case */
	avg_vblocks = sec_blks / F2FS_IO_SIZE(sbi);

	/*
	 * we need enough free space when migrating one section in worst case
	 */
	wanted_reserved_segments = (F2FS_IO_SIZE(sbi) / avg_vblocks) *
						reserved_segments(sbi);
	wanted_reserved_segments -= reserved_segments(sbi);

	avail_user_block_count = sbi->user_block_count -
				sbi->current_reserved_blocks -
				F2FS_OPTION(sbi).root_reserved_blocks;

	if (wanted_reserved_segments * sbi->blocks_per_seg >
					avail_user_block_count) {
		f2fs_err(sbi, "IO align feature can't grab additional reserved segment: %u, available segments: %u",
			wanted_reserved_segments,
			avail_user_block_count >> sbi->log_blocks_per_seg);
		return -ENOSPC;
	}

	SM_I(sbi)->additional_reserved_segments = wanted_reserved_segments;

	f2fs_info(sbi, "IO align feature needs additional reserved segment: %u",
			 wanted_reserved_segments);

	return 0;
}

static inline void adjust_unusable_cap_perc(struct f2fs_sb_info *sbi)
{
	if (!F2FS_OPTION(sbi).unusable_cap_perc)
		return;

	if (F2FS_OPTION(sbi).unusable_cap_perc == 100)
		F2FS_OPTION(sbi).unusable_cap = sbi->user_block_count;
	else
		F2FS_OPTION(sbi).unusable_cap = (sbi->user_block_count / 100) *
					F2FS_OPTION(sbi).unusable_cap_perc;

	f2fs_info(sbi, "Adjust unusable cap for checkpoint=disable = %u / %u%%",
			F2FS_OPTION(sbi).unusable_cap,
			F2FS_OPTION(sbi).unusable_cap_perc);
}

static void init_once(void *foo)
{
	struct f2fs_inode_info *fi = (struct f2fs_inode_info *) foo;

	inode_init_once(&fi->vfs_inode);
}

#ifdef CONFIG_QUOTA
static const char * const quotatypes[] = INITQFNAMES;
#define QTYPE2NAME(t) (quotatypes[t])
static int f2fs_set_qf_name(struct super_block *sb, int qtype,
							substring_t *args)
{
	struct f2fs_sb_info *sbi = F2FS_SB(sb);
	char *qname;
	int ret = -EINVAL;

	if (sb_any_quota_loaded(sb) && !F2FS_OPTION(sbi).s_qf_names[qtype]) {
		f2fs_err(sbi, "Cannot change journaled quota options when quota turned on");
		return -EINVAL;
	}
	if (f2fs_sb_has_quota_ino(sbi)) {
		f2fs_info(sbi, "QUOTA feature is enabled, so ignore qf_name");
		return 0;
	}

	qname = match_strdup(args);
	if (!qname) {
		f2fs_err(sbi, "Not enough memory for storing quotafile name");
		return -ENOMEM;
	}
	if (F2FS_OPTION(sbi).s_qf_names[qtype]) {
		if (strcmp(F2FS_OPTION(sbi).s_qf_names[qtype], qname) == 0)
			ret = 0;
		else
			f2fs_err(sbi, "%s quota file already specified",
				 QTYPE2NAME(qtype));
		goto errout;
	}
	if (strchr(qname, '/')) {
		f2fs_err(sbi, "quotafile must be on filesystem root");
		goto errout;
	}
	F2FS_OPTION(sbi).s_qf_names[qtype] = qname;
	set_opt(sbi, QUOTA);
	return 0;
errout:
	kfree(qname);
	return ret;
}

static int f2fs_clear_qf_name(struct super_block *sb, int qtype)
{
	struct f2fs_sb_info *sbi = F2FS_SB(sb);

	if (sb_any_quota_loaded(sb) && F2FS_OPTION(sbi).s_qf_names[qtype]) {
		f2fs_err(sbi, "Cannot change journaled quota options when quota turned on");
		return -EINVAL;
	}
	kfree(F2FS_OPTION(sbi).s_qf_names[qtype]);
	F2FS_OPTION(sbi).s_qf_names[qtype] = NULL;
	return 0;
}

static int f2fs_check_quota_options(struct f2fs_sb_info *sbi)
{
	/*
	 * We do the test below only for project quotas. 'usrquota' and
	 * 'grpquota' mount options are allowed even without quota feature
	 * to support legacy quotas in quota files.
	 */
	if (test_opt(sbi, PRJQUOTA) && !f2fs_sb_has_project_quota(sbi)) {
		f2fs_err(sbi, "Project quota feature not enabled. Cannot enable project quota enforcement.");
		return -1;
	}
	if (F2FS_OPTION(sbi).s_qf_names[USRQUOTA] ||
			F2FS_OPTION(sbi).s_qf_names[GRPQUOTA] ||
			F2FS_OPTION(sbi).s_qf_names[PRJQUOTA]) {
		if (test_opt(sbi, USRQUOTA) &&
				F2FS_OPTION(sbi).s_qf_names[USRQUOTA])
			clear_opt(sbi, USRQUOTA);

		if (test_opt(sbi, GRPQUOTA) &&
				F2FS_OPTION(sbi).s_qf_names[GRPQUOTA])
			clear_opt(sbi, GRPQUOTA);

		if (test_opt(sbi, PRJQUOTA) &&
				F2FS_OPTION(sbi).s_qf_names[PRJQUOTA])
			clear_opt(sbi, PRJQUOTA);

		if (test_opt(sbi, GRPQUOTA) || test_opt(sbi, USRQUOTA) ||
				test_opt(sbi, PRJQUOTA)) {
			f2fs_err(sbi, "old and new quota format mixing");
			return -1;
		}

		if (!F2FS_OPTION(sbi).s_jquota_fmt) {
			f2fs_err(sbi, "journaled quota format not specified");
			return -1;
		}
	}

	if (f2fs_sb_has_quota_ino(sbi) && F2FS_OPTION(sbi).s_jquota_fmt) {
		f2fs_info(sbi, "QUOTA feature is enabled, so ignore jquota_fmt");
		F2FS_OPTION(sbi).s_jquota_fmt = 0;
	}
	return 0;
}
#endif

static int f2fs_set_test_dummy_encryption(struct super_block *sb,
					  const char *opt,
					  const substring_t *arg,
					  bool is_remount)
{
	struct f2fs_sb_info *sbi = F2FS_SB(sb);
#ifdef CONFIG_FS_ENCRYPTION
	int err;

	if (!f2fs_sb_has_encrypt(sbi)) {
		f2fs_err(sbi, "Encrypt feature is off");
		return -EINVAL;
	}

	/*
	 * This mount option is just for testing, and it's not worthwhile to
	 * implement the extra complexity (e.g. RCU protection) that would be
	 * needed to allow it to be set or changed during remount.  We do allow
	 * it to be specified during remount, but only if there is no change.
	 */
	if (is_remount && !F2FS_OPTION(sbi).dummy_enc_ctx.ctx) {
		f2fs_warn(sbi, "Can't set test_dummy_encryption on remount");
		return -EINVAL;
	}
	err = fscrypt_set_test_dummy_encryption(
		sb, arg, &F2FS_OPTION(sbi).dummy_enc_ctx);
	if (err) {
		if (err == -EEXIST)
			f2fs_warn(sbi,
				  "Can't change test_dummy_encryption on remount");
		else if (err == -EINVAL)
			f2fs_warn(sbi, "Value of option \"%s\" is unrecognized",
				  opt);
		else
			f2fs_warn(sbi, "Error processing option \"%s\" [%d]",
				  opt, err);
		return -EINVAL;
	}
	f2fs_warn(sbi, "Test dummy encryption mode enabled");
	return 0;
#else
	f2fs_warn(sbi, "test_dummy_encryption option not supported");
	return -EINVAL;
#endif
}

#ifdef CONFIG_F2FS_FS_COMPRESSION
/*
 * 1. The same extension name cannot not appear in both compress and non-compress extension
 * at the same time.
 * 2. If the compress extension specifies all files, the types specified by the non-compress
 * extension will be treated as special cases and will not be compressed.
 * 3. Don't allow the non-compress extension specifies all files.
 */
static int f2fs_test_compress_extension(struct f2fs_sb_info *sbi)
{
	unsigned char (*ext)[F2FS_EXTENSION_LEN];
	unsigned char (*noext)[F2FS_EXTENSION_LEN];
	int ext_cnt, noext_cnt, index = 0, no_index = 0;

	ext = F2FS_OPTION(sbi).extensions;
	ext_cnt = F2FS_OPTION(sbi).compress_ext_cnt;
	noext = F2FS_OPTION(sbi).noextensions;
	noext_cnt = F2FS_OPTION(sbi).nocompress_ext_cnt;

	if (!noext_cnt)
		return 0;

	for (no_index = 0; no_index < noext_cnt; no_index++) {
		if (!strcasecmp("*", noext[no_index])) {
			f2fs_info(sbi, "Don't allow the nocompress extension specifies all files");
			return -EINVAL;
		}
		for (index = 0; index < ext_cnt; index++) {
			if (!strcasecmp(ext[index], noext[no_index])) {
				f2fs_info(sbi, "Don't allow the same extension %s appear in both compress and nocompress extension",
						ext[index]);
				return -EINVAL;
			}
		}
	}
	return 0;
}

#ifdef CONFIG_F2FS_FS_LZ4
static int f2fs_set_lz4hc_level(struct f2fs_sb_info *sbi, const char *str)
{
#ifdef CONFIG_F2FS_FS_LZ4HC
	unsigned int level;
#endif

	if (strlen(str) == 3) {
		F2FS_OPTION(sbi).compress_level = 0;
		return 0;
	}

#ifdef CONFIG_F2FS_FS_LZ4HC
	str += 3;

	if (str[0] != ':') {
		f2fs_info(sbi, "wrong format, e.g. <alg_name>:<compr_level>");
		return -EINVAL;
	}
	if (kstrtouint(str + 1, 10, &level))
		return -EINVAL;

	if (level < LZ4HC_MIN_CLEVEL || level > LZ4HC_MAX_CLEVEL) {
		f2fs_info(sbi, "invalid lz4hc compress level: %d", level);
		return -EINVAL;
	}

	F2FS_OPTION(sbi).compress_level = level;
	return 0;
#else
	f2fs_info(sbi, "kernel doesn't support lz4hc compression");
	return -EINVAL;
#endif
}
#endif

#ifdef CONFIG_F2FS_FS_ZSTD
static int f2fs_set_zstd_level(struct f2fs_sb_info *sbi, const char *str)
{
	unsigned int level;
	int len = 4;

	if (strlen(str) == len) {
		F2FS_OPTION(sbi).compress_level = 0;
		return 0;
	}

	str += len;

	if (str[0] != ':') {
		f2fs_info(sbi, "wrong format, e.g. <alg_name>:<compr_level>");
		return -EINVAL;
	}
	if (kstrtouint(str + 1, 10, &level))
		return -EINVAL;

	if (!level || level > zstd_max_clevel()) {
		f2fs_info(sbi, "invalid zstd compress level: %d", level);
		return -EINVAL;
	}

	F2FS_OPTION(sbi).compress_level = level;
	return 0;
}
#endif
#endif

static int parse_options(struct super_block *sb, char *options, bool is_remount)
{
	struct f2fs_sb_info *sbi = F2FS_SB(sb);
	substring_t args[MAX_OPT_ARGS];
#ifdef CONFIG_F2FS_FS_COMPRESSION
	unsigned char (*ext)[F2FS_EXTENSION_LEN];
	unsigned char (*noext)[F2FS_EXTENSION_LEN];
	int ext_cnt, noext_cnt;
#endif
	char *p, *name;
	int arg = 0;
	kuid_t uid;
	kgid_t gid;
	int ret;

	if (!options)
		goto default_check;

	while ((p = strsep(&options, ",")) != NULL) {
		int token;

		if (!*p)
			continue;
		/*
		 * Initialize args struct so we know whether arg was
		 * found; some options take optional arguments.
		 */
		args[0].to = args[0].from = NULL;
		token = match_token(p, f2fs_tokens, args);

		switch (token) {
		case Opt_gc_background:
			name = match_strdup(&args[0]);

			if (!name)
				return -ENOMEM;
			if (!strcmp(name, "on")) {
				F2FS_OPTION(sbi).bggc_mode = BGGC_MODE_ON;
			} else if (!strcmp(name, "off")) {
				F2FS_OPTION(sbi).bggc_mode = BGGC_MODE_OFF;
			} else if (!strcmp(name, "sync")) {
				F2FS_OPTION(sbi).bggc_mode = BGGC_MODE_SYNC;
			} else {
				kfree(name);
				return -EINVAL;
			}
			kfree(name);
			break;
		case Opt_disable_roll_forward:
			set_opt(sbi, DISABLE_ROLL_FORWARD);
			break;
		case Opt_norecovery:
			/* this option mounts f2fs with ro */
			set_opt(sbi, NORECOVERY);
			if (!f2fs_readonly(sb))
				return -EINVAL;
			break;
		case Opt_discard:
			if (!f2fs_hw_support_discard(sbi)) {
				f2fs_warn(sbi, "device does not support discard");
				break;
			}
			set_opt(sbi, DISCARD);
			break;
		case Opt_nodiscard:
			if (f2fs_hw_should_discard(sbi)) {
				f2fs_warn(sbi, "discard is required for zoned block devices");
				return -EINVAL;
			}
			clear_opt(sbi, DISCARD);
			break;
		case Opt_noheap:
			set_opt(sbi, NOHEAP);
			break;
		case Opt_heap:
			clear_opt(sbi, NOHEAP);
			break;
#ifdef CONFIG_F2FS_FS_XATTR
		case Opt_user_xattr:
			set_opt(sbi, XATTR_USER);
			break;
		case Opt_nouser_xattr:
			clear_opt(sbi, XATTR_USER);
			break;
		case Opt_inline_xattr:
			set_opt(sbi, INLINE_XATTR);
			break;
		case Opt_noinline_xattr:
			clear_opt(sbi, INLINE_XATTR);
			break;
		case Opt_inline_xattr_size:
			if (args->from && match_int(args, &arg))
				return -EINVAL;
			set_opt(sbi, INLINE_XATTR_SIZE);
			F2FS_OPTION(sbi).inline_xattr_size = arg;
			break;
#else
		case Opt_user_xattr:
			f2fs_info(sbi, "user_xattr options not supported");
			break;
		case Opt_nouser_xattr:
			f2fs_info(sbi, "nouser_xattr options not supported");
			break;
		case Opt_inline_xattr:
			f2fs_info(sbi, "inline_xattr options not supported");
			break;
		case Opt_noinline_xattr:
			f2fs_info(sbi, "noinline_xattr options not supported");
			break;
#endif
#ifdef CONFIG_F2FS_FS_POSIX_ACL
		case Opt_acl:
			set_opt(sbi, POSIX_ACL);
			break;
		case Opt_noacl:
			clear_opt(sbi, POSIX_ACL);
			break;
#else
		case Opt_acl:
			f2fs_info(sbi, "acl options not supported");
			break;
		case Opt_noacl:
			f2fs_info(sbi, "noacl options not supported");
			break;
#endif
		case Opt_active_logs:
			if (args->from && match_int(args, &arg))
				return -EINVAL;
			if (arg != 2 && arg != 4 &&
				arg != NR_CURSEG_PERSIST_TYPE)
				return -EINVAL;
			F2FS_OPTION(sbi).active_logs = arg;
			break;
		case Opt_disable_ext_identify:
			set_opt(sbi, DISABLE_EXT_IDENTIFY);
			break;
		case Opt_inline_data:
			set_opt(sbi, INLINE_DATA);
			break;
		case Opt_inline_dentry:
			set_opt(sbi, INLINE_DENTRY);
			break;
		case Opt_noinline_dentry:
			clear_opt(sbi, INLINE_DENTRY);
			break;
		case Opt_flush_merge:
			set_opt(sbi, FLUSH_MERGE);
			break;
		case Opt_noflush_merge:
			clear_opt(sbi, FLUSH_MERGE);
			break;
		case Opt_nobarrier:
			set_opt(sbi, NOBARRIER);
			break;
		case Opt_fastboot:
			set_opt(sbi, FASTBOOT);
			break;
		case Opt_extent_cache:
			set_opt(sbi, EXTENT_CACHE);
			break;
		case Opt_noextent_cache:
			clear_opt(sbi, EXTENT_CACHE);
			break;
		case Opt_noinline_data:
			clear_opt(sbi, INLINE_DATA);
			break;
		case Opt_data_flush:
			set_opt(sbi, DATA_FLUSH);
			break;
		case Opt_reserve_root:
			if (args->from && match_int(args, &arg))
				return -EINVAL;
			if (test_opt(sbi, RESERVE_ROOT)) {
				f2fs_info(sbi, "Preserve previous reserve_root=%u",
					  F2FS_OPTION(sbi).root_reserved_blocks);
			} else {
				F2FS_OPTION(sbi).root_reserved_blocks = arg;
				set_opt(sbi, RESERVE_ROOT);
			}
			break;
		case Opt_resuid:
			if (args->from && match_int(args, &arg))
				return -EINVAL;
			uid = make_kuid(current_user_ns(), arg);
			if (!uid_valid(uid)) {
				f2fs_err(sbi, "Invalid uid value %d", arg);
				return -EINVAL;
			}
			F2FS_OPTION(sbi).s_resuid = uid;
			break;
		case Opt_resgid:
			if (args->from && match_int(args, &arg))
				return -EINVAL;
			gid = make_kgid(current_user_ns(), arg);
			if (!gid_valid(gid)) {
				f2fs_err(sbi, "Invalid gid value %d", arg);
				return -EINVAL;
			}
			F2FS_OPTION(sbi).s_resgid = gid;
			break;
		case Opt_mode:
			name = match_strdup(&args[0]);

			if (!name)
				return -ENOMEM;
			if (!strcmp(name, "adaptive")) {
				if (f2fs_sb_has_blkzoned(sbi)) {
					f2fs_warn(sbi, "adaptive mode is not allowed with zoned block device feature");
					kfree(name);
					return -EINVAL;
				}
				F2FS_OPTION(sbi).fs_mode = FS_MODE_ADAPTIVE;
			} else if (!strcmp(name, "lfs")) {
				F2FS_OPTION(sbi).fs_mode = FS_MODE_LFS;
			} else if (!strcmp(name, "fragment:segment")) {
				F2FS_OPTION(sbi).fs_mode = FS_MODE_FRAGMENT_SEG;
			} else if (!strcmp(name, "fragment:block")) {
				F2FS_OPTION(sbi).fs_mode = FS_MODE_FRAGMENT_BLK;
			} else {
				kfree(name);
				return -EINVAL;
			}
			kfree(name);
			break;
		case Opt_io_size_bits:
			if (args->from && match_int(args, &arg))
				return -EINVAL;
			if (arg <= 0 || arg > __ilog2_u32(BIO_MAX_PAGES)) {
				f2fs_warn(sbi, "Not support %d, larger than %d",
					  1 << arg, BIO_MAX_PAGES);
				return -EINVAL;
			}
			F2FS_OPTION(sbi).write_io_size_bits = arg;
			break;
#ifdef CONFIG_F2FS_FAULT_INJECTION
		case Opt_fault_injection:
			if (args->from && match_int(args, &arg))
				return -EINVAL;
			f2fs_build_fault_attr(sbi, arg, F2FS_ALL_FAULT_TYPE);
			set_opt(sbi, FAULT_INJECTION);
			break;

		case Opt_fault_type:
			if (args->from && match_int(args, &arg))
				return -EINVAL;
			f2fs_build_fault_attr(sbi, 0, arg);
			set_opt(sbi, FAULT_INJECTION);
			break;
#else
		case Opt_fault_injection:
			f2fs_info(sbi, "fault_injection options not supported");
			break;

		case Opt_fault_type:
			f2fs_info(sbi, "fault_type options not supported");
			break;
#endif
		case Opt_lazytime:
			sb->s_flags |= SB_LAZYTIME;
			break;
		case Opt_nolazytime:
			sb->s_flags &= ~SB_LAZYTIME;
			break;
#ifdef CONFIG_QUOTA
		case Opt_quota:
		case Opt_usrquota:
			set_opt(sbi, USRQUOTA);
			break;
		case Opt_grpquota:
			set_opt(sbi, GRPQUOTA);
			break;
		case Opt_prjquota:
			set_opt(sbi, PRJQUOTA);
			break;
		case Opt_usrjquota:
			ret = f2fs_set_qf_name(sb, USRQUOTA, &args[0]);
			if (ret)
				return ret;
			break;
		case Opt_grpjquota:
			ret = f2fs_set_qf_name(sb, GRPQUOTA, &args[0]);
			if (ret)
				return ret;
			break;
		case Opt_prjjquota:
			ret = f2fs_set_qf_name(sb, PRJQUOTA, &args[0]);
			if (ret)
				return ret;
			break;
		case Opt_offusrjquota:
			ret = f2fs_clear_qf_name(sb, USRQUOTA);
			if (ret)
				return ret;
			break;
		case Opt_offgrpjquota:
			ret = f2fs_clear_qf_name(sb, GRPQUOTA);
			if (ret)
				return ret;
			break;
		case Opt_offprjjquota:
			ret = f2fs_clear_qf_name(sb, PRJQUOTA);
			if (ret)
				return ret;
			break;
		case Opt_jqfmt_vfsold:
			F2FS_OPTION(sbi).s_jquota_fmt = QFMT_VFS_OLD;
			break;
		case Opt_jqfmt_vfsv0:
			F2FS_OPTION(sbi).s_jquota_fmt = QFMT_VFS_V0;
			break;
		case Opt_jqfmt_vfsv1:
			F2FS_OPTION(sbi).s_jquota_fmt = QFMT_VFS_V1;
			break;
		case Opt_noquota:
			clear_opt(sbi, QUOTA);
			clear_opt(sbi, USRQUOTA);
			clear_opt(sbi, GRPQUOTA);
			clear_opt(sbi, PRJQUOTA);
			break;
#else
		case Opt_quota:
		case Opt_usrquota:
		case Opt_grpquota:
		case Opt_prjquota:
		case Opt_usrjquota:
		case Opt_grpjquota:
		case Opt_prjjquota:
		case Opt_offusrjquota:
		case Opt_offgrpjquota:
		case Opt_offprjjquota:
		case Opt_jqfmt_vfsold:
		case Opt_jqfmt_vfsv0:
		case Opt_jqfmt_vfsv1:
		case Opt_noquota:
			f2fs_info(sbi, "quota operations not supported");
			break;
#endif
		case Opt_alloc:
			name = match_strdup(&args[0]);
			if (!name)
				return -ENOMEM;

			if (!strcmp(name, "default")) {
				F2FS_OPTION(sbi).alloc_mode = ALLOC_MODE_DEFAULT;
			} else if (!strcmp(name, "reuse")) {
				F2FS_OPTION(sbi).alloc_mode = ALLOC_MODE_REUSE;
			} else {
				kfree(name);
				return -EINVAL;
			}
			kfree(name);
			break;
		case Opt_fsync:
			name = match_strdup(&args[0]);
			if (!name)
				return -ENOMEM;
			if (!strcmp(name, "posix")) {
				F2FS_OPTION(sbi).fsync_mode = FSYNC_MODE_POSIX;
			} else if (!strcmp(name, "strict")) {
				F2FS_OPTION(sbi).fsync_mode = FSYNC_MODE_STRICT;
			} else if (!strcmp(name, "nobarrier")) {
				F2FS_OPTION(sbi).fsync_mode =
							FSYNC_MODE_NOBARRIER;
			} else {
				kfree(name);
				return -EINVAL;
			}
			kfree(name);
			break;
		case Opt_test_dummy_encryption:
			ret = f2fs_set_test_dummy_encryption(sb, p, &args[0],
							     is_remount);
			if (ret)
				return ret;
			break;
		case Opt_inlinecrypt:
#ifdef CONFIG_FS_ENCRYPTION_INLINE_CRYPT
			F2FS_OPTION(sbi).inlinecrypt = true;
#else
			f2fs_info(sbi, "inline encryption not supported");
#endif
			break;
		case Opt_checkpoint_disable_cap_perc:
			if (args->from && match_int(args, &arg))
				return -EINVAL;
			if (arg < 0 || arg > 100)
				return -EINVAL;
			F2FS_OPTION(sbi).unusable_cap_perc = arg;
			set_opt(sbi, DISABLE_CHECKPOINT);
			break;
		case Opt_checkpoint_disable_cap:
			if (args->from && match_int(args, &arg))
				return -EINVAL;
			F2FS_OPTION(sbi).unusable_cap = arg;
			set_opt(sbi, DISABLE_CHECKPOINT);
			break;
		case Opt_checkpoint_disable:
			set_opt(sbi, DISABLE_CHECKPOINT);
			break;
		case Opt_checkpoint_enable:
			clear_opt(sbi, DISABLE_CHECKPOINT);
			break;
		case Opt_checkpoint_merge:
			set_opt(sbi, MERGE_CHECKPOINT);
			break;
		case Opt_nocheckpoint_merge:
			clear_opt(sbi, MERGE_CHECKPOINT);
			break;
#ifdef CONFIG_F2FS_FS_COMPRESSION
		case Opt_compress_algorithm:
			if (!f2fs_sb_has_compression(sbi)) {
				f2fs_info(sbi, "Image doesn't support compression");
				break;
			}
			name = match_strdup(&args[0]);
			if (!name)
				return -ENOMEM;
			if (!strcmp(name, "lzo")) {
#ifdef CONFIG_F2FS_FS_LZO
				F2FS_OPTION(sbi).compress_level = 0;
				F2FS_OPTION(sbi).compress_algorithm =
								COMPRESS_LZO;
#else
				f2fs_info(sbi, "kernel doesn't support lzo compression");
#endif
			} else if (!strncmp(name, "lz4", 3)) {
#ifdef CONFIG_F2FS_FS_LZ4
				ret = f2fs_set_lz4hc_level(sbi, name);
				if (ret) {
					kfree(name);
					return -EINVAL;
				}
				F2FS_OPTION(sbi).compress_algorithm =
								COMPRESS_LZ4;
#else
				f2fs_info(sbi, "kernel doesn't support lz4 compression");
#endif
			} else if (!strncmp(name, "zstd", 4)) {
#ifdef CONFIG_F2FS_FS_ZSTD
				ret = f2fs_set_zstd_level(sbi, name);
				if (ret) {
					kfree(name);
					return -EINVAL;
				}
				F2FS_OPTION(sbi).compress_algorithm =
								COMPRESS_ZSTD;
#else
				f2fs_info(sbi, "kernel doesn't support zstd compression");
#endif
			} else {
				kfree(name);
				return -EINVAL;
			}
			kfree(name);
			break;
		case Opt_compress_log_size:
			if (!f2fs_sb_has_compression(sbi)) {
				f2fs_info(sbi, "Image doesn't support compression");
				break;
			}
			if (args->from && match_int(args, &arg))
				return -EINVAL;
			if (arg < MIN_COMPRESS_LOG_SIZE ||
				arg > MAX_COMPRESS_LOG_SIZE) {
				f2fs_err(sbi,
					"Compress cluster log size is out of range");
				return -EINVAL;
			}
			F2FS_OPTION(sbi).compress_log_size = arg;
			break;
		case Opt_compress_extension:
			if (!f2fs_sb_has_compression(sbi)) {
				f2fs_info(sbi, "Image doesn't support compression");
				break;
			}
			name = match_strdup(&args[0]);
			if (!name)
				return -ENOMEM;

			ext = F2FS_OPTION(sbi).extensions;
			ext_cnt = F2FS_OPTION(sbi).compress_ext_cnt;

			if (strlen(name) >= F2FS_EXTENSION_LEN ||
				ext_cnt >= COMPRESS_EXT_NUM) {
				f2fs_err(sbi,
					"invalid extension length/number");
				kfree(name);
				return -EINVAL;
			}

			strcpy(ext[ext_cnt], name);
			F2FS_OPTION(sbi).compress_ext_cnt++;
			kfree(name);
			break;
		case Opt_nocompress_extension:
			if (!f2fs_sb_has_compression(sbi)) {
				f2fs_info(sbi, "Image doesn't support compression");
				break;
			}
			name = match_strdup(&args[0]);
			if (!name)
				return -ENOMEM;

			noext = F2FS_OPTION(sbi).noextensions;
			noext_cnt = F2FS_OPTION(sbi).nocompress_ext_cnt;

			if (strlen(name) >= F2FS_EXTENSION_LEN ||
				noext_cnt >= COMPRESS_EXT_NUM) {
				f2fs_err(sbi,
					"invalid extension length/number");
				kfree(name);
				return -EINVAL;
			}

			strcpy(noext[noext_cnt], name);
			F2FS_OPTION(sbi).nocompress_ext_cnt++;
			kfree(name);
			break;
		case Opt_compress_chksum:
			F2FS_OPTION(sbi).compress_chksum = true;
			break;
		case Opt_compress_mode:
			name = match_strdup(&args[0]);
			if (!name)
				return -ENOMEM;
			if (!strcmp(name, "fs")) {
				F2FS_OPTION(sbi).compress_mode = COMPR_MODE_FS;
			} else if (!strcmp(name, "user")) {
				F2FS_OPTION(sbi).compress_mode = COMPR_MODE_USER;
			} else {
				kfree(name);
				return -EINVAL;
			}
			kfree(name);
			break;
		case Opt_compress_cache:
			set_opt(sbi, COMPRESS_CACHE);
			break;
#else
		case Opt_compress_algorithm:
		case Opt_compress_log_size:
		case Opt_compress_extension:
		case Opt_nocompress_extension:
		case Opt_compress_chksum:
		case Opt_compress_mode:
		case Opt_compress_cache:
			f2fs_info(sbi, "compression options not supported");
			break;
#endif
		case Opt_atgc:
			set_opt(sbi, ATGC);
			break;
		case Opt_gc_merge:
			set_opt(sbi, GC_MERGE);
			break;
		case Opt_nogc_merge:
			clear_opt(sbi, GC_MERGE);
			break;
		case Opt_discard_unit:
			name = match_strdup(&args[0]);
			if (!name)
				return -ENOMEM;
			if (!strcmp(name, "block")) {
				F2FS_OPTION(sbi).discard_unit =
						DISCARD_UNIT_BLOCK;
			} else if (!strcmp(name, "segment")) {
				F2FS_OPTION(sbi).discard_unit =
						DISCARD_UNIT_SEGMENT;
			} else if (!strcmp(name, "section")) {
				F2FS_OPTION(sbi).discard_unit =
						DISCARD_UNIT_SECTION;
			} else {
				kfree(name);
				return -EINVAL;
			}
			kfree(name);
			break;
		case Opt_memory_mode:
			name = match_strdup(&args[0]);
			if (!name)
				return -ENOMEM;
			if (!strcmp(name, "normal")) {
				F2FS_OPTION(sbi).memory_mode =
						MEMORY_MODE_NORMAL;
			} else if (!strcmp(name, "low")) {
				F2FS_OPTION(sbi).memory_mode =
						MEMORY_MODE_LOW;
			} else {
				kfree(name);
				return -EINVAL;
			}
			kfree(name);
			break;
		default:
			f2fs_err(sbi, "Unrecognized mount option \"%s\" or missing value",
				 p);
			return -EINVAL;
		}
	}
default_check:
#ifdef CONFIG_QUOTA
	if (f2fs_check_quota_options(sbi))
		return -EINVAL;
#else
	if (f2fs_sb_has_quota_ino(sbi) && !f2fs_readonly(sbi->sb)) {
		f2fs_info(sbi, "Filesystem with quota feature cannot be mounted RDWR without CONFIG_QUOTA");
		return -EINVAL;
	}
	if (f2fs_sb_has_project_quota(sbi) && !f2fs_readonly(sbi->sb)) {
		f2fs_err(sbi, "Filesystem with project quota feature cannot be mounted RDWR without CONFIG_QUOTA");
		return -EINVAL;
	}
#endif
#ifndef CONFIG_UNICODE
	if (f2fs_sb_has_casefold(sbi)) {
		f2fs_err(sbi,
			"Filesystem with casefold feature cannot be mounted without CONFIG_UNICODE");
		return -EINVAL;
	}
#endif
	/*
	 * The BLKZONED feature indicates that the drive was formatted with
	 * zone alignment optimization. This is optional for host-aware
	 * devices, but mandatory for host-managed zoned block devices.
	 */
#ifndef CONFIG_BLK_DEV_ZONED
	if (f2fs_sb_has_blkzoned(sbi)) {
		f2fs_err(sbi, "Zoned block device support is not enabled");
		return -EINVAL;
	}
#endif
	if (f2fs_sb_has_blkzoned(sbi)) {
		if (F2FS_OPTION(sbi).discard_unit !=
						DISCARD_UNIT_SECTION) {
			f2fs_info(sbi, "Zoned block device doesn't need small discard, set discard_unit=section by default");
			F2FS_OPTION(sbi).discard_unit =
					DISCARD_UNIT_SECTION;
		}
	}

#ifdef CONFIG_F2FS_FS_COMPRESSION
	if (f2fs_test_compress_extension(sbi)) {
		f2fs_err(sbi, "invalid compress or nocompress extension");
		return -EINVAL;
	}
#endif

	if (F2FS_IO_SIZE_BITS(sbi) && !f2fs_lfs_mode(sbi)) {
		f2fs_err(sbi, "Should set mode=lfs with %uKB-sized IO",
			 F2FS_IO_SIZE_KB(sbi));
		return -EINVAL;
	}

	if (test_opt(sbi, INLINE_XATTR_SIZE)) {
		int min_size, max_size;

		if (!f2fs_sb_has_extra_attr(sbi) ||
			!f2fs_sb_has_flexible_inline_xattr(sbi)) {
			f2fs_err(sbi, "extra_attr or flexible_inline_xattr feature is off");
			return -EINVAL;
		}
		if (!test_opt(sbi, INLINE_XATTR)) {
			f2fs_err(sbi, "inline_xattr_size option should be set with inline_xattr option");
			return -EINVAL;
		}

		min_size = sizeof(struct f2fs_xattr_header) / sizeof(__le32);
		max_size = MAX_INLINE_XATTR_SIZE;

		if (F2FS_OPTION(sbi).inline_xattr_size < min_size ||
				F2FS_OPTION(sbi).inline_xattr_size > max_size) {
			f2fs_err(sbi, "inline xattr size is out of range: %d ~ %d",
				 min_size, max_size);
			return -EINVAL;
		}
	}

	if (test_opt(sbi, DISABLE_CHECKPOINT) && f2fs_lfs_mode(sbi)) {
		f2fs_err(sbi, "LFS not compatible with checkpoint=disable");
		return -EINVAL;
	}

	if (test_opt(sbi, ATGC) && f2fs_lfs_mode(sbi)) {
		f2fs_err(sbi, "LFS not compatible with ATGC");
		return -EINVAL;
	}

	if (f2fs_sb_has_readonly(sbi) && !f2fs_readonly(sbi->sb)) {
		f2fs_err(sbi, "Allow to mount readonly mode only");
		return -EROFS;
	}
	return 0;
}

static struct inode *f2fs_alloc_inode(struct super_block *sb)
{
	struct f2fs_inode_info *fi;

	fi = f2fs_kmem_cache_alloc(f2fs_inode_cachep,
				GFP_F2FS_ZERO, false, F2FS_SB(sb));
	if (!fi)
		return NULL;

	init_once((void *) fi);

	/* Initialize f2fs-specific inode info */
	atomic_set(&fi->dirty_pages, 0);
	atomic_set(&fi->i_compr_blocks, 0);
	init_f2fs_rwsem(&fi->i_sem);
	spin_lock_init(&fi->i_size_lock);
	INIT_LIST_HEAD(&fi->dirty_list);
	INIT_LIST_HEAD(&fi->gdirty_list);
	INIT_LIST_HEAD(&fi->xattr_dirty_list);
	init_f2fs_rwsem(&fi->i_gc_rwsem[READ]);
	init_f2fs_rwsem(&fi->i_gc_rwsem[WRITE]);
	init_f2fs_rwsem(&fi->i_mmap_sem);
	init_f2fs_rwsem(&fi->i_xattr_sem);

	/* Will be used by directory only */
	fi->i_dir_level = F2FS_SB(sb)->dir_level;

	fi->ra_offset = -1;

	return &fi->vfs_inode;
}

static int f2fs_drop_inode(struct inode *inode)
{
	struct f2fs_sb_info *sbi = F2FS_I_SB(inode);
	int ret;

	/*
	 * during filesystem shutdown, if checkpoint is disabled,
	 * drop useless meta/node dirty pages.
	 */
	if (unlikely(is_sbi_flag_set(sbi, SBI_CP_DISABLED))) {
		if (inode->i_ino == F2FS_NODE_INO(sbi) ||
			inode->i_ino == F2FS_META_INO(sbi)) {
			trace_f2fs_drop_inode(inode, 1);
			return 1;
		}
	}

	/*
	 * This is to avoid a deadlock condition like below.
	 * writeback_single_inode(inode)
	 *  - f2fs_write_data_page
	 *    - f2fs_gc -> iput -> evict
	 *       - inode_wait_for_writeback(inode)
	 */
	if ((!inode_unhashed(inode) && inode->i_state & I_SYNC)) {
		if (!inode->i_nlink && !is_bad_inode(inode)) {
			/* to avoid evict_inode call simultaneously */
			atomic_inc(&inode->i_count);
			spin_unlock(&inode->i_lock);

			f2fs_abort_atomic_write(inode, true);

			/* should remain fi->extent_tree for writepage */
			f2fs_destroy_extent_node(inode);

			sb_start_intwrite(inode->i_sb);
			f2fs_i_size_write(inode, 0);

			f2fs_submit_merged_write_cond(F2FS_I_SB(inode),
					inode, NULL, 0, DATA);
			truncate_inode_pages_final(inode->i_mapping);

			if (F2FS_HAS_BLOCKS(inode))
				f2fs_truncate(inode);

			sb_end_intwrite(inode->i_sb);

			spin_lock(&inode->i_lock);
			atomic_dec(&inode->i_count);
		}
		trace_f2fs_drop_inode(inode, 0);
		return 0;
	}
	ret = generic_drop_inode(inode);
	if (!ret)
		ret = fscrypt_drop_inode(inode);
	trace_f2fs_drop_inode(inode, ret);
	return ret;
}

int f2fs_inode_dirtied(struct inode *inode, bool sync)
{
	struct f2fs_sb_info *sbi = F2FS_I_SB(inode);
	int ret = 0;

	spin_lock(&sbi->inode_lock[DIRTY_META]);
	if (is_inode_flag_set(inode, FI_DIRTY_INODE)) {
		ret = 1;
	} else {
		set_inode_flag(inode, FI_DIRTY_INODE);
		stat_inc_dirty_inode(sbi, DIRTY_META);
	}
	if (sync && list_empty(&F2FS_I(inode)->gdirty_list)) {
		list_add_tail(&F2FS_I(inode)->gdirty_list,
				&sbi->inode_list[DIRTY_META]);
		inc_page_count(sbi, F2FS_DIRTY_IMETA);
	}
	spin_unlock(&sbi->inode_lock[DIRTY_META]);
	return ret;
}

void f2fs_inode_synced(struct inode *inode)
{
	struct f2fs_sb_info *sbi = F2FS_I_SB(inode);

	spin_lock(&sbi->inode_lock[DIRTY_META]);
	if (!is_inode_flag_set(inode, FI_DIRTY_INODE)) {
		spin_unlock(&sbi->inode_lock[DIRTY_META]);
		return;
	}
	if (!list_empty(&F2FS_I(inode)->gdirty_list)) {
		list_del_init(&F2FS_I(inode)->gdirty_list);
		dec_page_count(sbi, F2FS_DIRTY_IMETA);
	}
	clear_inode_flag(inode, FI_DIRTY_INODE);
	clear_inode_flag(inode, FI_AUTO_RECOVER);
	stat_dec_dirty_inode(F2FS_I_SB(inode), DIRTY_META);
	spin_unlock(&sbi->inode_lock[DIRTY_META]);
}

/*
 * f2fs_dirty_inode() is called from __mark_inode_dirty()
 *
 * We should call set_dirty_inode to write the dirty inode through write_inode.
 */
static void f2fs_dirty_inode(struct inode *inode, int flags)
{
	struct f2fs_sb_info *sbi = F2FS_I_SB(inode);

	if (inode->i_ino == F2FS_NODE_INO(sbi) ||
			inode->i_ino == F2FS_META_INO(sbi))
		return;

	if (flags == I_DIRTY_TIME)
		return;

	if (is_inode_flag_set(inode, FI_AUTO_RECOVER))
		clear_inode_flag(inode, FI_AUTO_RECOVER);

	f2fs_inode_dirtied(inode, false);
}

static void f2fs_i_callback(struct rcu_head *head)
{
	struct inode *inode = container_of(head, struct inode, i_rcu);

	fscrypt_free_inode(inode);

	kmem_cache_free(f2fs_inode_cachep, F2FS_I(inode));
}

static void f2fs_destroy_inode(struct inode *inode)
{
	call_rcu(&inode->i_rcu, f2fs_i_callback);
}

static void destroy_percpu_info(struct f2fs_sb_info *sbi)
{
	percpu_counter_destroy(&sbi->total_valid_inode_count);
	percpu_counter_destroy(&sbi->rf_node_block_count);
	percpu_counter_destroy(&sbi->alloc_valid_block_count);
}

static void destroy_device_list(struct f2fs_sb_info *sbi)
{
	int i;

	for (i = 0; i < sbi->s_ndevs; i++) {
		blkdev_put(FDEV(i).bdev, FMODE_EXCL);
#ifdef CONFIG_BLK_DEV_ZONED
		kvfree(FDEV(i).blkz_seq);
#endif
	}
	kvfree(sbi->devs);
}

static void f2fs_put_super(struct super_block *sb)
{
	struct f2fs_sb_info *sbi = F2FS_SB(sb);
	int i;
	bool dropped;

	/* unregister procfs/sysfs entries in advance to avoid race case */
	f2fs_unregister_sysfs(sbi);

	f2fs_quota_off_umount(sb);

	/* prevent remaining shrinker jobs */
	mutex_lock(&sbi->umount_mutex);

	/*
	 * flush all issued checkpoints and stop checkpoint issue thread.
	 * after then, all checkpoints should be done by each process context.
	 */
	f2fs_stop_ckpt_thread(sbi);

	/*
	 * We don't need to do checkpoint when superblock is clean.
	 * But, the previous checkpoint was not done by umount, it needs to do
	 * clean checkpoint again.
	 */
	if ((is_sbi_flag_set(sbi, SBI_IS_DIRTY) ||
			!is_set_ckpt_flags(sbi, CP_UMOUNT_FLAG))) {
		struct cp_control cpc = {
			.reason = CP_UMOUNT,
		};
		f2fs_write_checkpoint(sbi, &cpc);
	}

	/* be sure to wait for any on-going discard commands */
	dropped = f2fs_issue_discard_timeout(sbi);

	if ((f2fs_hw_support_discard(sbi) || f2fs_hw_should_discard(sbi)) &&
					!sbi->discard_blks && !dropped) {
		struct cp_control cpc = {
			.reason = CP_UMOUNT | CP_TRIMMED,
		};
		f2fs_write_checkpoint(sbi, &cpc);
	}

	/*
	 * normally superblock is clean, so we need to release this.
	 * In addition, EIO will skip do checkpoint, we need this as well.
	 */
	f2fs_release_ino_entry(sbi, true);

	f2fs_leave_shrinker(sbi);
	mutex_unlock(&sbi->umount_mutex);

	/* our cp_error case, we can wait for any writeback page */
	f2fs_flush_merged_writes(sbi);

	f2fs_wait_on_all_pages(sbi, F2FS_WB_CP_DATA);

	f2fs_bug_on(sbi, sbi->fsync_node_num);

	f2fs_destroy_compress_inode(sbi);

	iput(sbi->node_inode);
	sbi->node_inode = NULL;

	iput(sbi->meta_inode);
	sbi->meta_inode = NULL;

	/*
	 * iput() can update stat information, if f2fs_write_checkpoint()
	 * above failed with error.
	 */
	f2fs_destroy_stats(sbi);

	/* destroy f2fs internal modules */
	f2fs_destroy_node_manager(sbi);
	f2fs_destroy_segment_manager(sbi);

	f2fs_destroy_post_read_wq(sbi);

	kvfree(sbi->ckpt);

	sb->s_fs_info = NULL;
	if (sbi->s_chksum_driver)
		crypto_free_shash(sbi->s_chksum_driver);
	kfree(sbi->raw_super);

	destroy_device_list(sbi);
	f2fs_destroy_page_array_cache(sbi);
	f2fs_destroy_xattr_caches(sbi);
	mempool_destroy(sbi->write_io_dummy);
#ifdef CONFIG_QUOTA
	for (i = 0; i < MAXQUOTAS; i++)
		kfree(F2FS_OPTION(sbi).s_qf_names[i]);
#endif
	fscrypt_free_dummy_context(&F2FS_OPTION(sbi).dummy_enc_ctx);
	destroy_percpu_info(sbi);
	f2fs_destroy_iostat(sbi);
	for (i = 0; i < NR_PAGE_TYPE; i++)
		kvfree(sbi->write_io[i]);
#ifdef CONFIG_UNICODE
	utf8_unload(sb->s_encoding);
#endif
	kfree(sbi);
}

int f2fs_sync_fs(struct super_block *sb, int sync)
{
	struct f2fs_sb_info *sbi = F2FS_SB(sb);
	int err = 0;

	if (unlikely(f2fs_cp_error(sbi)))
		return 0;
	if (unlikely(is_sbi_flag_set(sbi, SBI_CP_DISABLED)))
		return 0;

	trace_f2fs_sync_fs(sb, sync);

	if (unlikely(is_sbi_flag_set(sbi, SBI_POR_DOING)))
		return -EAGAIN;

	if (sync)
		err = f2fs_issue_checkpoint(sbi);

	return err;
}

static int f2fs_freeze(struct super_block *sb)
{
	if (f2fs_readonly(sb))
		return 0;

	/* IO error happened before */
	if (unlikely(f2fs_cp_error(F2FS_SB(sb))))
		return -EIO;

	/* must be clean, since sync_filesystem() was already called */
	if (is_sbi_flag_set(F2FS_SB(sb), SBI_IS_DIRTY))
		return -EINVAL;

	/* Let's flush checkpoints and stop the thread. */
	f2fs_flush_ckpt_thread(F2FS_SB(sb));

	/* to avoid deadlock on f2fs_evict_inode->SB_FREEZE_FS */
	set_sbi_flag(F2FS_SB(sb), SBI_IS_FREEZING);
	return 0;
}

static int f2fs_unfreeze(struct super_block *sb)
{
	clear_sbi_flag(F2FS_SB(sb), SBI_IS_FREEZING);
	return 0;
}

#ifdef CONFIG_QUOTA
static int f2fs_statfs_project(struct super_block *sb,
				kprojid_t projid, struct kstatfs *buf)
{
	struct kqid qid;
	struct dquot *dquot;
	u64 limit;
	u64 curblock;

	qid = make_kqid_projid(projid);
	dquot = dqget(sb, qid);
	if (IS_ERR(dquot))
		return PTR_ERR(dquot);
	spin_lock(&dquot->dq_dqb_lock);

	limit = min_not_zero(dquot->dq_dqb.dqb_bsoftlimit,
					dquot->dq_dqb.dqb_bhardlimit);
	if (limit)
		limit >>= sb->s_blocksize_bits;

	if (limit && buf->f_blocks > limit) {
		curblock = (dquot->dq_dqb.dqb_curspace +
			    dquot->dq_dqb.dqb_rsvspace) >> sb->s_blocksize_bits;
		buf->f_blocks = limit;
		buf->f_bfree = buf->f_bavail =
			(buf->f_blocks > curblock) ?
			 (buf->f_blocks - curblock) : 0;
	}

	limit = min_not_zero(dquot->dq_dqb.dqb_isoftlimit,
					dquot->dq_dqb.dqb_ihardlimit);

	if (limit && buf->f_files > limit) {
		buf->f_files = limit;
		buf->f_ffree =
			(buf->f_files > dquot->dq_dqb.dqb_curinodes) ?
			 (buf->f_files - dquot->dq_dqb.dqb_curinodes) : 0;
	}

	spin_unlock(&dquot->dq_dqb_lock);
	dqput(dquot);
	return 0;
}
#endif

static int f2fs_statfs(struct dentry *dentry, struct kstatfs *buf)
{
	struct super_block *sb = dentry->d_sb;
	struct f2fs_sb_info *sbi = F2FS_SB(sb);
	u64 id = huge_encode_dev(sb->s_bdev->bd_dev);
	block_t total_count, user_block_count, start_count;
	u64 avail_node_count;
	unsigned int total_valid_node_count;

	total_count = le64_to_cpu(sbi->raw_super->block_count);
	start_count = le32_to_cpu(sbi->raw_super->segment0_blkaddr);
	buf->f_type = F2FS_SUPER_MAGIC;
	buf->f_bsize = sbi->blocksize;

	buf->f_blocks = total_count - start_count;

	spin_lock(&sbi->stat_lock);

	user_block_count = sbi->user_block_count;
	total_valid_node_count = valid_node_count(sbi);
	avail_node_count = sbi->total_node_count - F2FS_RESERVED_NODE_NUM;
	buf->f_bfree = user_block_count - valid_user_blocks(sbi) -
						sbi->current_reserved_blocks;

	if (unlikely(buf->f_bfree <= sbi->unusable_block_count))
		buf->f_bfree = 0;
	else
		buf->f_bfree -= sbi->unusable_block_count;
	spin_unlock(&sbi->stat_lock);

	if (buf->f_bfree > F2FS_OPTION(sbi).root_reserved_blocks)
		buf->f_bavail = buf->f_bfree -
				F2FS_OPTION(sbi).root_reserved_blocks;
	else
		buf->f_bavail = 0;

	if (avail_node_count > user_block_count) {
		buf->f_files = user_block_count;
		buf->f_ffree = buf->f_bavail;
	} else {
		buf->f_files = avail_node_count;
		buf->f_ffree = min(avail_node_count - total_valid_node_count,
					buf->f_bavail);
	}

	buf->f_namelen = F2FS_NAME_LEN;
	buf->f_fsid.val[0] = (u32)id;
	buf->f_fsid.val[1] = (u32)(id >> 32);

#ifdef CONFIG_QUOTA
	if (is_inode_flag_set(dentry->d_inode, FI_PROJ_INHERIT) &&
			sb_has_quota_limits_enabled(sb, PRJQUOTA)) {
		f2fs_statfs_project(sb, F2FS_I(dentry->d_inode)->i_projid, buf);
	}
#endif
	return 0;
}

static inline void f2fs_show_quota_options(struct seq_file *seq,
					   struct super_block *sb)
{
#ifdef CONFIG_QUOTA
	struct f2fs_sb_info *sbi = F2FS_SB(sb);

	if (F2FS_OPTION(sbi).s_jquota_fmt) {
		char *fmtname = "";

		switch (F2FS_OPTION(sbi).s_jquota_fmt) {
		case QFMT_VFS_OLD:
			fmtname = "vfsold";
			break;
		case QFMT_VFS_V0:
			fmtname = "vfsv0";
			break;
		case QFMT_VFS_V1:
			fmtname = "vfsv1";
			break;
		}
		seq_printf(seq, ",jqfmt=%s", fmtname);
	}

	if (F2FS_OPTION(sbi).s_qf_names[USRQUOTA])
		seq_show_option(seq, "usrjquota",
			F2FS_OPTION(sbi).s_qf_names[USRQUOTA]);

	if (F2FS_OPTION(sbi).s_qf_names[GRPQUOTA])
		seq_show_option(seq, "grpjquota",
			F2FS_OPTION(sbi).s_qf_names[GRPQUOTA]);

	if (F2FS_OPTION(sbi).s_qf_names[PRJQUOTA])
		seq_show_option(seq, "prjjquota",
			F2FS_OPTION(sbi).s_qf_names[PRJQUOTA]);
#endif
}

#ifdef CONFIG_F2FS_FS_COMPRESSION
static inline void f2fs_show_compress_options(struct seq_file *seq,
							struct super_block *sb)
{
	struct f2fs_sb_info *sbi = F2FS_SB(sb);
	char *algtype = "";
	int i;

	if (!f2fs_sb_has_compression(sbi))
		return;

	switch (F2FS_OPTION(sbi).compress_algorithm) {
	case COMPRESS_LZO:
		algtype = "lzo";
		break;
	case COMPRESS_LZ4:
		algtype = "lz4";
		break;
	case COMPRESS_ZSTD:
		algtype = "zstd";
		break;
	}
	seq_printf(seq, ",compress_algorithm=%s", algtype);

	if (F2FS_OPTION(sbi).compress_level)
		seq_printf(seq, ":%d", F2FS_OPTION(sbi).compress_level);

	seq_printf(seq, ",compress_log_size=%u",
			F2FS_OPTION(sbi).compress_log_size);

	for (i = 0; i < F2FS_OPTION(sbi).compress_ext_cnt; i++) {
		seq_printf(seq, ",compress_extension=%s",
			F2FS_OPTION(sbi).extensions[i]);
	}

	for (i = 0; i < F2FS_OPTION(sbi).nocompress_ext_cnt; i++) {
		seq_printf(seq, ",nocompress_extension=%s",
			F2FS_OPTION(sbi).noextensions[i]);
	}

	if (F2FS_OPTION(sbi).compress_chksum)
		seq_puts(seq, ",compress_chksum");

	if (F2FS_OPTION(sbi).compress_mode == COMPR_MODE_FS)
		seq_printf(seq, ",compress_mode=%s", "fs");
	else if (F2FS_OPTION(sbi).compress_mode == COMPR_MODE_USER)
		seq_printf(seq, ",compress_mode=%s", "user");

	if (test_opt(sbi, COMPRESS_CACHE))
		seq_puts(seq, ",compress_cache");
}
#endif

static int f2fs_show_options(struct seq_file *seq, struct dentry *root)
{
	struct f2fs_sb_info *sbi = F2FS_SB(root->d_sb);

	if (F2FS_OPTION(sbi).bggc_mode == BGGC_MODE_SYNC)
		seq_printf(seq, ",background_gc=%s", "sync");
	else if (F2FS_OPTION(sbi).bggc_mode == BGGC_MODE_ON)
		seq_printf(seq, ",background_gc=%s", "on");
	else if (F2FS_OPTION(sbi).bggc_mode == BGGC_MODE_OFF)
		seq_printf(seq, ",background_gc=%s", "off");

	if (test_opt(sbi, GC_MERGE))
		seq_puts(seq, ",gc_merge");

	if (test_opt(sbi, DISABLE_ROLL_FORWARD))
		seq_puts(seq, ",disable_roll_forward");
	if (test_opt(sbi, NORECOVERY))
		seq_puts(seq, ",norecovery");
	if (test_opt(sbi, DISCARD))
		seq_puts(seq, ",discard");
	else
		seq_puts(seq, ",nodiscard");
	if (test_opt(sbi, NOHEAP))
		seq_puts(seq, ",no_heap");
	else
		seq_puts(seq, ",heap");
#ifdef CONFIG_F2FS_FS_XATTR
	if (test_opt(sbi, XATTR_USER))
		seq_puts(seq, ",user_xattr");
	else
		seq_puts(seq, ",nouser_xattr");
	if (test_opt(sbi, INLINE_XATTR))
		seq_puts(seq, ",inline_xattr");
	else
		seq_puts(seq, ",noinline_xattr");
	if (test_opt(sbi, INLINE_XATTR_SIZE))
		seq_printf(seq, ",inline_xattr_size=%u",
					F2FS_OPTION(sbi).inline_xattr_size);
#endif
#ifdef CONFIG_F2FS_FS_POSIX_ACL
	if (test_opt(sbi, POSIX_ACL))
		seq_puts(seq, ",acl");
	else
		seq_puts(seq, ",noacl");
#endif
	if (test_opt(sbi, DISABLE_EXT_IDENTIFY))
		seq_puts(seq, ",disable_ext_identify");
	if (test_opt(sbi, INLINE_DATA))
		seq_puts(seq, ",inline_data");
	else
		seq_puts(seq, ",noinline_data");
	if (test_opt(sbi, INLINE_DENTRY))
		seq_puts(seq, ",inline_dentry");
	else
		seq_puts(seq, ",noinline_dentry");
	if (!f2fs_readonly(sbi->sb) && test_opt(sbi, FLUSH_MERGE))
		seq_puts(seq, ",flush_merge");
	if (test_opt(sbi, NOBARRIER))
		seq_puts(seq, ",nobarrier");
	if (test_opt(sbi, FASTBOOT))
		seq_puts(seq, ",fastboot");
	if (test_opt(sbi, EXTENT_CACHE))
		seq_puts(seq, ",extent_cache");
	else
		seq_puts(seq, ",noextent_cache");
	if (test_opt(sbi, DATA_FLUSH))
		seq_puts(seq, ",data_flush");

	seq_puts(seq, ",mode=");
	if (F2FS_OPTION(sbi).fs_mode == FS_MODE_ADAPTIVE)
		seq_puts(seq, "adaptive");
	else if (F2FS_OPTION(sbi).fs_mode == FS_MODE_LFS)
		seq_puts(seq, "lfs");
	else if (F2FS_OPTION(sbi).fs_mode == FS_MODE_FRAGMENT_SEG)
		seq_puts(seq, "fragment:segment");
	else if (F2FS_OPTION(sbi).fs_mode == FS_MODE_FRAGMENT_BLK)
		seq_puts(seq, "fragment:block");
	seq_printf(seq, ",active_logs=%u", F2FS_OPTION(sbi).active_logs);
	if (test_opt(sbi, RESERVE_ROOT))
		seq_printf(seq, ",reserve_root=%u,resuid=%u,resgid=%u",
				F2FS_OPTION(sbi).root_reserved_blocks,
				from_kuid_munged(&init_user_ns,
					F2FS_OPTION(sbi).s_resuid),
				from_kgid_munged(&init_user_ns,
					F2FS_OPTION(sbi).s_resgid));
	if (F2FS_IO_SIZE_BITS(sbi))
		seq_printf(seq, ",io_bits=%u",
				F2FS_OPTION(sbi).write_io_size_bits);
#ifdef CONFIG_F2FS_FAULT_INJECTION
	if (test_opt(sbi, FAULT_INJECTION)) {
		seq_printf(seq, ",fault_injection=%u",
				F2FS_OPTION(sbi).fault_info.inject_rate);
		seq_printf(seq, ",fault_type=%u",
				F2FS_OPTION(sbi).fault_info.inject_type);
	}
#endif
#ifdef CONFIG_QUOTA
	if (test_opt(sbi, QUOTA))
		seq_puts(seq, ",quota");
	if (test_opt(sbi, USRQUOTA))
		seq_puts(seq, ",usrquota");
	if (test_opt(sbi, GRPQUOTA))
		seq_puts(seq, ",grpquota");
	if (test_opt(sbi, PRJQUOTA))
		seq_puts(seq, ",prjquota");
#endif
	f2fs_show_quota_options(seq, sbi->sb);

	fscrypt_show_test_dummy_encryption(seq, ',', sbi->sb);

#ifdef CONFIG_FS_ENCRYPTION
	if (F2FS_OPTION(sbi).inlinecrypt)
		seq_puts(seq, ",inlinecrypt");
#endif

	if (F2FS_OPTION(sbi).alloc_mode == ALLOC_MODE_DEFAULT)
		seq_printf(seq, ",alloc_mode=%s", "default");
	else if (F2FS_OPTION(sbi).alloc_mode == ALLOC_MODE_REUSE)
		seq_printf(seq, ",alloc_mode=%s", "reuse");

	if (test_opt(sbi, DISABLE_CHECKPOINT))
		seq_printf(seq, ",checkpoint=disable:%u",
				F2FS_OPTION(sbi).unusable_cap);
	if (test_opt(sbi, MERGE_CHECKPOINT))
		seq_puts(seq, ",checkpoint_merge");
	else
		seq_puts(seq, ",nocheckpoint_merge");
	if (F2FS_OPTION(sbi).fsync_mode == FSYNC_MODE_POSIX)
		seq_printf(seq, ",fsync_mode=%s", "posix");
	else if (F2FS_OPTION(sbi).fsync_mode == FSYNC_MODE_STRICT)
		seq_printf(seq, ",fsync_mode=%s", "strict");
	else if (F2FS_OPTION(sbi).fsync_mode == FSYNC_MODE_NOBARRIER)
		seq_printf(seq, ",fsync_mode=%s", "nobarrier");

#ifdef CONFIG_F2FS_FS_COMPRESSION
	f2fs_show_compress_options(seq, sbi->sb);
#endif

	if (test_opt(sbi, ATGC))
		seq_puts(seq, ",atgc");

	if (F2FS_OPTION(sbi).discard_unit == DISCARD_UNIT_BLOCK)
		seq_printf(seq, ",discard_unit=%s", "block");
	else if (F2FS_OPTION(sbi).discard_unit == DISCARD_UNIT_SEGMENT)
		seq_printf(seq, ",discard_unit=%s", "segment");
	else if (F2FS_OPTION(sbi).discard_unit == DISCARD_UNIT_SECTION)
		seq_printf(seq, ",discard_unit=%s", "section");

	if (F2FS_OPTION(sbi).memory_mode == MEMORY_MODE_NORMAL)
		seq_printf(seq, ",memory=%s", "normal");
	else if (F2FS_OPTION(sbi).memory_mode == MEMORY_MODE_LOW)
		seq_printf(seq, ",memory=%s", "low");

	return 0;
}

static void default_options(struct f2fs_sb_info *sbi)
{
	/* init some FS parameters */
	if (f2fs_sb_has_readonly(sbi))
		F2FS_OPTION(sbi).active_logs = NR_CURSEG_RO_TYPE;
	else
		F2FS_OPTION(sbi).active_logs = NR_CURSEG_PERSIST_TYPE;

	F2FS_OPTION(sbi).inline_xattr_size = DEFAULT_INLINE_XATTR_ADDRS;
	F2FS_OPTION(sbi).alloc_mode = ALLOC_MODE_DEFAULT;
	F2FS_OPTION(sbi).fsync_mode = FSYNC_MODE_POSIX;
#ifdef CONFIG_FS_ENCRYPTION
	F2FS_OPTION(sbi).inlinecrypt = false;
#endif
	F2FS_OPTION(sbi).s_resuid = make_kuid(&init_user_ns, F2FS_DEF_RESUID);
	F2FS_OPTION(sbi).s_resgid = make_kgid(&init_user_ns, F2FS_DEF_RESGID);
	F2FS_OPTION(sbi).compress_algorithm = COMPRESS_LZ4;
	F2FS_OPTION(sbi).compress_log_size = MIN_COMPRESS_LOG_SIZE;
	F2FS_OPTION(sbi).compress_ext_cnt = 0;
	F2FS_OPTION(sbi).compress_mode = COMPR_MODE_FS;
	F2FS_OPTION(sbi).bggc_mode = BGGC_MODE_ON;
	F2FS_OPTION(sbi).memory_mode = MEMORY_MODE_NORMAL;

	set_opt(sbi, INLINE_XATTR);
	set_opt(sbi, INLINE_DATA);
	set_opt(sbi, INLINE_DENTRY);
	set_opt(sbi, EXTENT_CACHE);
	set_opt(sbi, NOHEAP);
	clear_opt(sbi, DISABLE_CHECKPOINT);
	set_opt(sbi, MERGE_CHECKPOINT);
	F2FS_OPTION(sbi).unusable_cap = 0;
	sbi->sb->s_flags |= SB_LAZYTIME;
	set_opt(sbi, FLUSH_MERGE);
	if (f2fs_hw_support_discard(sbi) || f2fs_hw_should_discard(sbi))
		set_opt(sbi, DISCARD);
	if (f2fs_sb_has_blkzoned(sbi)) {
		F2FS_OPTION(sbi).fs_mode = FS_MODE_LFS;
		F2FS_OPTION(sbi).discard_unit = DISCARD_UNIT_SECTION;
	} else {
		F2FS_OPTION(sbi).fs_mode = FS_MODE_ADAPTIVE;
		F2FS_OPTION(sbi).discard_unit = DISCARD_UNIT_BLOCK;
	}

#ifdef CONFIG_F2FS_FS_XATTR
	set_opt(sbi, XATTR_USER);
#endif
#ifdef CONFIG_F2FS_FS_POSIX_ACL
	set_opt(sbi, POSIX_ACL);
#endif

	f2fs_build_fault_attr(sbi, 0, 0);
}

#ifdef CONFIG_QUOTA
static int f2fs_enable_quotas(struct super_block *sb);
#endif

static int f2fs_disable_checkpoint(struct f2fs_sb_info *sbi)
{
	unsigned int s_flags = sbi->sb->s_flags;
	struct cp_control cpc;
	unsigned int gc_mode = sbi->gc_mode;
	int err = 0;
	int ret;
	block_t unusable;

	if (s_flags & SB_RDONLY) {
		f2fs_err(sbi, "checkpoint=disable on readonly fs");
		return -EINVAL;
	}
	sbi->sb->s_flags |= SB_ACTIVE;

	/* check if we need more GC first */
	unusable = f2fs_get_unusable_blocks(sbi);
	if (!f2fs_disable_cp_again(sbi, unusable))
		goto skip_gc;

	f2fs_update_time(sbi, DISABLE_TIME);

	sbi->gc_mode = GC_URGENT_HIGH;

	while (!f2fs_time_over(sbi, DISABLE_TIME)) {
		struct f2fs_gc_control gc_control = {
			.victim_segno = NULL_SEGNO,
			.init_gc_type = FG_GC,
			.should_migrate_blocks = false,
			.err_gc_skipped = true,
			.nr_free_secs = 1 };

		f2fs_down_write(&sbi->gc_lock);
		err = f2fs_gc(sbi, &gc_control);
		if (err == -ENODATA) {
			err = 0;
			break;
		}
		if (err && err != -EAGAIN)
			break;
	}

	ret = sync_filesystem(sbi->sb);
	if (ret || err) {
		err = ret ? ret : err;
		goto restore_flag;
	}

	unusable = f2fs_get_unusable_blocks(sbi);
	if (f2fs_disable_cp_again(sbi, unusable)) {
		err = -EAGAIN;
		goto restore_flag;
	}

skip_gc:
	f2fs_down_write(&sbi->gc_lock);
	cpc.reason = CP_PAUSE;
	set_sbi_flag(sbi, SBI_CP_DISABLED);
	err = f2fs_write_checkpoint(sbi, &cpc);
	if (err)
		goto out_unlock;

	spin_lock(&sbi->stat_lock);
	sbi->unusable_block_count = unusable;
	spin_unlock(&sbi->stat_lock);

out_unlock:
	f2fs_up_write(&sbi->gc_lock);
restore_flag:
	sbi->gc_mode = gc_mode;
	sbi->sb->s_flags = s_flags;	/* Restore SB_RDONLY status */
	return err;
}

static void f2fs_enable_checkpoint(struct f2fs_sb_info *sbi)
{
	int retry = DEFAULT_RETRY_IO_COUNT;

	/* we should flush all the data to keep data consistency */
	do {
		sync_inodes_sb(sbi->sb);
<<<<<<< HEAD
		f2fs_io_schedule_timeout(DEFAULT_IO_TIMEOUT);
=======
		cond_resched();
		congestion_wait(BLK_RW_ASYNC, DEFAULT_IO_TIMEOUT);
>>>>>>> b7af6d71
	} while (get_pages(sbi, F2FS_DIRTY_DATA) && retry--);

	if (unlikely(retry < 0))
		f2fs_warn(sbi, "checkpoint=enable has some unwritten data.");

<<<<<<< HEAD
	f2fs_down_write(&sbi->gc_lock);
=======
	down_write(&sbi->gc_lock);
>>>>>>> b7af6d71
	f2fs_dirty_to_prefree(sbi);

	clear_sbi_flag(sbi, SBI_CP_DISABLED);
	set_sbi_flag(sbi, SBI_IS_DIRTY);
	f2fs_up_write(&sbi->gc_lock);

	f2fs_sync_fs(sbi->sb, 1);

	/* Let's ensure there's no pending checkpoint anymore */
	f2fs_flush_ckpt_thread(sbi);
}

static int f2fs_remount(struct super_block *sb, int *flags, char *data)
{
	struct f2fs_sb_info *sbi = F2FS_SB(sb);
	struct f2fs_mount_info org_mount_opt;
	unsigned long old_sb_flags;
	int err;
	bool need_restart_gc = false, need_stop_gc = false;
	bool need_restart_ckpt = false, need_stop_ckpt = false;
	bool need_restart_flush = false, need_stop_flush = false;
	bool need_restart_discard = false, need_stop_discard = false;
	bool no_extent_cache = !test_opt(sbi, EXTENT_CACHE);
	bool enable_checkpoint = !test_opt(sbi, DISABLE_CHECKPOINT);
	bool no_io_align = !F2FS_IO_ALIGNED(sbi);
	bool no_atgc = !test_opt(sbi, ATGC);
	bool no_discard = !test_opt(sbi, DISCARD);
	bool no_compress_cache = !test_opt(sbi, COMPRESS_CACHE);
	bool block_unit_discard = f2fs_block_unit_discard(sbi);
	struct discard_cmd_control *dcc;
#ifdef CONFIG_QUOTA
	int i, j;
#endif

	/*
	 * Save the old mount options in case we
	 * need to restore them.
	 */
	org_mount_opt = sbi->mount_opt;
	old_sb_flags = sb->s_flags;

#ifdef CONFIG_QUOTA
	org_mount_opt.s_jquota_fmt = F2FS_OPTION(sbi).s_jquota_fmt;
	for (i = 0; i < MAXQUOTAS; i++) {
		if (F2FS_OPTION(sbi).s_qf_names[i]) {
			org_mount_opt.s_qf_names[i] =
				kstrdup(F2FS_OPTION(sbi).s_qf_names[i],
				GFP_KERNEL);
			if (!org_mount_opt.s_qf_names[i]) {
				for (j = 0; j < i; j++)
					kfree(org_mount_opt.s_qf_names[j]);
				return -ENOMEM;
			}
		} else {
			org_mount_opt.s_qf_names[i] = NULL;
		}
	}
#endif

	/* recover superblocks we couldn't write due to previous RO mount */
	if (!(*flags & SB_RDONLY) && is_sbi_flag_set(sbi, SBI_NEED_SB_WRITE)) {
		err = f2fs_commit_super(sbi, false);
		f2fs_info(sbi, "Try to recover all the superblocks, ret: %d",
			  err);
		if (!err)
			clear_sbi_flag(sbi, SBI_NEED_SB_WRITE);
	}

	default_options(sbi);

	/* parse mount options */
	err = parse_options(sb, data, true);
	if (err)
		goto restore_opts;

	/*
	 * Previous and new state of filesystem is RO,
	 * so skip checking GC and FLUSH_MERGE conditions.
	 */
	if (f2fs_readonly(sb) && (*flags & SB_RDONLY))
		goto skip;

	if (f2fs_sb_has_readonly(sbi) && !(*flags & SB_RDONLY)) {
		err = -EROFS;
		goto restore_opts;
	}

#ifdef CONFIG_QUOTA
	if (!f2fs_readonly(sb) && (*flags & SB_RDONLY)) {
		err = dquot_suspend(sb, -1);
		if (err < 0)
			goto restore_opts;
	} else if (f2fs_readonly(sb) && !(*flags & SB_RDONLY)) {
		/* dquot_resume needs RW */
		sb->s_flags &= ~SB_RDONLY;
		if (sb_any_quota_suspended(sb)) {
			dquot_resume(sb, -1);
		} else if (f2fs_sb_has_quota_ino(sbi)) {
			err = f2fs_enable_quotas(sb);
			if (err)
				goto restore_opts;
		}
	}
#endif
	/* disallow enable atgc dynamically */
	if (no_atgc == !!test_opt(sbi, ATGC)) {
		err = -EINVAL;
		f2fs_warn(sbi, "switch atgc option is not allowed");
		goto restore_opts;
	}

	/* disallow enable/disable extent_cache dynamically */
	if (no_extent_cache == !!test_opt(sbi, EXTENT_CACHE)) {
		err = -EINVAL;
		f2fs_warn(sbi, "switch extent_cache option is not allowed");
		goto restore_opts;
	}

	if (no_io_align == !!F2FS_IO_ALIGNED(sbi)) {
		err = -EINVAL;
		f2fs_warn(sbi, "switch io_bits option is not allowed");
		goto restore_opts;
	}

	if (no_compress_cache == !!test_opt(sbi, COMPRESS_CACHE)) {
		err = -EINVAL;
		f2fs_warn(sbi, "switch compress_cache option is not allowed");
		goto restore_opts;
	}

	if (block_unit_discard != f2fs_block_unit_discard(sbi)) {
		err = -EINVAL;
		f2fs_warn(sbi, "switch discard_unit option is not allowed");
		goto restore_opts;
	}

	if ((*flags & SB_RDONLY) && test_opt(sbi, DISABLE_CHECKPOINT)) {
		err = -EINVAL;
		f2fs_warn(sbi, "disabling checkpoint not compatible with read-only");
		goto restore_opts;
	}

	/*
	 * We stop the GC thread if FS is mounted as RO
	 * or if background_gc = off is passed in mount
	 * option. Also sync the filesystem.
	 */
	if ((*flags & SB_RDONLY) ||
			(F2FS_OPTION(sbi).bggc_mode == BGGC_MODE_OFF &&
			!test_opt(sbi, GC_MERGE))) {
		if (sbi->gc_thread) {
			f2fs_stop_gc_thread(sbi);
			need_restart_gc = true;
		}
	} else if (!sbi->gc_thread) {
		err = f2fs_start_gc_thread(sbi);
		if (err)
			goto restore_opts;
		need_stop_gc = true;
	}

	if (*flags & SB_RDONLY) {
		sync_inodes_sb(sb);

		set_sbi_flag(sbi, SBI_IS_DIRTY);
		set_sbi_flag(sbi, SBI_IS_CLOSE);
		f2fs_sync_fs(sb, 1);
		clear_sbi_flag(sbi, SBI_IS_CLOSE);
	}

	if ((*flags & SB_RDONLY) || test_opt(sbi, DISABLE_CHECKPOINT) ||
			!test_opt(sbi, MERGE_CHECKPOINT)) {
		f2fs_stop_ckpt_thread(sbi);
		need_restart_ckpt = true;
	} else {
		/* Flush if the prevous checkpoint, if exists. */
		f2fs_flush_ckpt_thread(sbi);

		err = f2fs_start_ckpt_thread(sbi);
		if (err) {
			f2fs_err(sbi,
			    "Failed to start F2FS issue_checkpoint_thread (%d)",
			    err);
			goto restore_gc;
		}
		need_stop_ckpt = true;
	}

	 if (!test_opt(sbi, DISABLE_CHECKPOINT) &&
			test_opt(sbi, MERGE_CHECKPOINT)) {
		err = f2fs_start_ckpt_thread(sbi);
		if (err) {
			f2fs_err(sbi,
				"Failed to start F2FS issue_checkpoint_thread (%d)",
				err);
			goto restore_gc;
		}
	} else {
		 f2fs_stop_ckpt_thread(sbi);
	}

	/*
	 * We stop issue flush thread if FS is mounted as RO
	 * or if flush_merge is not passed in mount option.
	 */
	if ((*flags & SB_RDONLY) || !test_opt(sbi, FLUSH_MERGE)) {
		clear_opt(sbi, FLUSH_MERGE);
		f2fs_destroy_flush_cmd_control(sbi, false);
		need_restart_flush = true;
	} else {
		err = f2fs_create_flush_cmd_control(sbi);
		if (err)
			goto restore_ckpt;
		need_stop_flush = true;
	}

	if (no_discard == !!test_opt(sbi, DISCARD)) {
		if (test_opt(sbi, DISCARD)) {
			err = f2fs_start_discard_thread(sbi);
			if (err)
				goto restore_flush;
			need_stop_discard = true;
		} else {
			dcc = SM_I(sbi)->dcc_info;
			f2fs_stop_discard_thread(sbi);
			if (atomic_read(&dcc->discard_cmd_cnt))
				f2fs_issue_discard_timeout(sbi);
			need_restart_discard = true;
		}
	}

	if (enable_checkpoint == !!test_opt(sbi, DISABLE_CHECKPOINT)) {
		if (test_opt(sbi, DISABLE_CHECKPOINT)) {
			err = f2fs_disable_checkpoint(sbi);
			if (err)
				goto restore_discard;
		} else {
			f2fs_enable_checkpoint(sbi);
		}
	}

skip:
#ifdef CONFIG_QUOTA
	/* Release old quota file names */
	for (i = 0; i < MAXQUOTAS; i++)
		kfree(org_mount_opt.s_qf_names[i]);
#endif
	/* Update the POSIXACL Flag */
	sb->s_flags = (sb->s_flags & ~SB_POSIXACL) |
		(test_opt(sbi, POSIX_ACL) ? SB_POSIXACL : 0);

	limit_reserve_root(sbi);
	adjust_unusable_cap_perc(sbi);
	*flags = (*flags & ~SB_LAZYTIME) | (sb->s_flags & SB_LAZYTIME);
	return 0;
restore_discard:
	if (need_restart_discard) {
		if (f2fs_start_discard_thread(sbi))
			f2fs_warn(sbi, "discard has been stopped");
	} else if (need_stop_discard) {
		f2fs_stop_discard_thread(sbi);
	}
restore_flush:
	if (need_restart_flush) {
		if (f2fs_create_flush_cmd_control(sbi))
			f2fs_warn(sbi, "background flush thread has stopped");
	} else if (need_stop_flush) {
		clear_opt(sbi, FLUSH_MERGE);
		f2fs_destroy_flush_cmd_control(sbi, false);
	}
restore_ckpt:
	if (need_restart_ckpt) {
		if (f2fs_start_ckpt_thread(sbi))
			f2fs_warn(sbi, "background ckpt thread has stopped");
	} else if (need_stop_ckpt) {
		f2fs_stop_ckpt_thread(sbi);
	}
restore_gc:
	if (need_restart_gc) {
		if (f2fs_start_gc_thread(sbi))
			f2fs_warn(sbi, "background gc thread has stopped");
	} else if (need_stop_gc) {
		f2fs_stop_gc_thread(sbi);
	}
restore_opts:
#ifdef CONFIG_QUOTA
	F2FS_OPTION(sbi).s_jquota_fmt = org_mount_opt.s_jquota_fmt;
	for (i = 0; i < MAXQUOTAS; i++) {
		kfree(F2FS_OPTION(sbi).s_qf_names[i]);
		F2FS_OPTION(sbi).s_qf_names[i] = org_mount_opt.s_qf_names[i];
	}
#endif
	sbi->mount_opt = org_mount_opt;
	sb->s_flags = old_sb_flags;
	return err;
}

#ifdef CONFIG_QUOTA
/* Read data from quotafile */
static ssize_t f2fs_quota_read(struct super_block *sb, int type, char *data,
			       size_t len, loff_t off)
{
	struct inode *inode = sb_dqopt(sb)->files[type];
	struct address_space *mapping = inode->i_mapping;
	block_t blkidx = F2FS_BYTES_TO_BLK(off);
	int offset = off & (sb->s_blocksize - 1);
	int tocopy;
	size_t toread;
	loff_t i_size = i_size_read(inode);
	struct page *page;
	char *kaddr;

	if (off > i_size)
		return 0;

	if (off + len > i_size)
		len = i_size - off;
	toread = len;
	while (toread > 0) {
		tocopy = min_t(unsigned long, sb->s_blocksize - offset, toread);
repeat:
		page = read_cache_page_gfp(mapping, blkidx, GFP_NOFS);
		if (IS_ERR(page)) {
			if (PTR_ERR(page) == -ENOMEM) {
				congestion_wait(BLK_RW_ASYNC,
						DEFAULT_IO_TIMEOUT);
				goto repeat;
			}
			set_sbi_flag(F2FS_SB(sb), SBI_QUOTA_NEED_REPAIR);
			return PTR_ERR(page);
		}

		lock_page(page);

		if (unlikely(page->mapping != mapping)) {
			f2fs_put_page(page, 1);
			goto repeat;
		}
		if (unlikely(!PageUptodate(page))) {
			f2fs_put_page(page, 1);
			set_sbi_flag(F2FS_SB(sb), SBI_QUOTA_NEED_REPAIR);
			return -EIO;
		}

		kaddr = kmap_atomic(page);
		memcpy(data, kaddr + offset, tocopy);
		kunmap_atomic(kaddr);
		f2fs_put_page(page, 1);

		offset = 0;
		toread -= tocopy;
		data += tocopy;
		blkidx++;
	}
	return len;
}

/* Write to quotafile */
static ssize_t f2fs_quota_write(struct super_block *sb, int type,
				const char *data, size_t len, loff_t off)
{
	struct inode *inode = sb_dqopt(sb)->files[type];
	struct address_space *mapping = inode->i_mapping;
	const struct address_space_operations *a_ops = mapping->a_ops;
	int offset = off & (sb->s_blocksize - 1);
	size_t towrite = len;
	struct page *page;
	void *fsdata = NULL;
	char *kaddr;
	int err = 0;
	int tocopy;

	while (towrite > 0) {
		tocopy = min_t(unsigned long, sb->s_blocksize - offset,
								towrite);
retry:
		err = a_ops->write_begin(NULL, mapping, off, tocopy, 0,
							&page, &fsdata);
		if (unlikely(err)) {
			if (err == -ENOMEM) {
				f2fs_io_schedule_timeout(DEFAULT_IO_TIMEOUT);
				goto retry;
			}
			set_sbi_flag(F2FS_SB(sb), SBI_QUOTA_NEED_REPAIR);
			break;
		}

		kaddr = kmap_atomic(page);
		memcpy(kaddr + offset, data, tocopy);
		kunmap_atomic(kaddr);
		flush_dcache_page(page);

		a_ops->write_end(NULL, mapping, off, tocopy, tocopy,
						page, fsdata);
		offset = 0;
		towrite -= tocopy;
		off += tocopy;
		data += tocopy;
		cond_resched();
	}

	if (len == towrite)
		return err;
	inode->i_mtime = inode->i_ctime = current_time(inode);
	f2fs_mark_inode_dirty_sync(inode, false);
	return len - towrite;
}

int f2fs_dquot_initialize(struct inode *inode)
{
	if (time_to_inject(F2FS_I_SB(inode), FAULT_DQUOT_INIT)) {
		f2fs_show_injection_info(F2FS_I_SB(inode), FAULT_DQUOT_INIT);
		return -ESRCH;
	}

	return dquot_initialize(inode);
}

static struct dquot **f2fs_get_dquots(struct inode *inode)
{
	return F2FS_I(inode)->i_dquot;
}

static qsize_t *f2fs_get_reserved_space(struct inode *inode)
{
	return &F2FS_I(inode)->i_reserved_quota;
}

static int f2fs_quota_on_mount(struct f2fs_sb_info *sbi, int type)
{
	if (is_set_ckpt_flags(sbi, CP_QUOTA_NEED_FSCK_FLAG)) {
		f2fs_err(sbi, "quota sysfile may be corrupted, skip loading it");
		return 0;
	}

	return dquot_quota_on_mount(sbi->sb, F2FS_OPTION(sbi).s_qf_names[type],
					F2FS_OPTION(sbi).s_jquota_fmt, type);
}

int f2fs_enable_quota_files(struct f2fs_sb_info *sbi, bool rdonly)
{
	int enabled = 0;
	int i, err;

	if (f2fs_sb_has_quota_ino(sbi) && rdonly) {
		err = f2fs_enable_quotas(sbi->sb);
		if (err) {
			f2fs_err(sbi, "Cannot turn on quota_ino: %d", err);
			return 0;
		}
		return 1;
	}

	for (i = 0; i < MAXQUOTAS; i++) {
		if (F2FS_OPTION(sbi).s_qf_names[i]) {
			err = f2fs_quota_on_mount(sbi, i);
			if (!err) {
				enabled = 1;
				continue;
			}
			f2fs_err(sbi, "Cannot turn on quotas: %d on %d",
				 err, i);
		}
	}
	return enabled;
}

static int f2fs_quota_enable(struct super_block *sb, int type, int format_id,
			     unsigned int flags)
{
	struct inode *qf_inode;
	unsigned long qf_inum;
	int err;

	BUG_ON(!f2fs_sb_has_quota_ino(F2FS_SB(sb)));

	qf_inum = f2fs_qf_ino(sb, type);
	if (!qf_inum)
		return -EPERM;

	qf_inode = f2fs_iget(sb, qf_inum);
	if (IS_ERR(qf_inode)) {
		f2fs_err(F2FS_SB(sb), "Bad quota inode %u:%lu", type, qf_inum);
		return PTR_ERR(qf_inode);
	}

	/* Don't account quota for quota files to avoid recursion */
	qf_inode->i_flags |= S_NOQUOTA;
	err = dquot_enable(qf_inode, type, format_id, flags);
	iput(qf_inode);
	return err;
}

static int f2fs_enable_quotas(struct super_block *sb)
{
	struct f2fs_sb_info *sbi = F2FS_SB(sb);
	int type, err = 0;
	unsigned long qf_inum;
	bool quota_mopt[MAXQUOTAS] = {
		test_opt(sbi, USRQUOTA),
		test_opt(sbi, GRPQUOTA),
		test_opt(sbi, PRJQUOTA),
	};

	if (is_set_ckpt_flags(F2FS_SB(sb), CP_QUOTA_NEED_FSCK_FLAG)) {
		f2fs_err(sbi, "quota file may be corrupted, skip loading it");
		return 0;
	}

	sb_dqopt(sb)->flags |= DQUOT_QUOTA_SYS_FILE;

	for (type = 0; type < MAXQUOTAS; type++) {
		qf_inum = f2fs_qf_ino(sb, type);
		if (qf_inum) {
			err = f2fs_quota_enable(sb, type, QFMT_VFS_V1,
				DQUOT_USAGE_ENABLED |
				(quota_mopt[type] ? DQUOT_LIMITS_ENABLED : 0));
			if (err) {
				f2fs_err(sbi, "Failed to enable quota tracking (type=%d, err=%d). Please run fsck to fix.",
					 type, err);
				for (type--; type >= 0; type--)
					dquot_quota_off(sb, type);
				set_sbi_flag(F2FS_SB(sb),
						SBI_QUOTA_NEED_REPAIR);
				return err;
			}
		}
	}
	return 0;
}

static int f2fs_quota_sync_file(struct f2fs_sb_info *sbi, int type)
{
	struct quota_info *dqopt = sb_dqopt(sbi->sb);
	struct address_space *mapping = dqopt->files[type]->i_mapping;
	int ret = 0;

	ret = dquot_writeback_dquots(sbi->sb, type);
	if (ret)
		goto out;

	ret = filemap_fdatawrite(mapping);
	if (ret)
		goto out;

	/* if we are using journalled quota */
	if (is_journalled_quota(sbi))
		goto out;

	ret = filemap_fdatawait(mapping);

	truncate_inode_pages(&dqopt->files[type]->i_data, 0);
out:
	if (ret)
		set_sbi_flag(sbi, SBI_QUOTA_NEED_REPAIR);
	return ret;
}

int f2fs_quota_sync(struct super_block *sb, int type)
{
	struct f2fs_sb_info *sbi = F2FS_SB(sb);
	struct quota_info *dqopt = sb_dqopt(sb);
	int cnt;
	int ret = 0;

	/*
	 * Now when everything is written we can discard the pagecache so
	 * that userspace sees the changes.
	 */
	for (cnt = 0; cnt < MAXQUOTAS; cnt++) {

		if (type != -1 && cnt != type)
			continue;

		if (!sb_has_quota_active(sb, cnt))
			continue;

		if (!f2fs_sb_has_quota_ino(sbi))
			inode_lock(dqopt->files[cnt]);

		/*
		 * do_quotactl
		 *  f2fs_quota_sync
		 *  f2fs_down_read(quota_sem)
		 *  dquot_writeback_dquots()
		 *  f2fs_dquot_commit
		 *			      block_operation
		 *			      f2fs_down_read(quota_sem)
		 */
		f2fs_lock_op(sbi);
		f2fs_down_read(&sbi->quota_sem);

		ret = f2fs_quota_sync_file(sbi, cnt);

		f2fs_up_read(&sbi->quota_sem);
		f2fs_unlock_op(sbi);

		if (!f2fs_sb_has_quota_ino(sbi))
			inode_unlock(dqopt->files[cnt]);

		if (ret)
			break;
	}
	return ret;
}

static int f2fs_quota_on(struct super_block *sb, int type, int format_id,
							const struct path *path)
{
	struct inode *inode;
	int err;

	/* if quota sysfile exists, deny enabling quota with specific file */
	if (f2fs_sb_has_quota_ino(F2FS_SB(sb))) {
		f2fs_err(F2FS_SB(sb), "quota sysfile already exists");
		return -EBUSY;
	}

	err = f2fs_quota_sync(sb, type);
	if (err)
		return err;

	err = dquot_quota_on(sb, type, format_id, path);
	if (err)
		return err;

	inode = d_inode(path->dentry);

	inode_lock(inode);
	F2FS_I(inode)->i_flags |= F2FS_NOATIME_FL | F2FS_IMMUTABLE_FL;
	f2fs_set_inode_flags(inode);
	inode_unlock(inode);
	f2fs_mark_inode_dirty_sync(inode, false);

	return 0;
}

static int __f2fs_quota_off(struct super_block *sb, int type)
{
	struct inode *inode = sb_dqopt(sb)->files[type];
	int err;

	if (!inode || !igrab(inode))
		return dquot_quota_off(sb, type);

	err = f2fs_quota_sync(sb, type);
	if (err)
		goto out_put;

	err = dquot_quota_off(sb, type);
	if (err || f2fs_sb_has_quota_ino(F2FS_SB(sb)))
		goto out_put;

	inode_lock(inode);
	F2FS_I(inode)->i_flags &= ~(F2FS_NOATIME_FL | F2FS_IMMUTABLE_FL);
	f2fs_set_inode_flags(inode);
	inode_unlock(inode);
	f2fs_mark_inode_dirty_sync(inode, false);
out_put:
	iput(inode);
	return err;
}

static int f2fs_quota_off(struct super_block *sb, int type)
{
	struct f2fs_sb_info *sbi = F2FS_SB(sb);
	int err;

	err = __f2fs_quota_off(sb, type);

	/*
	 * quotactl can shutdown journalled quota, result in inconsistence
	 * between quota record and fs data by following updates, tag the
	 * flag to let fsck be aware of it.
	 */
	if (is_journalled_quota(sbi))
		set_sbi_flag(sbi, SBI_QUOTA_NEED_REPAIR);
	return err;
}

void f2fs_quota_off_umount(struct super_block *sb)
{
	int type;
	int err;

	for (type = 0; type < MAXQUOTAS; type++) {
		err = __f2fs_quota_off(sb, type);
		if (err) {
			int ret = dquot_quota_off(sb, type);

			f2fs_err(F2FS_SB(sb), "Fail to turn off disk quota (type: %d, err: %d, ret:%d), Please run fsck to fix it.",
				 type, err, ret);
			set_sbi_flag(F2FS_SB(sb), SBI_QUOTA_NEED_REPAIR);
		}
	}
	/*
	 * In case of checkpoint=disable, we must flush quota blocks.
	 * This can cause NULL exception for node_inode in end_io, since
	 * put_super already dropped it.
	 */
	sync_filesystem(sb);
}

static void f2fs_truncate_quota_inode_pages(struct super_block *sb)
{
	struct quota_info *dqopt = sb_dqopt(sb);
	int type;

	for (type = 0; type < MAXQUOTAS; type++) {
		if (!dqopt->files[type])
			continue;
		f2fs_inode_synced(dqopt->files[type]);
	}
}

static int f2fs_dquot_commit(struct dquot *dquot)
{
	struct f2fs_sb_info *sbi = F2FS_SB(dquot->dq_sb);
	int ret;

	f2fs_down_read_nested(&sbi->quota_sem, SINGLE_DEPTH_NESTING);
	ret = dquot_commit(dquot);
	if (ret < 0)
		set_sbi_flag(sbi, SBI_QUOTA_NEED_REPAIR);
	f2fs_up_read(&sbi->quota_sem);
	return ret;
}

static int f2fs_dquot_acquire(struct dquot *dquot)
{
	struct f2fs_sb_info *sbi = F2FS_SB(dquot->dq_sb);
	int ret;

	f2fs_down_read(&sbi->quota_sem);
	ret = dquot_acquire(dquot);
	if (ret < 0)
		set_sbi_flag(sbi, SBI_QUOTA_NEED_REPAIR);
	f2fs_up_read(&sbi->quota_sem);
	return ret;
}

static int f2fs_dquot_release(struct dquot *dquot)
{
	struct f2fs_sb_info *sbi = F2FS_SB(dquot->dq_sb);
	int ret = dquot_release(dquot);

	if (ret < 0)
		set_sbi_flag(sbi, SBI_QUOTA_NEED_REPAIR);
	return ret;
}

static int f2fs_dquot_mark_dquot_dirty(struct dquot *dquot)
{
	struct super_block *sb = dquot->dq_sb;
	struct f2fs_sb_info *sbi = F2FS_SB(sb);
	int ret = dquot_mark_dquot_dirty(dquot);

	/* if we are using journalled quota */
	if (is_journalled_quota(sbi))
		set_sbi_flag(sbi, SBI_QUOTA_NEED_FLUSH);

	return ret;
}

static int f2fs_dquot_commit_info(struct super_block *sb, int type)
{
	struct f2fs_sb_info *sbi = F2FS_SB(sb);
	int ret = dquot_commit_info(sb, type);

	if (ret < 0)
		set_sbi_flag(sbi, SBI_QUOTA_NEED_REPAIR);
	return ret;
}

static int f2fs_get_projid(struct inode *inode, kprojid_t *projid)
{
	*projid = F2FS_I(inode)->i_projid;
	return 0;
}

static const struct dquot_operations f2fs_quota_operations = {
	.get_reserved_space = f2fs_get_reserved_space,
	.write_dquot	= f2fs_dquot_commit,
	.acquire_dquot	= f2fs_dquot_acquire,
	.release_dquot	= f2fs_dquot_release,
	.mark_dirty	= f2fs_dquot_mark_dquot_dirty,
	.write_info	= f2fs_dquot_commit_info,
	.alloc_dquot	= dquot_alloc,
	.destroy_dquot	= dquot_destroy,
	.get_projid	= f2fs_get_projid,
	.get_next_id	= dquot_get_next_id,
};

static const struct quotactl_ops f2fs_quotactl_ops = {
	.quota_on	= f2fs_quota_on,
	.quota_off	= f2fs_quota_off,
	.quota_sync	= f2fs_quota_sync,
	.get_state	= dquot_get_state,
	.set_info	= dquot_set_dqinfo,
	.get_dqblk	= dquot_get_dqblk,
	.set_dqblk	= dquot_set_dqblk,
	.get_nextdqblk	= dquot_get_next_dqblk,
};
#else
int f2fs_dquot_initialize(struct inode *inode)
{
	return 0;
}

int f2fs_quota_sync(struct super_block *sb, int type)
{
	return 0;
}

void f2fs_quota_off_umount(struct super_block *sb)
{
}
#endif

static const struct super_operations f2fs_sops = {
	.alloc_inode	= f2fs_alloc_inode,
	.drop_inode	= f2fs_drop_inode,
	.destroy_inode	= f2fs_destroy_inode,
	.write_inode	= f2fs_write_inode,
	.dirty_inode	= f2fs_dirty_inode,
	.show_options	= f2fs_show_options,
#ifdef CONFIG_QUOTA
	.quota_read	= f2fs_quota_read,
	.quota_write	= f2fs_quota_write,
	.get_dquots	= f2fs_get_dquots,
#endif
	.evict_inode	= f2fs_evict_inode,
	.put_super	= f2fs_put_super,
	.sync_fs	= f2fs_sync_fs,
	.freeze_fs	= f2fs_freeze,
	.unfreeze_fs	= f2fs_unfreeze,
	.statfs		= f2fs_statfs,
	.remount_fs	= f2fs_remount,
};

#ifdef CONFIG_FS_ENCRYPTION
static int f2fs_get_context(struct inode *inode, void *ctx, size_t len)
{
	return f2fs_getxattr(inode, F2FS_XATTR_INDEX_ENCRYPTION,
				F2FS_XATTR_NAME_ENCRYPTION_CONTEXT,
				ctx, len, NULL);
}

static int f2fs_set_context(struct inode *inode, const void *ctx, size_t len,
							void *fs_data)
{
	struct f2fs_sb_info *sbi = F2FS_I_SB(inode);

	/*
	 * Encrypting the root directory is not allowed because fsck
	 * expects lost+found directory to exist and remain unencrypted
	 * if LOST_FOUND feature is enabled.
	 *
	 */
	if (f2fs_sb_has_lost_found(sbi) &&
			inode->i_ino == F2FS_ROOT_INO(sbi))
		return -EPERM;

	return f2fs_setxattr(inode, F2FS_XATTR_INDEX_ENCRYPTION,
				F2FS_XATTR_NAME_ENCRYPTION_CONTEXT,
				ctx, len, fs_data, XATTR_CREATE);
}

static const union fscrypt_context *
f2fs_get_dummy_context(struct super_block *sb)
{
	return F2FS_OPTION(F2FS_SB(sb)).dummy_enc_ctx.ctx;
}

static bool f2fs_has_stable_inodes(struct super_block *sb)
{
	return true;
}

static void f2fs_get_ino_and_lblk_bits(struct super_block *sb,
				       int *ino_bits_ret, int *lblk_bits_ret)
{
	*ino_bits_ret = 8 * sizeof(nid_t);
	*lblk_bits_ret = 8 * sizeof(block_t);
}

static bool f2fs_inline_crypt_enabled(struct super_block *sb)
{
	return F2FS_OPTION(F2FS_SB(sb)).inlinecrypt;
}

static int f2fs_get_num_devices(struct super_block *sb)
{
	struct f2fs_sb_info *sbi = F2FS_SB(sb);

	if (f2fs_is_multi_device(sbi))
		return sbi->s_ndevs;
	return 1;
}

static void f2fs_get_devices(struct super_block *sb,
			     struct request_queue **devs)
{
	struct f2fs_sb_info *sbi = F2FS_SB(sb);
	int i;

	for (i = 0; i < sbi->s_ndevs; i++)
		devs[i] = bdev_get_queue(FDEV(i).bdev);
}

static const struct fscrypt_operations f2fs_cryptops = {
	.key_prefix		= "f2fs:",
	.get_context		= f2fs_get_context,
	.set_context		= f2fs_set_context,
	.get_dummy_context	= f2fs_get_dummy_context,
	.empty_dir		= f2fs_empty_dir,
	.max_namelen		= F2FS_NAME_LEN,
	.has_stable_inodes	= f2fs_has_stable_inodes,
	.get_ino_and_lblk_bits	= f2fs_get_ino_and_lblk_bits,
	.inline_crypt_enabled	= f2fs_inline_crypt_enabled,
	.get_num_devices	= f2fs_get_num_devices,
	.get_devices		= f2fs_get_devices,
};
#endif

static struct inode *f2fs_nfs_get_inode(struct super_block *sb,
		u64 ino, u32 generation)
{
	struct f2fs_sb_info *sbi = F2FS_SB(sb);
	struct inode *inode;

	if (f2fs_check_nid_range(sbi, ino))
		return ERR_PTR(-ESTALE);

	/*
	 * f2fs_iget isn't quite right if the inode is currently unallocated!
	 * However f2fs_iget currently does appropriate checks to handle stale
	 * inodes so everything is OK.
	 */
	inode = f2fs_iget(sb, ino);
	if (IS_ERR(inode))
		return ERR_CAST(inode);
	if (unlikely(generation && inode->i_generation != generation)) {
		/* we didn't find the right inode.. */
		iput(inode);
		return ERR_PTR(-ESTALE);
	}
	return inode;
}

static struct dentry *f2fs_fh_to_dentry(struct super_block *sb, struct fid *fid,
		int fh_len, int fh_type)
{
	return generic_fh_to_dentry(sb, fid, fh_len, fh_type,
				    f2fs_nfs_get_inode);
}

static struct dentry *f2fs_fh_to_parent(struct super_block *sb, struct fid *fid,
		int fh_len, int fh_type)
{
	return generic_fh_to_parent(sb, fid, fh_len, fh_type,
				    f2fs_nfs_get_inode);
}

static const struct export_operations f2fs_export_ops = {
	.fh_to_dentry = f2fs_fh_to_dentry,
	.fh_to_parent = f2fs_fh_to_parent,
	.get_parent = f2fs_get_parent,
};

loff_t max_file_blocks(struct inode *inode)
{
	loff_t result = 0;
	loff_t leaf_count;

	/*
	 * note: previously, result is equal to (DEF_ADDRS_PER_INODE -
	 * DEFAULT_INLINE_XATTR_ADDRS), but now f2fs try to reserve more
	 * space in inode.i_addr, it will be more safe to reassign
	 * result as zero.
	 */

	if (inode && f2fs_compressed_file(inode))
		leaf_count = ADDRS_PER_BLOCK(inode);
	else
		leaf_count = DEF_ADDRS_PER_BLOCK;

	/* two direct node blocks */
	result += (leaf_count * 2);

	/* two indirect node blocks */
	leaf_count *= NIDS_PER_BLOCK;
	result += (leaf_count * 2);

	/* one double indirect node block */
	leaf_count *= NIDS_PER_BLOCK;
	result += leaf_count;

	return result;
}

static int __f2fs_commit_super(struct buffer_head *bh,
			struct f2fs_super_block *super)
{
	lock_buffer(bh);
	if (super)
		memcpy(bh->b_data + F2FS_SUPER_OFFSET, super, sizeof(*super));
	set_buffer_dirty(bh);
	unlock_buffer(bh);

	/* it's rare case, we can do fua all the time */
	return __sync_dirty_buffer(bh, REQ_SYNC | REQ_PREFLUSH | REQ_FUA);
}

static inline bool sanity_check_area_boundary(struct f2fs_sb_info *sbi,
					struct buffer_head *bh)
{
	struct f2fs_super_block *raw_super = (struct f2fs_super_block *)
					(bh->b_data + F2FS_SUPER_OFFSET);
	struct super_block *sb = sbi->sb;
	u32 segment0_blkaddr = le32_to_cpu(raw_super->segment0_blkaddr);
	u32 cp_blkaddr = le32_to_cpu(raw_super->cp_blkaddr);
	u32 sit_blkaddr = le32_to_cpu(raw_super->sit_blkaddr);
	u32 nat_blkaddr = le32_to_cpu(raw_super->nat_blkaddr);
	u32 ssa_blkaddr = le32_to_cpu(raw_super->ssa_blkaddr);
	u32 main_blkaddr = le32_to_cpu(raw_super->main_blkaddr);
	u32 segment_count_ckpt = le32_to_cpu(raw_super->segment_count_ckpt);
	u32 segment_count_sit = le32_to_cpu(raw_super->segment_count_sit);
	u32 segment_count_nat = le32_to_cpu(raw_super->segment_count_nat);
	u32 segment_count_ssa = le32_to_cpu(raw_super->segment_count_ssa);
	u32 segment_count_main = le32_to_cpu(raw_super->segment_count_main);
	u32 segment_count = le32_to_cpu(raw_super->segment_count);
	u32 log_blocks_per_seg = le32_to_cpu(raw_super->log_blocks_per_seg);
	u64 main_end_blkaddr = main_blkaddr +
				(segment_count_main << log_blocks_per_seg);
	u64 seg_end_blkaddr = segment0_blkaddr +
				(segment_count << log_blocks_per_seg);

	if (segment0_blkaddr != cp_blkaddr) {
		f2fs_info(sbi, "Mismatch start address, segment0(%u) cp_blkaddr(%u)",
			  segment0_blkaddr, cp_blkaddr);
		return true;
	}

	if (cp_blkaddr + (segment_count_ckpt << log_blocks_per_seg) !=
							sit_blkaddr) {
		f2fs_info(sbi, "Wrong CP boundary, start(%u) end(%u) blocks(%u)",
			  cp_blkaddr, sit_blkaddr,
			  segment_count_ckpt << log_blocks_per_seg);
		return true;
	}

	if (sit_blkaddr + (segment_count_sit << log_blocks_per_seg) !=
							nat_blkaddr) {
		f2fs_info(sbi, "Wrong SIT boundary, start(%u) end(%u) blocks(%u)",
			  sit_blkaddr, nat_blkaddr,
			  segment_count_sit << log_blocks_per_seg);
		return true;
	}

	if (nat_blkaddr + (segment_count_nat << log_blocks_per_seg) !=
							ssa_blkaddr) {
		f2fs_info(sbi, "Wrong NAT boundary, start(%u) end(%u) blocks(%u)",
			  nat_blkaddr, ssa_blkaddr,
			  segment_count_nat << log_blocks_per_seg);
		return true;
	}

	if (ssa_blkaddr + (segment_count_ssa << log_blocks_per_seg) !=
							main_blkaddr) {
		f2fs_info(sbi, "Wrong SSA boundary, start(%u) end(%u) blocks(%u)",
			  ssa_blkaddr, main_blkaddr,
			  segment_count_ssa << log_blocks_per_seg);
		return true;
	}

	if (main_end_blkaddr > seg_end_blkaddr) {
		f2fs_info(sbi, "Wrong MAIN_AREA boundary, start(%u) end(%llu) block(%u)",
			  main_blkaddr, seg_end_blkaddr,
			  segment_count_main << log_blocks_per_seg);
		return true;
	} else if (main_end_blkaddr < seg_end_blkaddr) {
		int err = 0;
		char *res;

		/* fix in-memory information all the time */
		raw_super->segment_count = cpu_to_le32((main_end_blkaddr -
				segment0_blkaddr) >> log_blocks_per_seg);

		if (f2fs_readonly(sb) || bdev_read_only(sb->s_bdev)) {
			set_sbi_flag(sbi, SBI_NEED_SB_WRITE);
			res = "internally";
		} else {
			err = __f2fs_commit_super(bh, NULL);
			res = err ? "failed" : "done";
		}
		f2fs_info(sbi, "Fix alignment : %s, start(%u) end(%llu) block(%u)",
			  res, main_blkaddr, seg_end_blkaddr,
			  segment_count_main << log_blocks_per_seg);
		if (err)
			return true;
	}
	return false;
}

static int sanity_check_raw_super(struct f2fs_sb_info *sbi,
				struct buffer_head *bh)
{
	block_t segment_count, segs_per_sec, secs_per_zone, segment_count_main;
	block_t total_sections, blocks_per_seg;
	struct f2fs_super_block *raw_super = (struct f2fs_super_block *)
					(bh->b_data + F2FS_SUPER_OFFSET);
	size_t crc_offset = 0;
	__u32 crc = 0;

	if (le32_to_cpu(raw_super->magic) != F2FS_SUPER_MAGIC) {
		f2fs_info(sbi, "Magic Mismatch, valid(0x%x) - read(0x%x)",
			  F2FS_SUPER_MAGIC, le32_to_cpu(raw_super->magic));
		return -EINVAL;
	}

	/* Check checksum_offset and crc in superblock */
	if (__F2FS_HAS_FEATURE(raw_super, F2FS_FEATURE_SB_CHKSUM)) {
		crc_offset = le32_to_cpu(raw_super->checksum_offset);
		if (crc_offset !=
			offsetof(struct f2fs_super_block, crc)) {
			f2fs_info(sbi, "Invalid SB checksum offset: %zu",
				  crc_offset);
			return -EFSCORRUPTED;
		}
		crc = le32_to_cpu(raw_super->crc);
		if (!f2fs_crc_valid(sbi, crc, raw_super, crc_offset)) {
			f2fs_info(sbi, "Invalid SB checksum value: %u", crc);
			return -EFSCORRUPTED;
		}
	}

	/* Currently, support only 4KB block size */
	if (le32_to_cpu(raw_super->log_blocksize) != F2FS_BLKSIZE_BITS) {
		f2fs_info(sbi, "Invalid log_blocksize (%u), supports only %u",
			  le32_to_cpu(raw_super->log_blocksize),
			  F2FS_BLKSIZE_BITS);
		return -EFSCORRUPTED;
	}

	/* check log blocks per segment */
	if (le32_to_cpu(raw_super->log_blocks_per_seg) != 9) {
		f2fs_info(sbi, "Invalid log blocks per segment (%u)",
			  le32_to_cpu(raw_super->log_blocks_per_seg));
		return -EFSCORRUPTED;
	}

	/* Currently, support 512/1024/2048/4096 bytes sector size */
	if (le32_to_cpu(raw_super->log_sectorsize) >
				F2FS_MAX_LOG_SECTOR_SIZE ||
		le32_to_cpu(raw_super->log_sectorsize) <
				F2FS_MIN_LOG_SECTOR_SIZE) {
		f2fs_info(sbi, "Invalid log sectorsize (%u)",
			  le32_to_cpu(raw_super->log_sectorsize));
		return -EFSCORRUPTED;
	}
	if (le32_to_cpu(raw_super->log_sectors_per_block) +
		le32_to_cpu(raw_super->log_sectorsize) !=
			F2FS_MAX_LOG_SECTOR_SIZE) {
		f2fs_info(sbi, "Invalid log sectors per block(%u) log sectorsize(%u)",
			  le32_to_cpu(raw_super->log_sectors_per_block),
			  le32_to_cpu(raw_super->log_sectorsize));
		return -EFSCORRUPTED;
	}

	segment_count = le32_to_cpu(raw_super->segment_count);
	segment_count_main = le32_to_cpu(raw_super->segment_count_main);
	segs_per_sec = le32_to_cpu(raw_super->segs_per_sec);
	secs_per_zone = le32_to_cpu(raw_super->secs_per_zone);
	total_sections = le32_to_cpu(raw_super->section_count);

	/* blocks_per_seg should be 512, given the above check */
	blocks_per_seg = 1 << le32_to_cpu(raw_super->log_blocks_per_seg);

	if (segment_count > F2FS_MAX_SEGMENT ||
				segment_count < F2FS_MIN_SEGMENTS) {
		f2fs_info(sbi, "Invalid segment count (%u)", segment_count);
		return -EFSCORRUPTED;
	}

	if (total_sections > segment_count_main || total_sections < 1 ||
			segs_per_sec > segment_count || !segs_per_sec) {
		f2fs_info(sbi, "Invalid segment/section count (%u, %u x %u)",
			  segment_count, total_sections, segs_per_sec);
		return -EFSCORRUPTED;
	}

	if (segment_count_main != total_sections * segs_per_sec) {
		f2fs_info(sbi, "Invalid segment/section count (%u != %u * %u)",
			  segment_count_main, total_sections, segs_per_sec);
		return -EFSCORRUPTED;
	}

	if ((segment_count / segs_per_sec) < total_sections) {
		f2fs_info(sbi, "Small segment_count (%u < %u * %u)",
			  segment_count, segs_per_sec, total_sections);
		return -EFSCORRUPTED;
	}

	if (segment_count > (le64_to_cpu(raw_super->block_count) >> 9)) {
		f2fs_info(sbi, "Wrong segment_count / block_count (%u > %llu)",
			  segment_count, le64_to_cpu(raw_super->block_count));
		return -EFSCORRUPTED;
	}

	if (RDEV(0).path[0]) {
		block_t dev_seg_count = le32_to_cpu(RDEV(0).total_segments);
		int i = 1;

		while (i < MAX_DEVICES && RDEV(i).path[0]) {
			dev_seg_count += le32_to_cpu(RDEV(i).total_segments);
			i++;
		}
		if (segment_count != dev_seg_count) {
			f2fs_info(sbi, "Segment count (%u) mismatch with total segments from devices (%u)",
					segment_count, dev_seg_count);
			return -EFSCORRUPTED;
		}
	} else {
		if (__F2FS_HAS_FEATURE(raw_super, F2FS_FEATURE_BLKZONED) &&
					!bdev_is_zoned(sbi->sb->s_bdev)) {
			f2fs_info(sbi, "Zoned block device path is missing");
			return -EFSCORRUPTED;
		}
	}

	if (secs_per_zone > total_sections || !secs_per_zone) {
		f2fs_info(sbi, "Wrong secs_per_zone / total_sections (%u, %u)",
			  secs_per_zone, total_sections);
		return -EFSCORRUPTED;
	}
	if (le32_to_cpu(raw_super->extension_count) > F2FS_MAX_EXTENSION ||
			raw_super->hot_ext_count > F2FS_MAX_EXTENSION ||
			(le32_to_cpu(raw_super->extension_count) +
			raw_super->hot_ext_count) > F2FS_MAX_EXTENSION) {
		f2fs_info(sbi, "Corrupted extension count (%u + %u > %u)",
			  le32_to_cpu(raw_super->extension_count),
			  raw_super->hot_ext_count,
			  F2FS_MAX_EXTENSION);
		return -EFSCORRUPTED;
	}

	if (le32_to_cpu(raw_super->cp_payload) >=
				(blocks_per_seg - F2FS_CP_PACKS -
				NR_CURSEG_PERSIST_TYPE)) {
		f2fs_info(sbi, "Insane cp_payload (%u >= %u)",
			  le32_to_cpu(raw_super->cp_payload),
			  blocks_per_seg - F2FS_CP_PACKS -
			  NR_CURSEG_PERSIST_TYPE);
		return -EFSCORRUPTED;
	}

	/* check reserved ino info */
	if (le32_to_cpu(raw_super->node_ino) != 1 ||
		le32_to_cpu(raw_super->meta_ino) != 2 ||
		le32_to_cpu(raw_super->root_ino) != 3) {
		f2fs_info(sbi, "Invalid Fs Meta Ino: node(%u) meta(%u) root(%u)",
			  le32_to_cpu(raw_super->node_ino),
			  le32_to_cpu(raw_super->meta_ino),
			  le32_to_cpu(raw_super->root_ino));
		return -EFSCORRUPTED;
	}

	/* check CP/SIT/NAT/SSA/MAIN_AREA area boundary */
	if (sanity_check_area_boundary(sbi, bh))
		return -EFSCORRUPTED;

	return 0;
}

int f2fs_sanity_check_ckpt(struct f2fs_sb_info *sbi)
{
	unsigned int total, fsmeta;
	struct f2fs_super_block *raw_super = F2FS_RAW_SUPER(sbi);
	struct f2fs_checkpoint *ckpt = F2FS_CKPT(sbi);
	unsigned int ovp_segments, reserved_segments;
	unsigned int main_segs, blocks_per_seg;
	unsigned int sit_segs, nat_segs;
	unsigned int sit_bitmap_size, nat_bitmap_size;
	unsigned int log_blocks_per_seg;
	unsigned int segment_count_main;
	unsigned int cp_pack_start_sum, cp_payload;
	block_t user_block_count, valid_user_blocks;
	block_t avail_node_count, valid_node_count;
	unsigned int nat_blocks, nat_bits_bytes, nat_bits_blocks;
	int i, j;

	total = le32_to_cpu(raw_super->segment_count);
	fsmeta = le32_to_cpu(raw_super->segment_count_ckpt);
	sit_segs = le32_to_cpu(raw_super->segment_count_sit);
	fsmeta += sit_segs;
	nat_segs = le32_to_cpu(raw_super->segment_count_nat);
	fsmeta += nat_segs;
	fsmeta += le32_to_cpu(ckpt->rsvd_segment_count);
	fsmeta += le32_to_cpu(raw_super->segment_count_ssa);

	if (unlikely(fsmeta >= total))
		return 1;

	ovp_segments = le32_to_cpu(ckpt->overprov_segment_count);
	reserved_segments = le32_to_cpu(ckpt->rsvd_segment_count);

	if (!f2fs_sb_has_readonly(sbi) &&
			unlikely(fsmeta < F2FS_MIN_META_SEGMENTS ||
			ovp_segments == 0 || reserved_segments == 0)) {
		f2fs_err(sbi, "Wrong layout: check mkfs.f2fs version");
		return 1;
	}
	user_block_count = le64_to_cpu(ckpt->user_block_count);
	segment_count_main = le32_to_cpu(raw_super->segment_count_main) +
			(f2fs_sb_has_readonly(sbi) ? 1 : 0);
	log_blocks_per_seg = le32_to_cpu(raw_super->log_blocks_per_seg);
	if (!user_block_count || user_block_count >=
			segment_count_main << log_blocks_per_seg) {
		f2fs_err(sbi, "Wrong user_block_count: %u",
			 user_block_count);
		return 1;
	}

	valid_user_blocks = le64_to_cpu(ckpt->valid_block_count);
	if (valid_user_blocks > user_block_count) {
		f2fs_err(sbi, "Wrong valid_user_blocks: %u, user_block_count: %u",
			 valid_user_blocks, user_block_count);
		return 1;
	}

	valid_node_count = le32_to_cpu(ckpt->valid_node_count);
	avail_node_count = sbi->total_node_count - F2FS_RESERVED_NODE_NUM;
	if (valid_node_count > avail_node_count) {
		f2fs_err(sbi, "Wrong valid_node_count: %u, avail_node_count: %u",
			 valid_node_count, avail_node_count);
		return 1;
	}

	main_segs = le32_to_cpu(raw_super->segment_count_main);
	blocks_per_seg = sbi->blocks_per_seg;

	for (i = 0; i < NR_CURSEG_NODE_TYPE; i++) {
		if (le32_to_cpu(ckpt->cur_node_segno[i]) >= main_segs ||
			le16_to_cpu(ckpt->cur_node_blkoff[i]) >= blocks_per_seg)
			return 1;

		if (f2fs_sb_has_readonly(sbi))
			goto check_data;

		for (j = i + 1; j < NR_CURSEG_NODE_TYPE; j++) {
			if (le32_to_cpu(ckpt->cur_node_segno[i]) ==
				le32_to_cpu(ckpt->cur_node_segno[j])) {
				f2fs_err(sbi, "Node segment (%u, %u) has the same segno: %u",
					 i, j,
					 le32_to_cpu(ckpt->cur_node_segno[i]));
				return 1;
			}
		}
	}
check_data:
	for (i = 0; i < NR_CURSEG_DATA_TYPE; i++) {
		if (le32_to_cpu(ckpt->cur_data_segno[i]) >= main_segs ||
			le16_to_cpu(ckpt->cur_data_blkoff[i]) >= blocks_per_seg)
			return 1;

		if (f2fs_sb_has_readonly(sbi))
			goto skip_cross;

		for (j = i + 1; j < NR_CURSEG_DATA_TYPE; j++) {
			if (le32_to_cpu(ckpt->cur_data_segno[i]) ==
				le32_to_cpu(ckpt->cur_data_segno[j])) {
				f2fs_err(sbi, "Data segment (%u, %u) has the same segno: %u",
					 i, j,
					 le32_to_cpu(ckpt->cur_data_segno[i]));
				return 1;
			}
		}
	}
	for (i = 0; i < NR_CURSEG_NODE_TYPE; i++) {
		for (j = 0; j < NR_CURSEG_DATA_TYPE; j++) {
			if (le32_to_cpu(ckpt->cur_node_segno[i]) ==
				le32_to_cpu(ckpt->cur_data_segno[j])) {
				f2fs_err(sbi, "Node segment (%u) and Data segment (%u) has the same segno: %u",
					 i, j,
					 le32_to_cpu(ckpt->cur_node_segno[i]));
				return 1;
			}
		}
	}
skip_cross:
	sit_bitmap_size = le32_to_cpu(ckpt->sit_ver_bitmap_bytesize);
	nat_bitmap_size = le32_to_cpu(ckpt->nat_ver_bitmap_bytesize);

	if (sit_bitmap_size != ((sit_segs / 2) << log_blocks_per_seg) / 8 ||
		nat_bitmap_size != ((nat_segs / 2) << log_blocks_per_seg) / 8) {
		f2fs_err(sbi, "Wrong bitmap size: sit: %u, nat:%u",
			 sit_bitmap_size, nat_bitmap_size);
		return 1;
	}

	cp_pack_start_sum = __start_sum_addr(sbi);
	cp_payload = __cp_payload(sbi);
	if (cp_pack_start_sum < cp_payload + 1 ||
		cp_pack_start_sum > blocks_per_seg - 1 -
			NR_CURSEG_PERSIST_TYPE) {
		f2fs_err(sbi, "Wrong cp_pack_start_sum: %u",
			 cp_pack_start_sum);
		return 1;
	}

	if (__is_set_ckpt_flags(ckpt, CP_LARGE_NAT_BITMAP_FLAG) &&
		le32_to_cpu(ckpt->checksum_offset) != CP_MIN_CHKSUM_OFFSET) {
		f2fs_warn(sbi, "using deprecated layout of large_nat_bitmap, "
			  "please run fsck v1.13.0 or higher to repair, chksum_offset: %u, "
			  "fixed with patch: \"f2fs-tools: relocate chksum_offset for large_nat_bitmap feature\"",
			  le32_to_cpu(ckpt->checksum_offset));
		return 1;
	}

	nat_blocks = nat_segs << log_blocks_per_seg;
	nat_bits_bytes = nat_blocks / BITS_PER_BYTE;
	nat_bits_blocks = F2FS_BLK_ALIGN((nat_bits_bytes << 1) + 8);
	if (__is_set_ckpt_flags(ckpt, CP_NAT_BITS_FLAG) &&
		(cp_payload + F2FS_CP_PACKS +
		NR_CURSEG_PERSIST_TYPE + nat_bits_blocks >= blocks_per_seg)) {
		f2fs_warn(sbi, "Insane cp_payload: %u, nat_bits_blocks: %u)",
			  cp_payload, nat_bits_blocks);
		return 1;
	}

	if (unlikely(f2fs_cp_error(sbi))) {
		f2fs_err(sbi, "A bug case: need to run fsck");
		return 1;
	}
	return 0;
}

static void init_sb_info(struct f2fs_sb_info *sbi)
{
	struct f2fs_super_block *raw_super = sbi->raw_super;
	int i;

	sbi->log_sectors_per_block =
		le32_to_cpu(raw_super->log_sectors_per_block);
	sbi->log_blocksize = le32_to_cpu(raw_super->log_blocksize);
	sbi->blocksize = 1 << sbi->log_blocksize;
	sbi->log_blocks_per_seg = le32_to_cpu(raw_super->log_blocks_per_seg);
	sbi->blocks_per_seg = 1 << sbi->log_blocks_per_seg;
	sbi->segs_per_sec = le32_to_cpu(raw_super->segs_per_sec);
	sbi->secs_per_zone = le32_to_cpu(raw_super->secs_per_zone);
	sbi->total_sections = le32_to_cpu(raw_super->section_count);
	sbi->total_node_count =
		(le32_to_cpu(raw_super->segment_count_nat) / 2)
			* sbi->blocks_per_seg * NAT_ENTRY_PER_BLOCK;
	F2FS_ROOT_INO(sbi) = le32_to_cpu(raw_super->root_ino);
	F2FS_NODE_INO(sbi) = le32_to_cpu(raw_super->node_ino);
	F2FS_META_INO(sbi) = le32_to_cpu(raw_super->meta_ino);
	sbi->cur_victim_sec = NULL_SECNO;
	sbi->gc_mode = GC_NORMAL;
	sbi->next_victim_seg[BG_GC] = NULL_SEGNO;
	sbi->next_victim_seg[FG_GC] = NULL_SEGNO;
	sbi->max_victim_search = DEF_MAX_VICTIM_SEARCH;
	sbi->migration_granularity = sbi->segs_per_sec;
	sbi->max_fragment_chunk = DEF_FRAGMENT_SIZE;
	sbi->max_fragment_hole = DEF_FRAGMENT_SIZE;
	spin_lock_init(&sbi->gc_urgent_high_lock);
	atomic64_set(&sbi->current_atomic_write, 0);

	sbi->dir_level = DEF_DIR_LEVEL;
	sbi->interval_time[CP_TIME] = DEF_CP_INTERVAL;
	sbi->interval_time[REQ_TIME] = DEF_IDLE_INTERVAL;
	sbi->interval_time[DISCARD_TIME] = DEF_IDLE_INTERVAL;
	sbi->interval_time[GC_TIME] = DEF_IDLE_INTERVAL;
	sbi->interval_time[DISABLE_TIME] = DEF_DISABLE_INTERVAL;
	sbi->interval_time[UMOUNT_DISCARD_TIMEOUT] =
				DEF_UMOUNT_DISCARD_TIMEOUT;
	clear_sbi_flag(sbi, SBI_NEED_FSCK);

	for (i = 0; i < NR_COUNT_TYPE; i++)
		atomic_set(&sbi->nr_pages[i], 0);

	for (i = 0; i < META; i++)
		atomic_set(&sbi->wb_sync_req[i], 0);

	INIT_LIST_HEAD(&sbi->s_list);
	mutex_init(&sbi->umount_mutex);
	init_f2fs_rwsem(&sbi->io_order_lock);
	spin_lock_init(&sbi->cp_lock);

	sbi->dirty_device = 0;
	spin_lock_init(&sbi->dev_lock);

	init_f2fs_rwsem(&sbi->sb_lock);
	init_f2fs_rwsem(&sbi->pin_sem);
}

static int init_percpu_info(struct f2fs_sb_info *sbi)
{
	int err;

	err = percpu_counter_init(&sbi->alloc_valid_block_count, 0, GFP_KERNEL);
	if (err)
		return err;

	err = percpu_counter_init(&sbi->rf_node_block_count, 0, GFP_KERNEL);
	if (err)
		goto err_valid_block;

	err = percpu_counter_init(&sbi->total_valid_inode_count, 0,
								GFP_KERNEL);
	if (err)
		goto err_node_block;
	return 0;

err_node_block:
	percpu_counter_destroy(&sbi->rf_node_block_count);
err_valid_block:
	percpu_counter_destroy(&sbi->alloc_valid_block_count);
	return err;
}

#ifdef CONFIG_BLK_DEV_ZONED
static int init_blkz_info(struct f2fs_sb_info *sbi, int devi)
{
	struct block_device *bdev = FDEV(devi).bdev;
	sector_t nr_sectors = bdev->bd_part->nr_sects;
	sector_t sector = 0;
	struct blk_zone *zones;
	unsigned int i, nr_zones;
	unsigned int n = 0;
	int err = -EIO;

	if (!f2fs_sb_has_blkzoned(sbi))
		return 0;

	if (sbi->blocks_per_blkz && sbi->blocks_per_blkz !=
				SECTOR_TO_BLOCK(bdev_zone_sectors(bdev)))
		return -EINVAL;
	sbi->blocks_per_blkz = SECTOR_TO_BLOCK(bdev_zone_sectors(bdev));
	if (sbi->log_blocks_per_blkz && sbi->log_blocks_per_blkz !=
				__ilog2_u32(sbi->blocks_per_blkz))
		return -EINVAL;
	sbi->log_blocks_per_blkz = __ilog2_u32(sbi->blocks_per_blkz);
	FDEV(devi).nr_blkz = SECTOR_TO_BLOCK(nr_sectors) >>
					sbi->log_blocks_per_blkz;
	if (nr_sectors & (bdev_zone_sectors(bdev) - 1))
		FDEV(devi).nr_blkz++;

	FDEV(devi).blkz_seq = f2fs_kvzalloc(sbi,
					BITS_TO_LONGS(FDEV(devi).nr_blkz)
					* sizeof(unsigned long),
					GFP_KERNEL);
	if (!FDEV(devi).blkz_seq)
		return -ENOMEM;

#define F2FS_REPORT_NR_ZONES   4096

	zones = f2fs_kzalloc(sbi,
			     array_size(F2FS_REPORT_NR_ZONES,
					sizeof(struct blk_zone)),
			     GFP_KERNEL);
	if (!zones)
		return -ENOMEM;

	/* Get block zones type */
	while (zones && sector < nr_sectors) {

		nr_zones = F2FS_REPORT_NR_ZONES;
		err = blkdev_report_zones(bdev, sector,
					  zones, &nr_zones,
					  GFP_KERNEL);
		if (err)
			break;
		if (!nr_zones) {
			err = -EIO;
			break;
		}

		for (i = 0; i < nr_zones; i++) {
			if (zones[i].type != BLK_ZONE_TYPE_CONVENTIONAL)
				set_bit(n, FDEV(devi).blkz_seq);
			sector += zones[i].len;
			n++;
		}
	}

	kvfree(zones);

	return err;
}
#endif

/*
 * Read f2fs raw super block.
 * Because we have two copies of super block, so read both of them
 * to get the first valid one. If any one of them is broken, we pass
 * them recovery flag back to the caller.
 */
static int read_raw_super_block(struct f2fs_sb_info *sbi,
			struct f2fs_super_block **raw_super,
			int *valid_super_block, int *recovery)
{
	struct super_block *sb = sbi->sb;
	int block;
	struct buffer_head *bh;
	struct f2fs_super_block *super;
	int err = 0;

	super = kzalloc(sizeof(struct f2fs_super_block), GFP_KERNEL);
	if (!super)
		return -ENOMEM;

	for (block = 0; block < 2; block++) {
		bh = sb_bread(sb, block);
		if (!bh) {
			f2fs_err(sbi, "Unable to read %dth superblock",
				 block + 1);
			err = -EIO;
			*recovery = 1;
			continue;
		}

		/* sanity checking of raw super */
		err = sanity_check_raw_super(sbi, bh);
		if (err) {
			f2fs_err(sbi, "Can't find valid F2FS filesystem in %dth superblock",
				 block + 1);
			brelse(bh);
			*recovery = 1;
			continue;
		}

		if (!*raw_super) {
			memcpy(super, bh->b_data + F2FS_SUPER_OFFSET,
							sizeof(*super));
			*valid_super_block = block;
			*raw_super = super;
		}
		brelse(bh);
	}

	/* No valid superblock */
	if (!*raw_super)
		kfree(super);
	else
		err = 0;

	return err;
}

int f2fs_commit_super(struct f2fs_sb_info *sbi, bool recover)
{
	struct buffer_head *bh;
	__u32 crc = 0;
	int err;

	if ((recover && f2fs_readonly(sbi->sb)) ||
				bdev_read_only(sbi->sb->s_bdev)) {
		set_sbi_flag(sbi, SBI_NEED_SB_WRITE);
		return -EROFS;
	}

	/* we should update superblock crc here */
	if (!recover && f2fs_sb_has_sb_chksum(sbi)) {
		crc = f2fs_crc32(sbi, F2FS_RAW_SUPER(sbi),
				offsetof(struct f2fs_super_block, crc));
		F2FS_RAW_SUPER(sbi)->crc = cpu_to_le32(crc);
	}

	/* write back-up superblock first */
	bh = sb_bread(sbi->sb, sbi->valid_super_block ? 0 : 1);
	if (!bh)
		return -EIO;
	err = __f2fs_commit_super(bh, F2FS_RAW_SUPER(sbi));
	brelse(bh);

	/* if we are in recovery path, skip writing valid superblock */
	if (recover || err)
		return err;

	/* write current valid superblock */
	bh = sb_bread(sbi->sb, sbi->valid_super_block);
	if (!bh)
		return -EIO;
	err = __f2fs_commit_super(bh, F2FS_RAW_SUPER(sbi));
	brelse(bh);
	return err;
}

void f2fs_handle_stop(struct f2fs_sb_info *sbi, unsigned char reason)
{
	struct f2fs_super_block *raw_super = F2FS_RAW_SUPER(sbi);
	int err;

	f2fs_down_write(&sbi->sb_lock);

	if (raw_super->s_stop_reason[reason] < ((1 << BITS_PER_BYTE) - 1))
		raw_super->s_stop_reason[reason]++;

	err = f2fs_commit_super(sbi, false);
	if (err)
		f2fs_err(sbi, "f2fs_commit_super fails to record reason:%u err:%d",
								reason, err);
	f2fs_up_write(&sbi->sb_lock);
}

static void f2fs_save_errors(struct f2fs_sb_info *sbi, unsigned char flag)
{
	spin_lock(&sbi->error_lock);
	if (!test_bit(flag, (unsigned long *)sbi->errors)) {
		set_bit(flag, (unsigned long *)sbi->errors);
		sbi->error_dirty = true;
	}
	spin_unlock(&sbi->error_lock);
}

static bool f2fs_update_errors(struct f2fs_sb_info *sbi)
{
	bool need_update = false;

	spin_lock(&sbi->error_lock);
	if (sbi->error_dirty) {
		memcpy(F2FS_RAW_SUPER(sbi)->s_errors, sbi->errors,
							MAX_F2FS_ERRORS);
		sbi->error_dirty = false;
		need_update = true;
	}
	spin_unlock(&sbi->error_lock);

	return need_update;
}

void f2fs_handle_error(struct f2fs_sb_info *sbi, unsigned char error)
{
	int err;

	f2fs_save_errors(sbi, error);

	f2fs_down_write(&sbi->sb_lock);

	if (!f2fs_update_errors(sbi))
		goto out_unlock;

	err = f2fs_commit_super(sbi, false);
	if (err)
		f2fs_err(sbi, "f2fs_commit_super fails to record errors:%u, err:%d",
								error, err);
out_unlock:
	f2fs_up_write(&sbi->sb_lock);
}

static int f2fs_scan_devices(struct f2fs_sb_info *sbi)
{
	struct f2fs_super_block *raw_super = F2FS_RAW_SUPER(sbi);
	unsigned int max_devices = MAX_DEVICES;
	unsigned int logical_blksize;
	int i;

	/* Initialize single device information */
	if (!RDEV(0).path[0]) {
		if (!bdev_is_zoned(sbi->sb->s_bdev))
			return 0;
		max_devices = 1;
	}

	/*
	 * Initialize multiple devices information, or single
	 * zoned block device information.
	 */
	sbi->devs = f2fs_kzalloc(sbi,
				 array_size(max_devices,
					    sizeof(struct f2fs_dev_info)),
				 GFP_KERNEL);
	if (!sbi->devs)
		return -ENOMEM;

	logical_blksize = bdev_logical_block_size(sbi->sb->s_bdev);
	sbi->aligned_blksize = true;

	for (i = 0; i < max_devices; i++) {

		if (i > 0 && !RDEV(i).path[0])
			break;

		if (max_devices == 1) {
			/* Single zoned block device mount */
			FDEV(0).bdev =
				blkdev_get_by_dev(sbi->sb->s_bdev->bd_dev,
					sbi->sb->s_mode, sbi->sb->s_type);
		} else {
			/* Multi-device mount */
			memcpy(FDEV(i).path, RDEV(i).path, MAX_PATH_LEN);
			FDEV(i).total_segments =
				le32_to_cpu(RDEV(i).total_segments);
			if (i == 0) {
				FDEV(i).start_blk = 0;
				FDEV(i).end_blk = FDEV(i).start_blk +
				    (FDEV(i).total_segments <<
				    sbi->log_blocks_per_seg) - 1 +
				    le32_to_cpu(raw_super->segment0_blkaddr);
			} else {
				FDEV(i).start_blk = FDEV(i - 1).end_blk + 1;
				FDEV(i).end_blk = FDEV(i).start_blk +
					(FDEV(i).total_segments <<
					sbi->log_blocks_per_seg) - 1;
			}
			FDEV(i).bdev = blkdev_get_by_path(FDEV(i).path,
					sbi->sb->s_mode, sbi->sb->s_type);
		}
		if (IS_ERR(FDEV(i).bdev))
			return PTR_ERR(FDEV(i).bdev);

		/* to release errored devices */
		sbi->s_ndevs = i + 1;

		if (logical_blksize != bdev_logical_block_size(FDEV(i).bdev))
			sbi->aligned_blksize = false;

#ifdef CONFIG_BLK_DEV_ZONED
		if (bdev_zoned_model(FDEV(i).bdev) == BLK_ZONED_HM &&
				!f2fs_sb_has_blkzoned(sbi)) {
			f2fs_err(sbi, "Zoned block device feature not enabled");
			return -EINVAL;
		}
		if (bdev_zoned_model(FDEV(i).bdev) != BLK_ZONED_NONE) {
			if (init_blkz_info(sbi, i)) {
				f2fs_err(sbi, "Failed to initialize F2FS blkzone information");
				return -EINVAL;
			}
			if (max_devices == 1)
				break;
			f2fs_info(sbi, "Mount Device [%2d]: %20s, %8u, %8x - %8x (zone: %s)",
				  i, FDEV(i).path,
				  FDEV(i).total_segments,
				  FDEV(i).start_blk, FDEV(i).end_blk,
				  bdev_zoned_model(FDEV(i).bdev) == BLK_ZONED_HA ?
				  "Host-aware" : "Host-managed");
			continue;
		}
#endif
		f2fs_info(sbi, "Mount Device [%2d]: %20s, %8u, %8x - %8x",
			  i, FDEV(i).path,
			  FDEV(i).total_segments,
			  FDEV(i).start_blk, FDEV(i).end_blk);
	}
	f2fs_info(sbi,
		  "IO Block Size: %8d KB", F2FS_IO_SIZE_KB(sbi));
	return 0;
}

static int f2fs_setup_casefold(struct f2fs_sb_info *sbi)
{
#ifdef CONFIG_UNICODE
	if (f2fs_sb_has_casefold(sbi) && !sbi->sb->s_encoding) {
		const struct f2fs_sb_encodings *encoding_info;
		struct unicode_map *encoding;
		__u16 encoding_flags;

		if (f2fs_sb_read_encoding(sbi->raw_super, &encoding_info,
					  &encoding_flags)) {
			f2fs_err(sbi,
				 "Encoding requested by superblock is unknown");
			return -EINVAL;
		}

		encoding = utf8_load(encoding_info->version);
		if (IS_ERR(encoding)) {
			f2fs_err(sbi,
				 "can't mount with superblock charset: %s-%s "
				 "not supported by the kernel. flags: 0x%x.",
				 encoding_info->name, encoding_info->version,
				 encoding_flags);
			return PTR_ERR(encoding);
		}
		f2fs_info(sbi, "Using encoding defined by superblock: "
			 "%s-%s with flags 0x%hx", encoding_info->name,
			 encoding_info->version?:"\b", encoding_flags);

		sbi->sb->s_encoding = encoding;
		sbi->sb->s_encoding_flags = encoding_flags;
	}
#else
	if (f2fs_sb_has_casefold(sbi)) {
		f2fs_err(sbi, "Filesystem with casefold feature cannot be mounted without CONFIG_UNICODE");
		return -EINVAL;
	}
#endif
	return 0;
}

static void f2fs_tuning_parameters(struct f2fs_sb_info *sbi)
{
	struct f2fs_sm_info *sm_i = SM_I(sbi);

	/* adjust parameters according to the volume size */
	if (sm_i->main_segments <= SMALL_VOLUME_SEGMENTS) {
		F2FS_OPTION(sbi).alloc_mode = ALLOC_MODE_REUSE;
		if (f2fs_block_unit_discard(sbi))
			sm_i->dcc_info->discard_granularity = 1;
		sm_i->ipu_policy = 1 << F2FS_IPU_FORCE |
					1 << F2FS_IPU_HONOR_OPU_WRITE;
	}

	sbi->readdir_ra = 1;
}

static int f2fs_fill_super(struct super_block *sb, void *data, int silent)
{
	struct f2fs_sb_info *sbi;
	struct f2fs_super_block *raw_super;
	struct inode *root;
	int err;
	bool skip_recovery = false, need_fsck = false;
	char *options = NULL;
	int recovery, i, valid_super_block;
	struct curseg_info *seg_i;
	int retry_cnt = 1;

try_onemore:
	err = -EINVAL;
	raw_super = NULL;
	valid_super_block = -1;
	recovery = 0;

	/* allocate memory for f2fs-specific super block info */
	sbi = kzalloc(sizeof(struct f2fs_sb_info), GFP_KERNEL);
	if (!sbi)
		return -ENOMEM;

	sbi->sb = sb;

	/* Load the checksum driver */
	sbi->s_chksum_driver = crypto_alloc_shash("crc32", 0, 0);
	if (IS_ERR(sbi->s_chksum_driver)) {
		f2fs_err(sbi, "Cannot load crc32 driver.");
		err = PTR_ERR(sbi->s_chksum_driver);
		sbi->s_chksum_driver = NULL;
		goto free_sbi;
	}

	/* set a block size */
	if (unlikely(!sb_set_blocksize(sb, F2FS_BLKSIZE))) {
		f2fs_err(sbi, "unable to set blocksize");
		goto free_sbi;
	}

	err = read_raw_super_block(sbi, &raw_super, &valid_super_block,
								&recovery);
	if (err)
		goto free_sbi;

	sb->s_fs_info = sbi;
	sbi->raw_super = raw_super;

	/* precompute checksum seed for metadata */
	if (f2fs_sb_has_inode_chksum(sbi))
		sbi->s_chksum_seed = f2fs_chksum(sbi, ~0, raw_super->uuid,
						sizeof(raw_super->uuid));

	default_options(sbi);
	/* parse mount options */
	options = kstrdup((const char *)data, GFP_KERNEL);
	if (data && !options) {
		err = -ENOMEM;
		goto free_sb_buf;
	}

	err = parse_options(sb, options, false);
	if (err)
		goto free_options;

	sb->s_maxbytes = max_file_blocks(NULL) <<
				le32_to_cpu(raw_super->log_blocksize);
	sb->s_max_links = F2FS_LINK_MAX;

	err = f2fs_setup_casefold(sbi);
	if (err)
		goto free_options;

#ifdef CONFIG_QUOTA
	sb->dq_op = &f2fs_quota_operations;
	sb->s_qcop = &f2fs_quotactl_ops;
	sb->s_quota_types = QTYPE_MASK_USR | QTYPE_MASK_GRP | QTYPE_MASK_PRJ;

	if (f2fs_sb_has_quota_ino(sbi)) {
		for (i = 0; i < MAXQUOTAS; i++) {
			if (f2fs_qf_ino(sbi->sb, i))
				sbi->nquota_files++;
		}
	}
#endif

	sb->s_op = &f2fs_sops;
#ifdef CONFIG_FS_ENCRYPTION
	sb->s_cop = &f2fs_cryptops;
#endif
#ifdef CONFIG_FS_VERITY
	sb->s_vop = &f2fs_verityops;
#endif
	sb->s_xattr = f2fs_xattr_handlers;
	sb->s_export_op = &f2fs_export_ops;
	sb->s_magic = F2FS_SUPER_MAGIC;
	sb->s_time_gran = 1;
	sb->s_flags = (sb->s_flags & ~SB_POSIXACL) |
		(test_opt(sbi, POSIX_ACL) ? SB_POSIXACL : 0);
	memcpy(&sb->s_uuid, raw_super->uuid, sizeof(raw_super->uuid));
	sb->s_iflags |= SB_I_CGROUPWB;

	/* init f2fs-specific super block info */
	sbi->valid_super_block = valid_super_block;
	init_f2fs_rwsem(&sbi->gc_lock);
	mutex_init(&sbi->writepages);
	init_f2fs_rwsem(&sbi->cp_global_sem);
	init_f2fs_rwsem(&sbi->node_write);
	init_f2fs_rwsem(&sbi->node_change);

	/* disallow all the data/node/meta page writes */
	set_sbi_flag(sbi, SBI_POR_DOING);
	spin_lock_init(&sbi->stat_lock);

	err = f2fs_init_write_merge_io(sbi);
	if (err)
		goto free_bio_info;

	init_f2fs_rwsem(&sbi->cp_rwsem);
	init_f2fs_rwsem(&sbi->quota_sem);
	init_waitqueue_head(&sbi->cp_wait);
	init_sb_info(sbi);

	err = f2fs_init_iostat(sbi);
	if (err)
		goto free_bio_info;

	err = init_percpu_info(sbi);
	if (err)
		goto free_iostat;

	if (F2FS_IO_ALIGNED(sbi)) {
		sbi->write_io_dummy =
			mempool_create_page_pool(2 * (F2FS_IO_SIZE(sbi) - 1), 0);
		if (!sbi->write_io_dummy) {
			err = -ENOMEM;
			goto free_percpu;
		}
	}

	/* init per sbi slab cache */
	err = f2fs_init_xattr_caches(sbi);
	if (err)
		goto free_io_dummy;
	err = f2fs_init_page_array_cache(sbi);
	if (err)
		goto free_xattr_cache;

	/* get an inode for meta space */
	sbi->meta_inode = f2fs_iget(sb, F2FS_META_INO(sbi));
	if (IS_ERR(sbi->meta_inode)) {
		f2fs_err(sbi, "Failed to read F2FS meta data inode");
		err = PTR_ERR(sbi->meta_inode);
		goto free_page_array_cache;
	}

	err = f2fs_get_valid_checkpoint(sbi);
	if (err) {
		f2fs_err(sbi, "Failed to get valid F2FS checkpoint");
		goto free_meta_inode;
	}

	if (__is_set_ckpt_flags(F2FS_CKPT(sbi), CP_QUOTA_NEED_FSCK_FLAG))
		set_sbi_flag(sbi, SBI_QUOTA_NEED_REPAIR);
	if (__is_set_ckpt_flags(F2FS_CKPT(sbi), CP_DISABLED_QUICK_FLAG)) {
		set_sbi_flag(sbi, SBI_CP_DISABLED_QUICK);
		sbi->interval_time[DISABLE_TIME] = DEF_DISABLE_QUICK_INTERVAL;
	}

	if (__is_set_ckpt_flags(F2FS_CKPT(sbi), CP_FSCK_FLAG))
		set_sbi_flag(sbi, SBI_NEED_FSCK);

	/* Initialize device list */
	err = f2fs_scan_devices(sbi);
	if (err) {
		f2fs_err(sbi, "Failed to find devices");
		goto free_devices;
	}

	err = f2fs_init_post_read_wq(sbi);
	if (err) {
		f2fs_err(sbi, "Failed to initialize post read workqueue");
		goto free_devices;
	}

	spin_lock_init(&sbi->error_lock);
	memcpy(sbi->errors, raw_super->s_errors, MAX_F2FS_ERRORS);

	sbi->total_valid_node_count =
				le32_to_cpu(sbi->ckpt->valid_node_count);
	percpu_counter_set(&sbi->total_valid_inode_count,
				le32_to_cpu(sbi->ckpt->valid_inode_count));
	sbi->user_block_count = le64_to_cpu(sbi->ckpt->user_block_count);
	sbi->total_valid_block_count =
				le64_to_cpu(sbi->ckpt->valid_block_count);
	sbi->last_valid_block_count = sbi->total_valid_block_count;
	sbi->reserved_blocks = 0;
	sbi->current_reserved_blocks = 0;
	limit_reserve_root(sbi);
	adjust_unusable_cap_perc(sbi);

	for (i = 0; i < NR_INODE_TYPE; i++) {
		INIT_LIST_HEAD(&sbi->inode_list[i]);
		spin_lock_init(&sbi->inode_lock[i]);
	}
	mutex_init(&sbi->flush_lock);

	INIT_LIST_HEAD(&sbi->xattr_set_dir_ilist);
	spin_lock_init(&sbi->xattr_set_dir_ilist_lock);

	f2fs_init_extent_cache_info(sbi);

	f2fs_init_ino_entry_info(sbi);

	f2fs_init_fsync_node_info(sbi);

	/* setup checkpoint request control and start checkpoint issue thread */
	f2fs_init_ckpt_req_control(sbi);
	if (!f2fs_readonly(sb) && !test_opt(sbi, DISABLE_CHECKPOINT) &&
			test_opt(sbi, MERGE_CHECKPOINT)) {
		err = f2fs_start_ckpt_thread(sbi);
		if (err) {
			f2fs_err(sbi,
			    "Failed to start F2FS issue_checkpoint_thread (%d)",
			    err);
			goto stop_ckpt_thread;
		}
	}

	/* setup f2fs internal modules */
	err = f2fs_build_segment_manager(sbi);
	if (err) {
		f2fs_err(sbi, "Failed to initialize F2FS segment manager (%d)",
			 err);
		goto free_sm;
	}
	err = f2fs_build_node_manager(sbi);
	if (err) {
		f2fs_err(sbi, "Failed to initialize F2FS node manager (%d)",
			 err);
		goto free_nm;
	}

	err = adjust_reserved_segment(sbi);
	if (err)
		goto free_nm;

	/* For write statistics */
	sbi->sectors_written_start = f2fs_get_sectors_written(sbi);

	/* Read accumulated write IO statistics if exists */
	seg_i = CURSEG_I(sbi, CURSEG_HOT_NODE);
	if (__exist_node_summaries(sbi))
		sbi->kbytes_written =
			le64_to_cpu(seg_i->journal->info.kbytes_written);

	f2fs_build_gc_manager(sbi);

	err = f2fs_build_stats(sbi);
	if (err)
		goto free_nm;

	/* get an inode for node space */
	sbi->node_inode = f2fs_iget(sb, F2FS_NODE_INO(sbi));
	if (IS_ERR(sbi->node_inode)) {
		f2fs_err(sbi, "Failed to read node inode");
		err = PTR_ERR(sbi->node_inode);
		goto free_stats;
	}

	/* read root inode and dentry */
	root = f2fs_iget(sb, F2FS_ROOT_INO(sbi));
	if (IS_ERR(root)) {
		f2fs_err(sbi, "Failed to read root inode");
		err = PTR_ERR(root);
		goto free_node_inode;
	}
	if (!S_ISDIR(root->i_mode) || !root->i_blocks ||
			!root->i_size || !root->i_nlink) {
		iput(root);
		err = -EINVAL;
		goto free_node_inode;
	}

	sb->s_root = d_make_root(root); /* allocate root dentry */
	if (!sb->s_root) {
		err = -ENOMEM;
		goto free_node_inode;
	}

	err = f2fs_init_compress_inode(sbi);
	if (err)
		goto free_root_inode;

	err = f2fs_register_sysfs(sbi);
	if (err)
		goto free_compress_inode;

#ifdef CONFIG_QUOTA
	/* Enable quota usage during mount */
	if (f2fs_sb_has_quota_ino(sbi) && !f2fs_readonly(sb)) {
		err = f2fs_enable_quotas(sb);
		if (err)
			f2fs_err(sbi, "Cannot turn on quotas: error %d", err);
	}
#endif
	/* if there are any orphan inodes, free them */
	err = f2fs_recover_orphan_inodes(sbi);
	if (err)
		goto free_meta;

	if (unlikely(is_set_ckpt_flags(sbi, CP_DISABLED_FLAG)))
		goto reset_checkpoint;

	/* recover fsynced data */
	if (!test_opt(sbi, DISABLE_ROLL_FORWARD) &&
			!test_opt(sbi, NORECOVERY)) {
		/*
		 * mount should be failed, when device has readonly mode, and
		 * previous checkpoint was not done by clean system shutdown.
		 */
		if (f2fs_hw_is_readonly(sbi)) {
			if (!is_set_ckpt_flags(sbi, CP_UMOUNT_FLAG)) {
				err = f2fs_recover_fsync_data(sbi, true);
				if (err > 0) {
					err = -EROFS;
					f2fs_err(sbi, "Need to recover fsync data, but "
						"write access unavailable, please try "
						"mount w/ disable_roll_forward or norecovery");
				}
				if (err < 0)
					goto free_meta;
			}
			f2fs_info(sbi, "write access unavailable, skipping recovery");
			goto reset_checkpoint;
		}

		if (need_fsck)
			set_sbi_flag(sbi, SBI_NEED_FSCK);

		if (skip_recovery)
			goto reset_checkpoint;

		err = f2fs_recover_fsync_data(sbi, false);
		if (err < 0) {
			if (err != -ENOMEM)
				skip_recovery = true;
			need_fsck = true;
			f2fs_err(sbi, "Cannot recover all fsync data errno=%d",
				 err);
			goto free_meta;
		}
	} else {
		err = f2fs_recover_fsync_data(sbi, true);

		if (!f2fs_readonly(sb) && err > 0) {
			err = -EINVAL;
			f2fs_err(sbi, "Need to recover fsync data");
			goto free_meta;
		}
	}
reset_checkpoint:
	f2fs_init_inmem_curseg(sbi);

	/* f2fs_recover_fsync_data() cleared this already */
	clear_sbi_flag(sbi, SBI_POR_DOING);

	if (test_opt(sbi, DISABLE_CHECKPOINT)) {
		err = f2fs_disable_checkpoint(sbi);
		if (err)
			goto sync_free_meta;
	} else if (is_set_ckpt_flags(sbi, CP_DISABLED_FLAG)) {
		f2fs_enable_checkpoint(sbi);
	}

	/*
	 * If filesystem is not mounted as read-only then
	 * do start the gc_thread.
	 */
	if ((F2FS_OPTION(sbi).bggc_mode != BGGC_MODE_OFF ||
		test_opt(sbi, GC_MERGE)) && !f2fs_readonly(sb)) {
		/* After POR, we can run background GC thread.*/
		err = f2fs_start_gc_thread(sbi);
		if (err)
			goto sync_free_meta;
	}
	kvfree(options);

	/* recover broken superblock */
	if (recovery) {
		err = f2fs_commit_super(sbi, true);
		f2fs_info(sbi, "Try to recover %dth superblock, ret: %d",
			  sbi->valid_super_block ? 1 : 2, err);
	}

	f2fs_join_shrinker(sbi);

	f2fs_tuning_parameters(sbi);

	f2fs_notice(sbi, "Mounted with checkpoint version = %llx",
		    cur_cp_version(F2FS_CKPT(sbi)));
	f2fs_update_time(sbi, CP_TIME);
	f2fs_update_time(sbi, REQ_TIME);
	clear_sbi_flag(sbi, SBI_CP_DISABLED_QUICK);
	return 0;

sync_free_meta:
	/* safe to flush all the data */
	sync_filesystem(sbi->sb);
	retry_cnt = 0;

free_meta:
#ifdef CONFIG_QUOTA
	f2fs_truncate_quota_inode_pages(sb);
	if (f2fs_sb_has_quota_ino(sbi) && !f2fs_readonly(sb))
		f2fs_quota_off_umount(sbi->sb);
#endif
	/*
	 * Some dirty meta pages can be produced by f2fs_recover_orphan_inodes()
	 * failed by EIO. Then, iput(node_inode) can trigger balance_fs_bg()
	 * followed by f2fs_write_checkpoint() through f2fs_write_node_pages(), which
	 * falls into an infinite loop in f2fs_sync_meta_pages().
	 */
	truncate_inode_pages_final(META_MAPPING(sbi));
	/* evict some inodes being cached by GC */
	evict_inodes(sb);
	f2fs_unregister_sysfs(sbi);
free_compress_inode:
	f2fs_destroy_compress_inode(sbi);
free_root_inode:
	dput(sb->s_root);
	sb->s_root = NULL;
free_node_inode:
	f2fs_release_ino_entry(sbi, true);
	truncate_inode_pages_final(NODE_MAPPING(sbi));
	iput(sbi->node_inode);
	sbi->node_inode = NULL;
free_stats:
	f2fs_destroy_stats(sbi);
free_nm:
	/* stop discard thread before destroying node manager */
	f2fs_stop_discard_thread(sbi);
	f2fs_destroy_node_manager(sbi);
free_sm:
	f2fs_destroy_segment_manager(sbi);
	f2fs_destroy_post_read_wq(sbi);
stop_ckpt_thread:
	f2fs_stop_ckpt_thread(sbi);
free_devices:
	destroy_device_list(sbi);
	kvfree(sbi->ckpt);
free_meta_inode:
	make_bad_inode(sbi->meta_inode);
	iput(sbi->meta_inode);
	sbi->meta_inode = NULL;
free_page_array_cache:
	f2fs_destroy_page_array_cache(sbi);
free_xattr_cache:
	f2fs_destroy_xattr_caches(sbi);
free_io_dummy:
	mempool_destroy(sbi->write_io_dummy);
free_percpu:
	destroy_percpu_info(sbi);
free_iostat:
	f2fs_destroy_iostat(sbi);
free_bio_info:
	for (i = 0; i < NR_PAGE_TYPE; i++)
		kvfree(sbi->write_io[i]);

#ifdef CONFIG_UNICODE
	utf8_unload(sb->s_encoding);
	sb->s_encoding = NULL;
#endif
free_options:
#ifdef CONFIG_QUOTA
	for (i = 0; i < MAXQUOTAS; i++)
		kfree(F2FS_OPTION(sbi).s_qf_names[i]);
#endif
	fscrypt_free_dummy_context(&F2FS_OPTION(sbi).dummy_enc_ctx);
	kvfree(options);
free_sb_buf:
	kfree(raw_super);
free_sbi:
	if (sbi->s_chksum_driver)
		crypto_free_shash(sbi->s_chksum_driver);
	kfree(sbi);

	/* give only one another chance */
	if (retry_cnt > 0 && skip_recovery) {
		retry_cnt--;
		shrink_dcache_sb(sb);
		goto try_onemore;
	}
	return err;
}

static struct dentry *f2fs_mount(struct file_system_type *fs_type, int flags,
			const char *dev_name, void *data)
{
	return mount_bdev(fs_type, flags, dev_name, data, f2fs_fill_super);
}

static void kill_f2fs_super(struct super_block *sb)
{
	if (sb->s_root) {
		struct f2fs_sb_info *sbi = F2FS_SB(sb);

		set_sbi_flag(sbi, SBI_IS_CLOSE);
		f2fs_stop_gc_thread(sbi);
		f2fs_stop_discard_thread(sbi);

#ifdef CONFIG_F2FS_FS_COMPRESSION
		/*
		 * latter evict_inode() can bypass checking and invalidating
		 * compress inode cache.
		 */
		if (test_opt(sbi, COMPRESS_CACHE))
			truncate_inode_pages_final(COMPRESS_MAPPING(sbi));
#endif

		if (is_sbi_flag_set(sbi, SBI_IS_DIRTY) ||
				!is_set_ckpt_flags(sbi, CP_UMOUNT_FLAG)) {
			struct cp_control cpc = {
				.reason = CP_UMOUNT,
			};
			f2fs_write_checkpoint(sbi, &cpc);
		}

		if (is_sbi_flag_set(sbi, SBI_IS_RECOVERED) && f2fs_readonly(sb))
			sb->s_flags &= ~SB_RDONLY;
	}
	kill_block_super(sb);
}

static struct file_system_type f2fs_fs_type = {
	.owner		= THIS_MODULE,
	.name		= "f2fs",
	.mount		= f2fs_mount,
	.kill_sb	= kill_f2fs_super,
	.fs_flags	= FS_REQUIRES_DEV,
};
MODULE_ALIAS_FS("f2fs");

static int __init init_inodecache(void)
{
	f2fs_inode_cachep = kmem_cache_create("f2fs_inode_cache",
			sizeof(struct f2fs_inode_info), 0,
			SLAB_RECLAIM_ACCOUNT|SLAB_ACCOUNT, NULL);
	if (!f2fs_inode_cachep)
		return -ENOMEM;
	return 0;
}

static void destroy_inodecache(void)
{
	/*
	 * Make sure all delayed rcu free inodes are flushed before we
	 * destroy cache.
	 */
	rcu_barrier();
	kmem_cache_destroy(f2fs_inode_cachep);
}

static int __init init_f2fs_fs(void)
{
	int err;

	if (PAGE_SIZE != F2FS_BLKSIZE) {
		printk("F2FS not supported on PAGE_SIZE(%lu) != %d\n",
				PAGE_SIZE, F2FS_BLKSIZE);
		return -EINVAL;
	}

	err = init_inodecache();
	if (err)
		goto fail;
	err = f2fs_create_node_manager_caches();
	if (err)
		goto free_inodecache;
	err = f2fs_create_segment_manager_caches();
	if (err)
		goto free_node_manager_caches;
	err = f2fs_create_checkpoint_caches();
	if (err)
		goto free_segment_manager_caches;
	err = f2fs_create_recovery_cache();
	if (err)
		goto free_checkpoint_caches;
	err = f2fs_create_extent_cache();
	if (err)
		goto free_recovery_cache;
	err = f2fs_create_garbage_collection_cache();
	if (err)
		goto free_extent_cache;
	err = f2fs_init_sysfs();
	if (err)
		goto free_garbage_collection_cache;
	err = register_shrinker(&f2fs_shrinker_info);
	if (err)
		goto free_sysfs;
	err = register_filesystem(&f2fs_fs_type);
	if (err)
		goto free_shrinker;
	f2fs_create_root_stats();
	err = f2fs_init_post_read_processing();
	if (err)
		goto free_root_stats;
	err = f2fs_init_iostat_processing();
	if (err)
		goto free_post_read;
	err = f2fs_init_bio_entry_cache();
	if (err)
		goto free_iostat;
	err = f2fs_init_bioset();
	if (err)
		goto free_bio_enrty_cache;
	err = f2fs_init_compress_mempool();
	if (err)
		goto free_bioset;
	err = f2fs_init_compress_cache();
	if (err)
		goto free_compress_mempool;
	err = f2fs_create_casefold_cache();
	if (err)
		goto free_compress_cache;
	return 0;
free_compress_cache:
	f2fs_destroy_compress_cache();
free_compress_mempool:
	f2fs_destroy_compress_mempool();
free_bioset:
	f2fs_destroy_bioset();
free_bio_enrty_cache:
	f2fs_destroy_bio_entry_cache();
free_iostat:
	f2fs_destroy_iostat_processing();
free_post_read:
	f2fs_destroy_post_read_processing();
free_root_stats:
	f2fs_destroy_root_stats();
	unregister_filesystem(&f2fs_fs_type);
free_shrinker:
	unregister_shrinker(&f2fs_shrinker_info);
free_sysfs:
	f2fs_exit_sysfs();
free_garbage_collection_cache:
	f2fs_destroy_garbage_collection_cache();
free_extent_cache:
	f2fs_destroy_extent_cache();
free_recovery_cache:
	f2fs_destroy_recovery_cache();
free_checkpoint_caches:
	f2fs_destroy_checkpoint_caches();
free_segment_manager_caches:
	f2fs_destroy_segment_manager_caches();
free_node_manager_caches:
	f2fs_destroy_node_manager_caches();
free_inodecache:
	destroy_inodecache();
fail:
	return err;
}

static void __exit exit_f2fs_fs(void)
{
	f2fs_destroy_casefold_cache();
	f2fs_destroy_compress_cache();
	f2fs_destroy_compress_mempool();
	f2fs_destroy_bioset();
	f2fs_destroy_bio_entry_cache();
	f2fs_destroy_iostat_processing();
	f2fs_destroy_post_read_processing();
	f2fs_destroy_root_stats();
	unregister_filesystem(&f2fs_fs_type);
	unregister_shrinker(&f2fs_shrinker_info);
	f2fs_exit_sysfs();
	f2fs_destroy_garbage_collection_cache();
	f2fs_destroy_extent_cache();
	f2fs_destroy_recovery_cache();
	f2fs_destroy_checkpoint_caches();
	f2fs_destroy_segment_manager_caches();
	f2fs_destroy_node_manager_caches();
	destroy_inodecache();
}

module_init(init_f2fs_fs)
module_exit(exit_f2fs_fs)

MODULE_AUTHOR("Samsung Electronics's Praesto Team");
MODULE_DESCRIPTION("Flash Friendly File System");
MODULE_LICENSE("GPL");
MODULE_SOFTDEP("pre: crc32");
<|MERGE_RESOLUTION|>--- conflicted
+++ resolved
@@ -2168,22 +2168,15 @@
 	/* we should flush all the data to keep data consistency */
 	do {
 		sync_inodes_sb(sbi->sb);
-<<<<<<< HEAD
-		f2fs_io_schedule_timeout(DEFAULT_IO_TIMEOUT);
-=======
 		cond_resched();
 		congestion_wait(BLK_RW_ASYNC, DEFAULT_IO_TIMEOUT);
->>>>>>> b7af6d71
 	} while (get_pages(sbi, F2FS_DIRTY_DATA) && retry--);
 
 	if (unlikely(retry < 0))
 		f2fs_warn(sbi, "checkpoint=enable has some unwritten data.");
 
-<<<<<<< HEAD
 	f2fs_down_write(&sbi->gc_lock);
-=======
-	down_write(&sbi->gc_lock);
->>>>>>> b7af6d71
+
 	f2fs_dirty_to_prefree(sbi);
 
 	clear_sbi_flag(sbi, SBI_CP_DISABLED);
