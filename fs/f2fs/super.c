--- conflicted
+++ resolved
@@ -151,10 +151,6 @@
 	Opt_compress_algorithm,
 	Opt_compress_log_size,
 	Opt_compress_extension,
-<<<<<<< HEAD
-	Opt_gc_merge,
-	Opt_nogc_merge,
-=======
 	Opt_nocompress_extension,
 	Opt_compress_chksum,
 	Opt_compress_mode,
@@ -163,7 +159,6 @@
 	Opt_gc_merge,
 	Opt_nogc_merge,
 	Opt_discard_unit,
->>>>>>> df24d56f
 	Opt_err,
 };
 
@@ -233,10 +228,6 @@
 	{Opt_compress_algorithm, "compress_algorithm=%s"},
 	{Opt_compress_log_size, "compress_log_size=%u"},
 	{Opt_compress_extension, "compress_extension=%s"},
-<<<<<<< HEAD
-	{Opt_gc_merge, "gc_merge"},
-	{Opt_nogc_merge, "nogc_merge"},
-=======
 	{Opt_nocompress_extension, "nocompress_extension=%s"},
 	{Opt_compress_chksum, "compress_chksum"},
 	{Opt_compress_mode, "compress_mode=%s"},
@@ -245,7 +236,6 @@
 	{Opt_gc_merge, "gc_merge"},
 	{Opt_nogc_merge, "nogc_merge"},
 	{Opt_discard_unit, "discard_unit=%s"},
->>>>>>> df24d56f
 	{Opt_err, NULL},
 };
 
@@ -1078,10 +1068,7 @@
 		case Opt_nocheckpoint_merge:
 			clear_opt(sbi, MERGE_CHECKPOINT);
 			break;
-<<<<<<< HEAD
-=======
 #ifdef CONFIG_F2FS_FS_COMPRESSION
->>>>>>> df24d56f
 		case Opt_compress_algorithm:
 			if (!f2fs_sb_has_compression(sbi)) {
 				f2fs_info(sbi, "Image doesn't support compression");
@@ -1167,8 +1154,6 @@
 			F2FS_OPTION(sbi).compress_ext_cnt++;
 			kfree(name);
 			break;
-<<<<<<< HEAD
-=======
 		case Opt_nocompress_extension:
 			if (!f2fs_sb_has_compression(sbi)) {
 				f2fs_info(sbi, "Image doesn't support compression");
@@ -1227,15 +1212,12 @@
 		case Opt_atgc:
 			set_opt(sbi, ATGC);
 			break;
->>>>>>> df24d56f
 		case Opt_gc_merge:
 			set_opt(sbi, GC_MERGE);
 			break;
 		case Opt_nogc_merge:
 			clear_opt(sbi, GC_MERGE);
 			break;
-<<<<<<< HEAD
-=======
 		case Opt_discard_unit:
 			name = match_strdup(&args[0]);
 			if (!name)
@@ -1255,7 +1237,6 @@
 			}
 			kfree(name);
 			break;
->>>>>>> df24d56f
 		default:
 			f2fs_err(sbi, "Unrecognized mount option \"%s\" or missing value",
 				 p);
@@ -1672,14 +1653,8 @@
 	if (unlikely(is_sbi_flag_set(sbi, SBI_POR_DOING)))
 		return -EAGAIN;
 
-<<<<<<< HEAD
-	 if (sync)
-		err = f2fs_issue_checkpoint(sbi);
-	f2fs_trace_ios(NULL, 1);
-=======
 	if (sync)
 		err = f2fs_issue_checkpoint(sbi);
->>>>>>> df24d56f
 
 	return err;
 }
@@ -1700,12 +1675,9 @@
 	/* ensure no checkpoint required */
 	if (!llist_empty(&F2FS_SB(sb)->cprc_info.issue_list))
 		return -EINVAL;
-<<<<<<< HEAD
-=======
 
 	/* to avoid deadlock on f2fs_evict_inode->SB_FREEZE_FS */
 	set_sbi_flag(F2FS_SB(sb), SBI_IS_FREEZING);
->>>>>>> df24d56f
 	return 0;
 }
 
@@ -2034,11 +2006,7 @@
 				F2FS_OPTION(sbi).unusable_cap);
 	if (test_opt(sbi, MERGE_CHECKPOINT))
 		seq_puts(seq, ",checkpoint_merge");
-<<<<<<< HEAD
-	 else
-=======
 	else
->>>>>>> df24d56f
 		seq_puts(seq, ",nocheckpoint_merge");
 	if (F2FS_OPTION(sbi).fsync_mode == FSYNC_MODE_POSIX)
 		seq_printf(seq, ",fsync_mode=%s", "posix");
@@ -2097,16 +2065,9 @@
 	F2FS_OPTION(sbi).unusable_cap = 0;
 	sbi->sb->s_flags |= SB_LAZYTIME;
 	set_opt(sbi, FLUSH_MERGE);
-<<<<<<< HEAD
-	set_opt(sbi, DISCARD);
-	set_opt(sbi, GC_MERGE);
-	set_opt(sbi, MERGE_CHECKPOINT);
-	if (f2fs_sb_has_blkzoned(sbi))
-=======
 	if (f2fs_hw_support_discard(sbi) || f2fs_hw_should_discard(sbi))
 		set_opt(sbi, DISCARD);
 	if (f2fs_sb_has_blkzoned(sbi)) {
->>>>>>> df24d56f
 		F2FS_OPTION(sbi).fs_mode = FS_MODE_LFS;
 		F2FS_OPTION(sbi).discard_unit = DISCARD_UNIT_SECTION;
 	} else {
@@ -3336,22 +3297,6 @@
 		}
 	}
 
-<<<<<<< HEAD
-	if (le32_to_cpu(raw_super->magic) != F2FS_SUPER_MAGIC) {
-		f2fs_info(sbi, "Magic Mismatch, valid(0x%x) - read(0x%x)",
-			  F2FS_SUPER_MAGIC, le32_to_cpu(raw_super->magic));
-		return -EINVAL;
-	}
-
-	/* Currently, support only 4KB page cache size */
-	if (F2FS_BLKSIZE != PAGE_SIZE) {
-		f2fs_info(sbi, "Invalid page_cache_size (%lu), supports only 4KB",
-			  PAGE_SIZE);
-		return -EFSCORRUPTED;
-	}
-
-=======
->>>>>>> df24d56f
 	/* Currently, support only 4KB block size */
 	if (le32_to_cpu(raw_super->log_blocksize) != F2FS_BLKSIZE_BITS) {
 		f2fs_info(sbi, "Invalid log_blocksize (%u), supports only %u",
@@ -4165,15 +4110,9 @@
 	sbi->valid_super_block = valid_super_block;
 	init_f2fs_rwsem(&sbi->gc_lock);
 	mutex_init(&sbi->writepages);
-<<<<<<< HEAD
-	init_rwsem(&sbi->cp_global_sem);
-	init_rwsem(&sbi->node_write);
-	init_rwsem(&sbi->node_change);
-=======
 	init_f2fs_rwsem(&sbi->cp_global_sem);
 	init_f2fs_rwsem(&sbi->node_write);
 	init_f2fs_rwsem(&sbi->node_change);
->>>>>>> df24d56f
 
 	/* disallow all the data/node/meta page writes */
 	set_sbi_flag(sbi, SBI_POR_DOING);
@@ -4301,22 +4240,13 @@
 
 	/* setup checkpoint request control and start checkpoint issue thread */
 	f2fs_init_ckpt_req_control(sbi);
-<<<<<<< HEAD
-	 if (!test_opt(sbi, DISABLE_CHECKPOINT) &&
-=======
 	if (!f2fs_readonly(sb) && !test_opt(sbi, DISABLE_CHECKPOINT) &&
->>>>>>> df24d56f
 			test_opt(sbi, MERGE_CHECKPOINT)) {
 		err = f2fs_start_ckpt_thread(sbi);
 		if (err) {
 			f2fs_err(sbi,
-<<<<<<< HEAD
-				"Failed to start F2FS issue_checkpoint_thread (%d)",
-				err);
-=======
 			    "Failed to start F2FS issue_checkpoint_thread (%d)",
 			    err);
->>>>>>> df24d56f
 			goto stop_ckpt_thread;
 		}
 	}
@@ -4539,11 +4469,7 @@
 	f2fs_destroy_segment_manager(sbi);
 	f2fs_destroy_post_read_wq(sbi);
 stop_ckpt_thread:
-<<<<<<< HEAD
-	 f2fs_stop_ckpt_thread(sbi);
-=======
 	f2fs_stop_ckpt_thread(sbi);
->>>>>>> df24d56f
 free_devices:
 	destroy_device_list(sbi);
 	kvfree(sbi->ckpt);
@@ -4567,10 +4493,7 @@
 
 #ifdef CONFIG_UNICODE
 	utf8_unload(sb->s_encoding);
-<<<<<<< HEAD
-=======
 	sb->s_encoding = NULL;
->>>>>>> df24d56f
 #endif
 free_options:
 #ifdef CONFIG_QUOTA
