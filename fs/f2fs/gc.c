--- conflicted
+++ resolved
@@ -23,7 +23,11 @@
 #include "iostat.h"
 #include <trace/events/f2fs.h>
 
-<<<<<<< HEAD
+static struct kmem_cache *victim_entry_slab;
+
+static unsigned int count_bits(const unsigned long *addr,
+				unsigned int offset, unsigned int len);
+
 static inline bool should_break_gc(struct f2fs_sb_info *sbi)
 {
 	if (freezing(current) || kthread_should_stop())
@@ -34,12 +38,6 @@
 
 	return !is_idle(sbi, GC_TIME);
 }
-=======
-static struct kmem_cache *victim_entry_slab;
-
-static unsigned int count_bits(const unsigned long *addr,
-				unsigned int offset, unsigned int len);
->>>>>>> df24d56f
 
 static int gc_thread_func(void *data)
 {
@@ -47,12 +45,8 @@
 	struct f2fs_gc_kthread *gc_th = sbi->gc_thread;
 	wait_queue_head_t *wq = &sbi->gc_thread->gc_wait_queue_head;
 	wait_queue_head_t *fggc_wq = &sbi->gc_thread->fggc_wq;
-<<<<<<< HEAD
 	unsigned int wait_ms, gc_count, i;
 	bool boost;
-=======
-	unsigned int wait_ms;
->>>>>>> df24d56f
 
 	wait_ms = gc_th->min_sleep_time;
 
@@ -133,15 +127,9 @@
 		}
 
 		if (foreground) {
-<<<<<<< HEAD
-			down_write(&sbi->gc_lock);
-			goto do_gc;
-		} else if (!down_write_trylock(&sbi->gc_lock)) {
-=======
 			f2fs_down_write(&sbi->gc_lock);
 			goto do_gc;
 		} else if (!f2fs_down_write_trylock(&sbi->gc_lock)) {
->>>>>>> df24d56f
 			stat_other_skip_bggc_count(sbi);
 			goto next;
 		}
@@ -162,7 +150,8 @@
 				increase_sleep_time(gc_th, &wait_ms);
 		}
 do_gc:
-<<<<<<< HEAD
+        if (!foreground)
+			stat_inc_bggc_count(sbi->stat_info);
 		gc_count = (boost && !foreground) ? get_gc_count(sbi) : 1;
 
 		for (i = 0; i < gc_count; i++) {
@@ -177,10 +166,6 @@
 
 			if (!foreground)
 				stat_inc_bggc_count(sbi->stat_info);
-=======
-		if (!foreground)
-			stat_inc_bggc_count(sbi->stat_info);
->>>>>>> df24d56f
 
 			sync_mode = F2FS_OPTION(sbi).bggc_mode == BGGC_MODE_SYNC;
 
@@ -189,27 +174,14 @@
 				sync_mode = false;
 
 			/* if return value is not 0, no victim was selected */
-			if (f2fs_gc(sbi, sync_mode, !foreground, NULL_SEGNO)) {
-				wait_ms = gc_th->no_gc_sleep_time;
+			if (f2fs_gc(sbi, sync_mode, !foreground, false, NULL_SEGNO))
+			wait_ms = gc_th->no_gc_sleep_time;
 				break;
 			}
 
 			if (should_break_gc(sbi))
 				break;
 		}
-
-<<<<<<< HEAD
-		if (foreground)
-			wake_up_all(&gc_th->fggc_wq);
-=======
-		/* foreground GC was been triggered via f2fs_balance_fs() */
-		if (foreground)
-			sync_mode = false;
-
-		/* if return value is not zero, no victim was selected */
-		if (f2fs_gc(sbi, sync_mode, !foreground, false, NULL_SEGNO))
-			wait_ms = gc_th->no_gc_sleep_time;
->>>>>>> df24d56f
 
 		if (foreground)
 			wake_up_all(&gc_th->fggc_wq);
@@ -267,11 +239,7 @@
 		return;
 	kthread_stop(gc_th->f2fs_gc_task);
 	wake_up_all(&gc_th->fggc_wq);
-<<<<<<< HEAD
-	kvfree(gc_th);
-=======
 	kfree(gc_th);
->>>>>>> df24d56f
 	sbi->gc_thread = NULL;
 }
 
@@ -2134,13 +2102,8 @@
 	set_sbi_flag(sbi, SBI_IS_RESIZEFS);
 
 	freeze_super(sbi->sb);
-<<<<<<< HEAD
-	down_write(&sbi->gc_lock);
-	down_write(&sbi->cp_global_sem);
-=======
 	f2fs_down_write(&sbi->gc_lock);
 	f2fs_down_write(&sbi->cp_global_sem);
->>>>>>> df24d56f
 
 	spin_lock(&sbi->stat_lock);
 	if (shrunk_blocks + valid_user_blocks(sbi) +
@@ -2185,13 +2148,8 @@
 		spin_unlock(&sbi->stat_lock);
 	}
 out_err:
-<<<<<<< HEAD
-	up_write(&sbi->cp_global_sem);
-	up_write(&sbi->gc_lock);
-=======
 	f2fs_up_write(&sbi->cp_global_sem);
 	f2fs_up_write(&sbi->gc_lock);
->>>>>>> df24d56f
 	thaw_super(sbi->sb);
 	clear_sbi_flag(sbi, SBI_IS_RESIZEFS);
 	return err;
