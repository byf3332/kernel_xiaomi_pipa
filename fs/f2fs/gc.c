// SPDX-License-Identifier: GPL-2.0
/*
 * fs/f2fs/gc.c
 *
 * Copyright (c) 2012 Samsung Electronics Co., Ltd.
 *             http://www.samsung.com/
 */
#include <linux/fs.h>
#include <linux/module.h>
#include <linux/backing-dev.h>
#include <linux/init.h>
#include <linux/f2fs_fs.h>
#include <linux/kthread.h>
#include <linux/delay.h>
#include <linux/freezer.h>
#include <linux/sched/signal.h>

#include "f2fs.h"
#include "node.h"
#include "segment.h"
#include "gc.h"
#include <trace/events/f2fs.h>

static struct kmem_cache *victim_entry_slab;

static unsigned int count_bits(const unsigned long *addr,
				unsigned int offset, unsigned int len);

static inline bool should_break_gc(struct f2fs_sb_info *sbi)
{
	if (freezing(current) || kthread_should_stop())
		return true;

	if (sbi->gc_mode == GC_URGENT)
		return false;

	return !is_idle(sbi, GC_TIME);
}

static int gc_thread_func(void *data)
{
	struct f2fs_sb_info *sbi = data;
	struct f2fs_gc_kthread *gc_th = sbi->gc_thread;
	wait_queue_head_t *wq = &sbi->gc_thread->gc_wait_queue_head;
	wait_queue_head_t *fggc_wq = &sbi->gc_thread->fggc_wq;
	unsigned int wait_ms;

	wait_ms = gc_th->min_sleep_time;

	set_freezable();
	do {
		bool sync_mode, foreground = false;

		wait_event_interruptible_timeout(*wq,
				kthread_should_stop() || freezing(current) ||
				waitqueue_active(fggc_wq) ||
				gc_th->gc_wake,
				msecs_to_jiffies(wait_ms));

		if (test_opt(sbi, GC_MERGE) && waitqueue_active(fggc_wq))
			foreground = true;

		/* give it a try one time */
		if (gc_th->gc_wake)
			gc_th->gc_wake = 0;

		if (try_to_freeze()) {
			stat_other_skip_bggc_count(sbi);
			continue;
		}
		if (kthread_should_stop())
			break;

		if (sbi->sb->s_writers.frozen >= SB_FREEZE_WRITE) {
			increase_sleep_time(gc_th, &wait_ms);
			stat_other_skip_bggc_count(sbi);
			continue;
		}

		if (time_to_inject(sbi, FAULT_CHECKPOINT)) {
			f2fs_show_injection_info(sbi, FAULT_CHECKPOINT);
			f2fs_stop_checkpoint(sbi, false);
		}

		if (!sb_start_write_trylock(sbi->sb)) {
			stat_other_skip_bggc_count(sbi);
			continue;
		}

		/*
		 * [GC triggering condition]
		 * 0. GC is not conducted currently.
		 * 1. There are enough dirty segments.
		 * 2. IO subsystem is idle by checking the # of writeback pages.
		 * 3. IO subsystem is idle by checking the # of requests in
		 *    bdev's request list.
		 *
		 * Note) We have to avoid triggering GCs frequently.
		 * Because it is possible that some segments can be
		 * invalidated soon after by user update or deletion.
		 * So, I'd like to wait some time to collect dirty segments.
		 */
		if (sbi->gc_mode == GC_URGENT) {
			wait_ms = gc_th->urgent_sleep_time;
			f2fs_down_write(&sbi->gc_lock);
			goto do_gc;
		}

		if (foreground) {
			f2fs_down_write(&sbi->gc_lock);
			goto do_gc;
		} else if (!f2fs_down_write_trylock(&sbi->gc_lock)) {
			stat_other_skip_bggc_count(sbi);
			goto next;
		}

		if (!is_idle(sbi, GC_TIME)) {
			increase_sleep_time(gc_th, &wait_ms);
			f2fs_up_write(&sbi->gc_lock);
			stat_io_skip_bggc_count(sbi);
			goto next;
		}

		if (has_enough_invalid_blocks(sbi))
			decrease_sleep_time(gc_th, &wait_ms);
		else
			increase_sleep_time(gc_th, &wait_ms);
do_gc:
		if (!foreground)
			stat_inc_bggc_count(sbi->stat_info);

		sync_mode = F2FS_OPTION(sbi).bggc_mode == BGGC_MODE_SYNC;

		/* foreground GC was been triggered via f2fs_balance_fs() */
		if (foreground)
			sync_mode = false;

		/* if return value is not 0, no victim was selected */
		if (f2fs_gc(sbi, sync_mode, !foreground, NULL_SEGNO))
			wait_ms = gc_th->no_gc_sleep_time;

		if (foreground)
			wake_up_all(&gc_th->fggc_wq);

		trace_f2fs_background_gc(sbi->sb, wait_ms,
				prefree_segments(sbi), free_segments(sbi));

		/* balancing f2fs's metadata periodically */
		f2fs_balance_fs_bg(sbi, true);
next:
		sb_end_write(sbi->sb);

	} while (!kthread_should_stop());
	return 0;
}

int f2fs_start_gc_thread(struct f2fs_sb_info *sbi)
{
	struct f2fs_gc_kthread *gc_th;
	dev_t dev = sbi->sb->s_bdev->bd_dev;
	int err = 0;

	gc_th = f2fs_kmalloc(sbi, sizeof(struct f2fs_gc_kthread), GFP_KERNEL);
	if (!gc_th) {
		err = -ENOMEM;
		goto out;
	}

	gc_th->urgent_sleep_time = DEF_GC_THREAD_URGENT_SLEEP_TIME;
	gc_th->min_sleep_time = DEF_GC_THREAD_MIN_SLEEP_TIME;
	gc_th->max_sleep_time = DEF_GC_THREAD_MAX_SLEEP_TIME;
	gc_th->no_gc_sleep_time = DEF_GC_THREAD_NOGC_SLEEP_TIME;

	gc_th->gc_wake= 0;

	sbi->gc_thread = gc_th;
	init_waitqueue_head(&sbi->gc_thread->gc_wait_queue_head);
	init_waitqueue_head(&sbi->gc_thread->fggc_wq);
	sbi->gc_thread->f2fs_gc_task = kthread_run(gc_thread_func, sbi,
			"f2fs_gc-%u:%u", MAJOR(dev), MINOR(dev));
	if (IS_ERR(gc_th->f2fs_gc_task)) {
		err = PTR_ERR(gc_th->f2fs_gc_task);
		kvfree(gc_th);
		sbi->gc_thread = NULL;
	}
out:
	return err;
}

void f2fs_stop_gc_thread(struct f2fs_sb_info *sbi)
{
	struct f2fs_gc_kthread *gc_th = sbi->gc_thread;
	if (!gc_th)
		return;
	kthread_stop(gc_th->f2fs_gc_task);
	wake_up_all(&gc_th->fggc_wq);
	kvfree(gc_th);
	sbi->gc_thread = NULL;
}

static int select_gc_type(struct f2fs_sb_info *sbi, int gc_type)
{
	int gc_mode;

	if (gc_type == BG_GC) {
		if (sbi->am.atgc_enabled)
			gc_mode = GC_AT;
		else
			gc_mode = GC_CB;
	} else {
		gc_mode = GC_GREEDY;
	}

	switch (sbi->gc_mode) {
	case GC_IDLE_CB:
		gc_mode = GC_CB;
		break;
	case GC_IDLE_GREEDY:
	case GC_URGENT:
		gc_mode = GC_GREEDY;
		break;
	case GC_IDLE_AT:
		gc_mode = GC_AT;
		break;
	}
	return gc_mode;
}

static void select_policy(struct f2fs_sb_info *sbi, int gc_type,
			int type, struct victim_sel_policy *p)
{
	struct dirty_seglist_info *dirty_i = DIRTY_I(sbi);

	if (p->alloc_mode == SSR) {
		p->gc_mode = GC_GREEDY;
		p->dirty_bitmap = dirty_i->dirty_segmap[type];
		p->max_search = dirty_i->nr_dirty[type];
		p->ofs_unit = 1;
	} else if (p->alloc_mode == AT_SSR) {
		p->gc_mode = GC_GREEDY;
		p->dirty_bitmap = dirty_i->dirty_segmap[type];
		p->max_search = dirty_i->nr_dirty[type];
		p->ofs_unit = 1;
	} else {
		p->gc_mode = select_gc_type(sbi, gc_type);
		p->ofs_unit = sbi->segs_per_sec;
		if (__is_large_section(sbi)) {
			p->dirty_bitmap = dirty_i->dirty_secmap;
			p->max_search = count_bits(p->dirty_bitmap,
						0, MAIN_SECS(sbi));
		} else {
			p->dirty_bitmap = dirty_i->dirty_segmap[DIRTY];
			p->max_search = dirty_i->nr_dirty[DIRTY];
		}
	}

	/*
	 * adjust candidates range, should select all dirty segments for
	 * foreground GC and urgent GC cases.
	 */
	if (gc_type != FG_GC &&
			(sbi->gc_mode != GC_URGENT) &&
			(p->gc_mode != GC_AT && p->alloc_mode != AT_SSR) &&
			p->max_search > sbi->max_victim_search)
		p->max_search = sbi->max_victim_search;

	/* let's select beginning hot/small space first in no_heap mode*/
	if (test_opt(sbi, NOHEAP) &&
		(type == CURSEG_HOT_DATA || IS_NODESEG(type)))
		p->offset = 0;
	else
		p->offset = SIT_I(sbi)->last_victim[p->gc_mode];
}

static unsigned int get_max_cost(struct f2fs_sb_info *sbi,
				struct victim_sel_policy *p)
{
	/* SSR allocates in a segment unit */
	if (p->alloc_mode == SSR)
		return sbi->blocks_per_seg;
	else if (p->alloc_mode == AT_SSR)
		return UINT_MAX;

	/* LFS */
	if (p->gc_mode == GC_GREEDY)
		return 2 * sbi->blocks_per_seg * p->ofs_unit;
	else if (p->gc_mode == GC_CB)
		return UINT_MAX;
	else if (p->gc_mode == GC_AT)
		return UINT_MAX;
	else /* No other gc_mode */
		return 0;
}

static unsigned int check_bg_victims(struct f2fs_sb_info *sbi)
{
	struct dirty_seglist_info *dirty_i = DIRTY_I(sbi);
	unsigned int secno;

	/*
	 * If the gc_type is FG_GC, we can select victim segments
	 * selected by background GC before.
	 * Those segments guarantee they have small valid blocks.
	 */
	for_each_set_bit(secno, dirty_i->victim_secmap, MAIN_SECS(sbi)) {
		if (sec_usage_check(sbi, secno))
			continue;
		clear_bit(secno, dirty_i->victim_secmap);
		return GET_SEG_FROM_SEC(sbi, secno);
	}
	return NULL_SEGNO;
}

static unsigned int get_cb_cost(struct f2fs_sb_info *sbi, unsigned int segno)
{
	struct sit_info *sit_i = SIT_I(sbi);
	unsigned int secno = GET_SEC_FROM_SEG(sbi, segno);
	unsigned int start = GET_SEG_FROM_SEC(sbi, secno);
	unsigned long long mtime = 0;
	unsigned int vblocks;
	unsigned char age = 0;
	unsigned char u;
	unsigned int i;

	for (i = 0; i < sbi->segs_per_sec; i++)
		mtime += get_seg_entry(sbi, start + i)->mtime;
	vblocks = get_valid_blocks(sbi, segno, true);

	mtime = div_u64(mtime, sbi->segs_per_sec);
	vblocks = div_u64(vblocks, sbi->segs_per_sec);

	u = (vblocks * 100) >> sbi->log_blocks_per_seg;

	/* Handle if the system time has changed by the user */
	if (mtime < sit_i->min_mtime)
		sit_i->min_mtime = mtime;
	if (mtime > sit_i->max_mtime)
		sit_i->max_mtime = mtime;
	if (sit_i->max_mtime != sit_i->min_mtime)
		age = 100 - div64_u64(100 * (mtime - sit_i->min_mtime),
				sit_i->max_mtime - sit_i->min_mtime);

	return UINT_MAX - ((100 * (100 - u) * age) / (100 + u));
}

static inline unsigned int get_gc_cost(struct f2fs_sb_info *sbi,
			unsigned int segno, struct victim_sel_policy *p)
{
	if (p->alloc_mode == SSR)
		return get_seg_entry(sbi, segno)->ckpt_valid_blocks;

	/* alloc_mode == LFS */
	if (p->gc_mode == GC_GREEDY)
		return get_valid_blocks(sbi, segno, true);
	else if (p->gc_mode == GC_CB)
		return get_cb_cost(sbi, segno);

	f2fs_bug_on(sbi, 1);
	return 0;
}

static unsigned int count_bits(const unsigned long *addr,
				unsigned int offset, unsigned int len)
{
	unsigned int end = offset + len, sum = 0;

	while (offset < end) {
		if (test_bit(offset++, addr))
			++sum;
	}
	return sum;
}

static struct victim_entry *attach_victim_entry(struct f2fs_sb_info *sbi,
				unsigned long long mtime, unsigned int segno,
				struct rb_node *parent, struct rb_node **p,
				bool left_most)
{
	struct atgc_management *am = &sbi->am;
	struct victim_entry *ve;

	ve =  f2fs_kmem_cache_alloc(victim_entry_slab, GFP_NOFS);

	ve->mtime = mtime;
	ve->segno = segno;

	rb_link_node(&ve->rb_node, parent, p);
	rb_insert_color_cached(&ve->rb_node, &am->root, left_most);

	list_add_tail(&ve->list, &am->victim_list);

	am->victim_count++;

	return ve;
}

static void insert_victim_entry(struct f2fs_sb_info *sbi,
				unsigned long long mtime, unsigned int segno)
{
	struct atgc_management *am = &sbi->am;
	struct rb_node **p;
	struct rb_node *parent = NULL;
	bool left_most = true;

	p = f2fs_lookup_rb_tree_ext(sbi, &am->root, &parent, mtime, &left_most);
	attach_victim_entry(sbi, mtime, segno, parent, p, left_most);
}

static void add_victim_entry(struct f2fs_sb_info *sbi,
				struct victim_sel_policy *p, unsigned int segno)
{
	struct sit_info *sit_i = SIT_I(sbi);
	unsigned int secno = GET_SEC_FROM_SEG(sbi, segno);
	unsigned int start = GET_SEG_FROM_SEC(sbi, secno);
	unsigned long long mtime = 0;
	unsigned int i;

	if (unlikely(is_sbi_flag_set(sbi, SBI_CP_DISABLED))) {
		if (p->gc_mode == GC_AT &&
			get_valid_blocks(sbi, segno, true) == 0)
			return;

		if (p->alloc_mode == AT_SSR &&
			get_seg_entry(sbi, segno)->ckpt_valid_blocks == 0)
			return;
	}

	for (i = 0; i < sbi->segs_per_sec; i++)
		mtime += get_seg_entry(sbi, start + i)->mtime;
	mtime = div_u64(mtime, sbi->segs_per_sec);

	/* Handle if the system time has changed by the user */
	if (mtime < sit_i->min_mtime)
		sit_i->min_mtime = mtime;
	if (mtime > sit_i->max_mtime)
		sit_i->max_mtime = mtime;
	if (mtime < sit_i->dirty_min_mtime)
		sit_i->dirty_min_mtime = mtime;
	if (mtime > sit_i->dirty_max_mtime)
		sit_i->dirty_max_mtime = mtime;

	/* don't choose young section as candidate */
	if (sit_i->dirty_max_mtime - mtime < p->age_threshold)
		return;

	insert_victim_entry(sbi, mtime, segno);
}

static struct rb_node *lookup_central_victim(struct f2fs_sb_info *sbi,
						struct victim_sel_policy *p)
{
	struct atgc_management *am = &sbi->am;
	struct rb_node *parent = NULL;
	bool left_most;

	f2fs_lookup_rb_tree_ext(sbi, &am->root, &parent, p->age, &left_most);

	return parent;
}

static void atgc_lookup_victim(struct f2fs_sb_info *sbi,
						struct victim_sel_policy *p)
{
	struct sit_info *sit_i = SIT_I(sbi);
	struct atgc_management *am = &sbi->am;
	struct rb_root_cached *root = &am->root;
	struct rb_node *node;
	struct rb_entry *re;
	struct victim_entry *ve;
	unsigned long long total_time;
	unsigned long long age, u, accu;
	unsigned long long max_mtime = sit_i->dirty_max_mtime;
	unsigned long long min_mtime = sit_i->dirty_min_mtime;
	unsigned int sec_blocks = BLKS_PER_SEC(sbi);
	unsigned int vblocks;
	unsigned int dirty_threshold = max(am->max_candidate_count,
					am->candidate_ratio *
					am->victim_count / 100);
	unsigned int age_weight = am->age_weight;
	unsigned int cost;
	unsigned int iter = 0;

	if (max_mtime < min_mtime)
		return;

	max_mtime += 1;
	total_time = max_mtime - min_mtime;

	accu = div64_u64(ULLONG_MAX, total_time);
	accu = min_t(unsigned long long, div_u64(accu, 100),
					DEFAULT_ACCURACY_CLASS);

	node = rb_first_cached(root);
next:
	re = rb_entry_safe(node, struct rb_entry, rb_node);
	if (!re)
		return;

	ve = (struct victim_entry *)re;

	if (ve->mtime >= max_mtime || ve->mtime < min_mtime)
		goto skip;

	/* age = 10000 * x% * 60 */
	age = div64_u64(accu * (max_mtime - ve->mtime), total_time) *
								age_weight;

	vblocks = get_valid_blocks(sbi, ve->segno, true);
	f2fs_bug_on(sbi, !vblocks || vblocks == sec_blocks);

	/* u = 10000 * x% * 40 */
	u = div64_u64(accu * (sec_blocks - vblocks), sec_blocks) *
							(100 - age_weight);

	f2fs_bug_on(sbi, age + u >= UINT_MAX);

	cost = UINT_MAX - (age + u);
	iter++;

	if (cost < p->min_cost ||
			(cost == p->min_cost && age > p->oldest_age)) {
		p->min_cost = cost;
		p->oldest_age = age;
		p->min_segno = ve->segno;
	}
skip:
	if (iter < dirty_threshold) {
		node = rb_next(node);
		goto next;
	}
}

/*
 * select candidates around source section in range of
 * [target - dirty_threshold, target + dirty_threshold]
 */
static void atssr_lookup_victim(struct f2fs_sb_info *sbi,
						struct victim_sel_policy *p)
{
	struct sit_info *sit_i = SIT_I(sbi);
	struct atgc_management *am = &sbi->am;
	struct rb_node *node;
	struct rb_entry *re;
	struct victim_entry *ve;
	unsigned long long age;
	unsigned long long max_mtime = sit_i->dirty_max_mtime;
	unsigned long long min_mtime = sit_i->dirty_min_mtime;
	unsigned int seg_blocks = sbi->blocks_per_seg;
	unsigned int vblocks;
	unsigned int dirty_threshold = max(am->max_candidate_count,
					am->candidate_ratio *
					am->victim_count / 100);
	unsigned int cost;
	unsigned int iter = 0;
	int stage = 0;

	if (max_mtime < min_mtime)
		return;
	max_mtime += 1;
next_stage:
	node = lookup_central_victim(sbi, p);
next_node:
	re = rb_entry_safe(node, struct rb_entry, rb_node);
	if (!re) {
		if (stage == 0)
			goto skip_stage;
		return;
	}

	ve = (struct victim_entry *)re;

	if (ve->mtime >= max_mtime || ve->mtime < min_mtime)
		goto skip_node;

	age = max_mtime - ve->mtime;

	vblocks = get_seg_entry(sbi, ve->segno)->ckpt_valid_blocks;
	f2fs_bug_on(sbi, !vblocks);

	/* rare case */
	if (vblocks == seg_blocks)
		goto skip_node;

	iter++;

	age = max_mtime - abs(p->age - age);
	cost = UINT_MAX - vblocks;

	if (cost < p->min_cost ||
			(cost == p->min_cost && age > p->oldest_age)) {
		p->min_cost = cost;
		p->oldest_age = age;
		p->min_segno = ve->segno;
	}
skip_node:
	if (iter < dirty_threshold) {
		if (stage == 0)
			node = rb_prev(node);
		else if (stage == 1)
			node = rb_next(node);
		goto next_node;
	}
skip_stage:
	if (stage < 1) {
		stage++;
		iter = 0;
		goto next_stage;
	}
}
static void lookup_victim_by_age(struct f2fs_sb_info *sbi,
						struct victim_sel_policy *p)
{
	f2fs_bug_on(sbi, !f2fs_check_rb_tree_consistence(sbi,
						&sbi->am.root, true));

	if (p->gc_mode == GC_AT)
		atgc_lookup_victim(sbi, p);
	else if (p->alloc_mode == AT_SSR)
		atssr_lookup_victim(sbi, p);
	else
		f2fs_bug_on(sbi, 1);
}

static void release_victim_entry(struct f2fs_sb_info *sbi)
{
	struct atgc_management *am = &sbi->am;
	struct victim_entry *ve, *tmp;

	list_for_each_entry_safe(ve, tmp, &am->victim_list, list) {
		list_del(&ve->list);
		kmem_cache_free(victim_entry_slab, ve);
		am->victim_count--;
	}

	am->root = RB_ROOT_CACHED;

	f2fs_bug_on(sbi, am->victim_count);
	f2fs_bug_on(sbi, !list_empty(&am->victim_list));
}

/*
 * This function is called from two paths.
 * One is garbage collection and the other is SSR segment selection.
 * When it is called during GC, it just gets a victim segment
 * and it does not remove it from dirty seglist.
 * When it is called from SSR segment selection, it finds a segment
 * which has minimum valid blocks and removes it from dirty seglist.
 */
static int get_victim_by_default(struct f2fs_sb_info *sbi,
		unsigned int *result, int gc_type, int type,
			char alloc_mode, unsigned long long age)
{
	struct dirty_seglist_info *dirty_i = DIRTY_I(sbi);
	struct sit_info *sm = SIT_I(sbi);
	struct victim_sel_policy p;
	unsigned int secno, last_victim;
	unsigned int last_segment;
	unsigned int nsearched;
	bool is_atgc;
	int ret = 0;

	mutex_lock(&dirty_i->seglist_lock);
	last_segment = MAIN_SECS(sbi) * sbi->segs_per_sec;

	p.alloc_mode = alloc_mode;
	p.age = age;
	p.age_threshold = sbi->am.age_threshold;

retry:
	select_policy(sbi, gc_type, type, &p);
	p.min_segno = NULL_SEGNO;
	p.oldest_age = 0;
	p.min_cost = get_max_cost(sbi, &p);

	is_atgc = (p.gc_mode == GC_AT || p.alloc_mode == AT_SSR);
	nsearched = 0;

	if (is_atgc)
		SIT_I(sbi)->dirty_min_mtime = ULLONG_MAX;

	if (*result != NULL_SEGNO) {
		if (!get_valid_blocks(sbi, *result, false)) {
			ret = -ENODATA;
			goto out;
		}

		if (sec_usage_check(sbi, GET_SEC_FROM_SEG(sbi, *result)))
			ret = -EBUSY;
		else
			p.min_segno = *result;
		goto out;
	}

	ret = -ENODATA;
	if (p.max_search == 0)
		goto out;

	if (__is_large_section(sbi) && p.alloc_mode == LFS) {
		if (sbi->next_victim_seg[BG_GC] != NULL_SEGNO) {
			p.min_segno = sbi->next_victim_seg[BG_GC];
			*result = p.min_segno;
			sbi->next_victim_seg[BG_GC] = NULL_SEGNO;
			goto got_result;
		}
		if (gc_type == FG_GC &&
				sbi->next_victim_seg[FG_GC] != NULL_SEGNO) {
			p.min_segno = sbi->next_victim_seg[FG_GC];
			*result = p.min_segno;
			sbi->next_victim_seg[FG_GC] = NULL_SEGNO;
			goto got_result;
		}
	}

	last_victim = sm->last_victim[p.gc_mode];
	if (p.alloc_mode == LFS && gc_type == FG_GC) {
		p.min_segno = check_bg_victims(sbi);
		if (p.min_segno != NULL_SEGNO)
			goto got_it;
	}

	while (1) {
		unsigned long cost, *dirty_bitmap;
		unsigned int unit_no, segno;

		dirty_bitmap = p.dirty_bitmap;
		unit_no = find_next_bit(dirty_bitmap,
				last_segment / p.ofs_unit,
				p.offset / p.ofs_unit);
		segno = unit_no * p.ofs_unit;
		if (segno >= last_segment) {
			if (sm->last_victim[p.gc_mode]) {
				last_segment =
					sm->last_victim[p.gc_mode];
				sm->last_victim[p.gc_mode] = 0;
				p.offset = 0;
				continue;
			}
			break;
		}

		p.offset = segno + p.ofs_unit;
		nsearched++;

#ifdef CONFIG_F2FS_CHECK_FS
		/*
		 * skip selecting the invalid segno (that is failed due to block
		 * validity check failure during GC) to avoid endless GC loop in
		 * such cases.
		 */
		if (test_bit(segno, sm->invalid_segmap))
			goto next;
#endif

		secno = GET_SEC_FROM_SEG(sbi, segno);

		if (sec_usage_check(sbi, secno))
			goto next;
		/* Don't touch checkpointed data */
		if (unlikely(is_sbi_flag_set(sbi, SBI_CP_DISABLED) &&
					get_ckpt_valid_blocks(sbi, segno) &&
					p.alloc_mode == LFS))
			goto next;
		if (gc_type == BG_GC && test_bit(secno, dirty_i->victim_secmap))
			goto next;

		if (is_atgc) {
			add_victim_entry(sbi, &p, segno);
			goto next;
		}

		cost = get_gc_cost(sbi, segno, &p);

		if (p.min_cost > cost) {
			p.min_segno = segno;
			p.min_cost = cost;
		}
next:
		if (nsearched >= p.max_search) {
			if (!sm->last_victim[p.gc_mode] && segno <= last_victim)
				sm->last_victim[p.gc_mode] =
					last_victim + p.ofs_unit;
			else
				sm->last_victim[p.gc_mode] = segno + p.ofs_unit;
			sm->last_victim[p.gc_mode] %=
				(MAIN_SECS(sbi) * sbi->segs_per_sec);
			break;
		}
	}

	/* get victim for GC_AT/AT_SSR */
	if (is_atgc) {
		lookup_victim_by_age(sbi, &p);
		release_victim_entry(sbi);
	}

	if (is_atgc && p.min_segno == NULL_SEGNO &&
			sm->elapsed_time < p.age_threshold) {
		p.age_threshold = 0;
		goto retry;
	}

	if (p.min_segno != NULL_SEGNO) {
got_it:
		*result = (p.min_segno / p.ofs_unit) * p.ofs_unit;
got_result:
		if (p.alloc_mode == LFS) {
			secno = GET_SEC_FROM_SEG(sbi, p.min_segno);
			if (gc_type == FG_GC)
				sbi->cur_victim_sec = secno;
			else
				set_bit(secno, dirty_i->victim_secmap);
		}
		ret = 0;

	}
out:
	if (p.min_segno != NULL_SEGNO)
		trace_f2fs_get_victim(sbi->sb, type, gc_type, &p,
				sbi->cur_victim_sec,
				prefree_segments(sbi), free_segments(sbi));
	mutex_unlock(&dirty_i->seglist_lock);

	return ret;
}

static const struct victim_selection default_v_ops = {
	.get_victim = get_victim_by_default,
};

static struct inode *find_gc_inode(struct gc_inode_list *gc_list, nid_t ino)
{
	struct inode_entry *ie;

	ie = radix_tree_lookup(&gc_list->iroot, ino);
	if (ie)
		return ie->inode;
	return NULL;
}

static void add_gc_inode(struct gc_inode_list *gc_list, struct inode *inode)
{
	struct inode_entry *new_ie;

	if (inode == find_gc_inode(gc_list, inode->i_ino)) {
		iput(inode);
		return;
	}
	new_ie = f2fs_kmem_cache_alloc(f2fs_inode_entry_slab, GFP_NOFS);
	new_ie->inode = inode;

	f2fs_radix_tree_insert(&gc_list->iroot, inode->i_ino, new_ie);
	list_add_tail(&new_ie->list, &gc_list->ilist);
}

static void put_gc_inode(struct gc_inode_list *gc_list)
{
	struct inode_entry *ie, *next_ie;
	list_for_each_entry_safe(ie, next_ie, &gc_list->ilist, list) {
		radix_tree_delete(&gc_list->iroot, ie->inode->i_ino);
		iput(ie->inode);
		list_del(&ie->list);
		kmem_cache_free(f2fs_inode_entry_slab, ie);
	}
}

static int check_valid_map(struct f2fs_sb_info *sbi,
				unsigned int segno, int offset)
{
	struct sit_info *sit_i = SIT_I(sbi);
	struct seg_entry *sentry;
	int ret;

	down_read(&sit_i->sentry_lock);
	sentry = get_seg_entry(sbi, segno);
	ret = f2fs_test_bit(offset, sentry->cur_valid_map);
	up_read(&sit_i->sentry_lock);
	return ret;
}

/*
 * This function compares node address got in summary with that in NAT.
 * On validity, copy that node with cold status, otherwise (invalid node)
 * ignore that.
 */
static int gc_node_segment(struct f2fs_sb_info *sbi,
		struct f2fs_summary *sum, unsigned int segno, int gc_type)
{
	struct f2fs_summary *entry;
	block_t start_addr;
	int off;
	int phase = 0;
	bool fggc = (gc_type == FG_GC);
	int submitted = 0;

	start_addr = START_BLOCK(sbi, segno);

next_step:
	entry = sum;

	if (fggc && phase == 2)
		atomic_inc(&sbi->wb_sync_req[NODE]);

	for (off = 0; off < sbi->blocks_per_seg; off++, entry++) {
		nid_t nid = le32_to_cpu(entry->nid);
		struct page *node_page;
		struct node_info ni;
		int err;

		/* stop BG_GC if there is not enough free sections. */
		if (gc_type == BG_GC && has_not_enough_free_secs(sbi, 0, 0))
			return submitted;

		if (check_valid_map(sbi, segno, off) == 0)
			continue;

		if (phase == 0) {
			f2fs_ra_meta_pages(sbi, NAT_BLOCK_OFFSET(nid), 1,
							META_NAT, true);
			continue;
		}

		if (phase == 1) {
			f2fs_ra_node_page(sbi, nid);
			continue;
		}

		/* phase == 2 */
		node_page = f2fs_get_node_page(sbi, nid);
		if (IS_ERR(node_page))
			continue;

		/* block may become invalid during f2fs_get_node_page */
		if (check_valid_map(sbi, segno, off) == 0) {
			f2fs_put_page(node_page, 1);
			continue;
		}

		if (f2fs_get_node_info(sbi, nid, &ni, false)) {
			f2fs_put_page(node_page, 1);
			continue;
		}

		if (ni.blk_addr != start_addr + off) {
			f2fs_put_page(node_page, 1);
			continue;
		}

		err = f2fs_move_node_page(node_page, gc_type);
		if (!err && gc_type == FG_GC)
			submitted++;
		stat_inc_node_blk_count(sbi, 1, gc_type);
	}

	if (++phase < 3)
		goto next_step;

	if (fggc)
		atomic_dec(&sbi->wb_sync_req[NODE]);
	return submitted;
}

/*
 * Calculate start block index indicating the given node offset.
 * Be careful, caller should give this node offset only indicating direct node
 * blocks. If any node offsets, which point the other types of node blocks such
 * as indirect or double indirect node blocks, are given, it must be a caller's
 * bug.
 */
block_t f2fs_start_bidx_of_node(unsigned int node_ofs, struct inode *inode)
{
	unsigned int indirect_blks = 2 * NIDS_PER_BLOCK + 4;
	unsigned int bidx;

	if (node_ofs == 0)
		return 0;

	if (node_ofs <= 2) {
		bidx = node_ofs - 1;
	} else if (node_ofs <= indirect_blks) {
		int dec = (node_ofs - 4) / (NIDS_PER_BLOCK + 1);
		bidx = node_ofs - 2 - dec;
	} else {
		int dec = (node_ofs - indirect_blks - 3) / (NIDS_PER_BLOCK + 1);
		bidx = node_ofs - 5 - dec;
	}
	return bidx * ADDRS_PER_BLOCK(inode) + ADDRS_PER_INODE(inode);
}

static bool is_alive(struct f2fs_sb_info *sbi, struct f2fs_summary *sum,
		struct node_info *dni, block_t blkaddr, unsigned int *nofs)
{
	struct page *node_page;
	nid_t nid;
	unsigned int ofs_in_node;
	block_t source_blkaddr;

	nid = le32_to_cpu(sum->nid);
	ofs_in_node = le16_to_cpu(sum->ofs_in_node);

	node_page = f2fs_get_node_page(sbi, nid);
	if (IS_ERR(node_page))
		return false;

	if (f2fs_get_node_info(sbi, nid, dni, false)) {
		f2fs_put_page(node_page, 1);
		return false;
	}

	if (sum->version != dni->version) {
		f2fs_warn(sbi, "%s: valid data with mismatched node version.",
			  __func__);
		set_sbi_flag(sbi, SBI_NEED_FSCK);
	}

	if (f2fs_check_nid_range(sbi, dni->ino)) {
		f2fs_put_page(node_page, 1);
		return false;
	}

	*nofs = ofs_of_node(node_page);
	source_blkaddr = data_blkaddr(NULL, node_page, ofs_in_node);
	f2fs_put_page(node_page, 1);

	if (source_blkaddr != blkaddr) {
#ifdef CONFIG_F2FS_CHECK_FS
		unsigned int segno = GET_SEGNO(sbi, blkaddr);
		unsigned long offset = GET_BLKOFF_FROM_SEG0(sbi, blkaddr);

		if (unlikely(check_valid_map(sbi, segno, offset))) {
			if (!test_and_set_bit(segno, SIT_I(sbi)->invalid_segmap)) {
				f2fs_err(sbi, "mismatched blkaddr %u (source_blkaddr %u) in seg %u\n",
						blkaddr, source_blkaddr, segno);
				f2fs_bug_on(sbi, 1);
			}
		}
#endif
		return false;
	}
	return true;
}

static int ra_data_block(struct inode *inode, pgoff_t index)
{
	struct f2fs_sb_info *sbi = F2FS_I_SB(inode);
	struct address_space *mapping = inode->i_mapping;
	struct dnode_of_data dn;
	struct page *page;
	struct extent_info ei = {0, };
	struct f2fs_io_info fio = {
		.sbi = sbi,
		.ino = inode->i_ino,
		.type = DATA,
		.temp = COLD,
		.op = REQ_OP_READ,
		.op_flags = 0,
		.encrypted_page = NULL,
		.in_list = false,
		.retry = false,
	};
	int err;

	page = f2fs_grab_cache_page(mapping, index, true);
	if (!page)
		return -ENOMEM;

	if (f2fs_lookup_read_extent_cache(inode, index, &ei)) {
		dn.data_blkaddr = ei.blk + index - ei.fofs;
		if (unlikely(!f2fs_is_valid_blkaddr(sbi, dn.data_blkaddr,
						DATA_GENERIC_ENHANCE_READ))) {
			err = -EFSCORRUPTED;
			goto put_page;
		}
		goto got_it;
	}

	set_new_dnode(&dn, inode, NULL, NULL, 0);
	err = f2fs_get_dnode_of_data(&dn, index, LOOKUP_NODE);
	if (err)
		goto put_page;
	f2fs_put_dnode(&dn);

	if (!__is_valid_data_blkaddr(dn.data_blkaddr)) {
		err = -ENOENT;
		goto put_page;
	}
	if (unlikely(!f2fs_is_valid_blkaddr(sbi, dn.data_blkaddr,
						DATA_GENERIC_ENHANCE))) {
		err = -EFSCORRUPTED;
		goto put_page;
	}
got_it:
	/* read page */
	fio.page = page;
	fio.new_blkaddr = fio.old_blkaddr = dn.data_blkaddr;

	/*
	 * don't cache encrypted data into meta inode until previous dirty
	 * data were writebacked to avoid racing between GC and flush.
	 */
	f2fs_wait_on_page_writeback(page, DATA, true, true);

	f2fs_wait_on_block_writeback(inode, dn.data_blkaddr);

	fio.encrypted_page = f2fs_pagecache_get_page(META_MAPPING(sbi),
					dn.data_blkaddr,
					FGP_LOCK | FGP_CREAT, GFP_NOFS);
	if (!fio.encrypted_page) {
		err = -ENOMEM;
		goto put_page;
	}

	err = f2fs_submit_page_bio(&fio);
	if (err)
		goto put_encrypted_page;
	f2fs_put_page(fio.encrypted_page, 0);
	f2fs_put_page(page, 1);

	f2fs_update_iostat(sbi, FS_DATA_READ_IO, F2FS_BLKSIZE);
	f2fs_update_iostat(sbi, FS_GDATA_READ_IO, F2FS_BLKSIZE);

	return 0;
put_encrypted_page:
	f2fs_put_page(fio.encrypted_page, 1);
put_page:
	f2fs_put_page(page, 1);
	return err;
}

/*
 * Move data block via META_MAPPING while keeping locked data page.
 * This can be used to move blocks, aka LBAs, directly on disk.
 */
static int move_data_block(struct inode *inode, block_t bidx,
				int gc_type, unsigned int segno, int off)
{
	struct f2fs_io_info fio = {
		.sbi = F2FS_I_SB(inode),
		.ino = inode->i_ino,
		.type = DATA,
		.temp = COLD,
		.op = REQ_OP_READ,
		.op_flags = 0,
		.encrypted_page = NULL,
		.in_list = false,
		.retry = false,
	};
	struct dnode_of_data dn;
	struct f2fs_summary sum;
	struct node_info ni;
	struct page *page, *mpage;
	block_t newaddr;
	int err = 0;
	bool lfs_mode = f2fs_lfs_mode(fio.sbi);
	int type = fio.sbi->am.atgc_enabled ?
				CURSEG_ALL_DATA_ATGC : CURSEG_COLD_DATA;

	/* do not read out */
	page = f2fs_grab_cache_page(inode->i_mapping, bidx, false);
	if (!page)
		return -ENOMEM;

	if (!check_valid_map(F2FS_I_SB(inode), segno, off)) {
		err = -ENOENT;
		goto out;
	}

	if (f2fs_is_atomic_file(inode)) {
		F2FS_I(inode)->i_gc_failures[GC_FAILURE_ATOMIC]++;
		F2FS_I_SB(inode)->skipped_atomic_files[gc_type]++;
		err = -EAGAIN;
		goto out;
	}

	if (f2fs_is_pinned_file(inode)) {
		f2fs_pin_file_control(inode, true);
		err = -EAGAIN;
		goto out;
	}

	set_new_dnode(&dn, inode, NULL, NULL, 0);
	err = f2fs_get_dnode_of_data(&dn, bidx, LOOKUP_NODE);
	if (err)
		goto out;

	if (unlikely(dn.data_blkaddr == NULL_ADDR)) {
		ClearPageUptodate(page);
		err = -ENOENT;
		goto put_out;
	}

	/*
	 * don't cache encrypted data into meta inode until previous dirty
	 * data were writebacked to avoid racing between GC and flush.
	 */
	f2fs_wait_on_page_writeback(page, DATA, true, true);

	f2fs_wait_on_block_writeback(inode, dn.data_blkaddr);

	err = f2fs_get_node_info(fio.sbi, dn.nid, &ni, false);
	if (err)
		goto put_out;

	set_summary(&sum, dn.nid, dn.ofs_in_node, ni.version);

	/* read page */
	fio.page = page;
	fio.new_blkaddr = fio.old_blkaddr = dn.data_blkaddr;

	if (lfs_mode)
		f2fs_down_write(&fio.sbi->io_order_lock);

	mpage = f2fs_grab_cache_page(META_MAPPING(fio.sbi),
					fio.old_blkaddr, false);
	if (!mpage)
		goto up_out;

	fio.encrypted_page = mpage;

	/* read source block in mpage */
	if (!PageUptodate(mpage)) {
		err = f2fs_submit_page_bio(&fio);
		if (err) {
			f2fs_put_page(mpage, 1);
			goto up_out;
		}

		f2fs_update_iostat(fio.sbi, FS_DATA_READ_IO, F2FS_BLKSIZE);
		f2fs_update_iostat(fio.sbi, FS_GDATA_READ_IO, F2FS_BLKSIZE);

		lock_page(mpage);
		if (unlikely(mpage->mapping != META_MAPPING(fio.sbi) ||
						!PageUptodate(mpage))) {
			err = -EIO;
			f2fs_put_page(mpage, 1);
			goto up_out;
		}
	}

	f2fs_allocate_data_block(fio.sbi, NULL, fio.old_blkaddr, &newaddr,
					&sum, type, NULL);

	fio.encrypted_page = f2fs_pagecache_get_page(META_MAPPING(fio.sbi),
				newaddr, FGP_LOCK | FGP_CREAT, GFP_NOFS);
	if (!fio.encrypted_page) {
		err = -ENOMEM;
		f2fs_put_page(mpage, 1);
		goto recover_block;
	}

	/* write target block */
	f2fs_wait_on_page_writeback(fio.encrypted_page, DATA, true, true);
	memcpy(page_address(fio.encrypted_page),
				page_address(mpage), PAGE_SIZE);
	f2fs_put_page(mpage, 1);
	invalidate_mapping_pages(META_MAPPING(fio.sbi),
				fio.old_blkaddr, fio.old_blkaddr);
	f2fs_invalidate_compress_page(fio.sbi, fio.old_blkaddr);

	set_page_dirty(fio.encrypted_page);
	if (clear_page_dirty_for_io(fio.encrypted_page))
		dec_page_count(fio.sbi, F2FS_DIRTY_META);

	set_page_writeback(fio.encrypted_page);
	ClearPageError(page);

	/* allocate block address */
	f2fs_wait_on_page_writeback(dn.node_page, NODE, true, true);

	fio.op = REQ_OP_WRITE;
	fio.op_flags = REQ_SYNC;
	fio.new_blkaddr = newaddr;
	f2fs_submit_page_write(&fio);
	if (fio.retry) {
		err = -EAGAIN;
		if (PageWriteback(fio.encrypted_page))
			end_page_writeback(fio.encrypted_page);
		goto put_page_out;
	}

	f2fs_update_iostat(fio.sbi, FS_GC_DATA_IO, F2FS_BLKSIZE);

	f2fs_update_data_blkaddr(&dn, newaddr);
	set_inode_flag(inode, FI_APPEND_WRITE);
	if (page->index == 0)
		set_inode_flag(inode, FI_FIRST_BLOCK_WRITTEN);
put_page_out:
	f2fs_put_page(fio.encrypted_page, 1);
recover_block:
	if (err)
		f2fs_do_replace_block(fio.sbi, &sum, newaddr, fio.old_blkaddr,
								true, true, true);
up_out:
	if (lfs_mode)
		f2fs_up_write(&fio.sbi->io_order_lock);
put_out:
	f2fs_put_dnode(&dn);
out:
	f2fs_put_page(page, 1);
	return err;
}

static int move_data_page(struct inode *inode, block_t bidx, int gc_type,
							unsigned int segno, int off)
{
	struct page *page;
	int err = 0;

	page = f2fs_get_lock_data_page(inode, bidx, true);
	if (IS_ERR(page))
		return PTR_ERR(page);

	if (!check_valid_map(F2FS_I_SB(inode), segno, off)) {
		err = -ENOENT;
		goto out;
	}

	if (f2fs_is_atomic_file(inode)) {
		F2FS_I(inode)->i_gc_failures[GC_FAILURE_ATOMIC]++;
		F2FS_I_SB(inode)->skipped_atomic_files[gc_type]++;
		err = -EAGAIN;
		goto out;
	}
	if (f2fs_is_pinned_file(inode)) {
		if (gc_type == FG_GC)
			f2fs_pin_file_control(inode, true);
		err = -EAGAIN;
		goto out;
	}

	if (gc_type == BG_GC) {
		if (PageWriteback(page)) {
			err = -EAGAIN;
			goto out;
		}
		set_page_dirty(page);
		set_page_private_gcing(page);
	} else {
		struct f2fs_io_info fio = {
			.sbi = F2FS_I_SB(inode),
			.ino = inode->i_ino,
			.type = DATA,
			.temp = COLD,
			.op = REQ_OP_WRITE,
			.op_flags = REQ_SYNC,
			.old_blkaddr = NULL_ADDR,
			.page = page,
			.encrypted_page = NULL,
			.need_lock = LOCK_REQ,
			.io_type = FS_GC_DATA_IO,
		};
		bool is_dirty = PageDirty(page);

retry:
		f2fs_wait_on_page_writeback(page, DATA, true, true);

		set_page_dirty(page);
		if (clear_page_dirty_for_io(page)) {
			inode_dec_dirty_pages(inode);
			f2fs_remove_dirty_inode(inode);
		}

		set_page_private_gcing(page);

		err = f2fs_do_write_data_page(&fio);
		if (err) {
			clear_page_private_gcing(page);
			if (err == -ENOMEM) {
				congestion_wait(BLK_RW_ASYNC,
						DEFAULT_IO_TIMEOUT);
				goto retry;
			}
			if (is_dirty)
				set_page_dirty(page);
		}
	}
out:
	f2fs_put_page(page, 1);
	return err;
}

/*
 * This function tries to get parent node of victim data block, and identifies
 * data block validity. If the block is valid, copy that with cold status and
 * modify parent node.
 * If the parent node is not valid or the data block address is different,
 * the victim data block is ignored.
 */
static int gc_data_segment(struct f2fs_sb_info *sbi, struct f2fs_summary *sum,
		struct gc_inode_list *gc_list, unsigned int segno, int gc_type)
{
	struct super_block *sb = sbi->sb;
	struct f2fs_summary *entry;
	block_t start_addr;
	int off;
	int phase = 0;
	int submitted = 0;

	start_addr = START_BLOCK(sbi, segno);

next_step:
	entry = sum;

	for (off = 0; off < sbi->blocks_per_seg; off++, entry++) {
		struct page *data_page;
		struct inode *inode;
		struct node_info dni; /* dnode info for the data */
		unsigned int ofs_in_node, nofs;
		block_t start_bidx;
		nid_t nid = le32_to_cpu(entry->nid);

		/*
		 * stop BG_GC if there is not enough free sections.
		 * Or, stop GC if the segment becomes fully valid caused by
		 * race condition along with SSR block allocation.
		 */
		if ((gc_type == BG_GC && has_not_enough_free_secs(sbi, 0, 0)) ||
				get_valid_blocks(sbi, segno, true) ==
							BLKS_PER_SEC(sbi))
			return submitted;

		if (check_valid_map(sbi, segno, off) == 0)
			continue;

		if (phase == 0) {
			f2fs_ra_meta_pages(sbi, NAT_BLOCK_OFFSET(nid), 1,
							META_NAT, true);
			continue;
		}

		if (phase == 1) {
			f2fs_ra_node_page(sbi, nid);
			continue;
		}

		/* Get an inode by ino with checking validity */
		if (!is_alive(sbi, entry, &dni, start_addr + off, &nofs))
			continue;

		if (phase == 2) {
			f2fs_ra_node_page(sbi, dni.ino);
			continue;
		}

		ofs_in_node = le16_to_cpu(entry->ofs_in_node);

		if (phase == 3) {
			inode = f2fs_iget(sb, dni.ino);
			if (IS_ERR(inode) || is_bad_inode(inode) ||
					special_file(inode->i_mode)) {
				set_sbi_flag(sbi, SBI_NEED_FSCK);
				continue;
			}

			if (!f2fs_down_write_trylock(
				&F2FS_I(inode)->i_gc_rwsem[WRITE])) {
				iput(inode);
				sbi->skipped_gc_rwsem++;
				continue;
			}

			start_bidx = f2fs_start_bidx_of_node(nofs, inode) +
								ofs_in_node;

			if (f2fs_post_read_required(inode)) {
				int err = ra_data_block(inode, start_bidx);

				f2fs_up_write(&F2FS_I(inode)->i_gc_rwsem[WRITE]);
				if (err) {
					iput(inode);
					continue;
				}
				add_gc_inode(gc_list, inode);
				continue;
			}

			data_page = f2fs_get_read_data_page(inode,
						start_bidx, REQ_RAHEAD, true);
			f2fs_up_write(&F2FS_I(inode)->i_gc_rwsem[WRITE]);
			if (IS_ERR(data_page)) {
				iput(inode);
				continue;
			}

			f2fs_put_page(data_page, 0);
			add_gc_inode(gc_list, inode);
			continue;
		}

		/* phase 4 */
		inode = find_gc_inode(gc_list, dni.ino);
		if (inode) {
			struct f2fs_inode_info *fi = F2FS_I(inode);
			bool locked = false;
			int err;

			if (S_ISREG(inode->i_mode)) {
<<<<<<< HEAD
				if (!f2fs_down_write_trylock(&fi->i_gc_rwsem[READ]))
					continue;
				if (!f2fs_down_write_trylock(
=======
				if (!down_write_trylock(&fi->i_gc_rwsem[READ])) {
					sbi->skipped_gc_rwsem++;
					continue;
				}
				if (!down_write_trylock(
>>>>>>> 11806753
						&fi->i_gc_rwsem[WRITE])) {
					sbi->skipped_gc_rwsem++;
					f2fs_up_write(&fi->i_gc_rwsem[READ]);
					continue;
				}
				locked = true;

				/* wait for all inflight aio data */
				inode_dio_wait(inode);
			}

			start_bidx = f2fs_start_bidx_of_node(nofs, inode)
								+ ofs_in_node;
			if (f2fs_post_read_required(inode))
				err = move_data_block(inode, start_bidx,
							gc_type, segno, off);
			else
				err = move_data_page(inode, start_bidx, gc_type,
								segno, off);

			if (!err && (gc_type == FG_GC ||
					f2fs_post_read_required(inode)))
				submitted++;

			if (locked) {
				f2fs_up_write(&fi->i_gc_rwsem[WRITE]);
				f2fs_up_write(&fi->i_gc_rwsem[READ]);
			}

			stat_inc_data_blk_count(sbi, 1, gc_type);
		}
	}

	if (++phase < 5)
		goto next_step;

	return submitted;
}

static int __get_victim(struct f2fs_sb_info *sbi, unsigned int *victim,
			int gc_type)
{
	struct sit_info *sit_i = SIT_I(sbi);
	int ret;

	down_write(&sit_i->sentry_lock);
	ret = DIRTY_I(sbi)->v_ops->get_victim(sbi, victim, gc_type,
					      NO_CHECK_TYPE, LFS, 0);
	up_write(&sit_i->sentry_lock);
	return ret;
}

static int do_garbage_collect(struct f2fs_sb_info *sbi,
				unsigned int start_segno,
				struct gc_inode_list *gc_list, int gc_type)
{
	struct page *sum_page;
	struct f2fs_summary_block *sum;
	struct blk_plug plug;
	unsigned int segno = start_segno;
	unsigned int end_segno = start_segno + sbi->segs_per_sec;
	int seg_freed = 0, migrated = 0;
	unsigned char type = IS_DATASEG(get_seg_entry(sbi, segno)->type) ?
						SUM_TYPE_DATA : SUM_TYPE_NODE;
	int submitted = 0;

	if (__is_large_section(sbi))
		end_segno = rounddown(end_segno, sbi->segs_per_sec);

	sanity_check_seg_type(sbi, get_seg_entry(sbi, segno)->type);

	/* readahead multi ssa blocks those have contiguous address */
	if (__is_large_section(sbi))
		f2fs_ra_meta_pages(sbi, GET_SUM_BLOCK(sbi, segno),
					end_segno - segno, META_SSA, true);

	/* reference all summary page */
	while (segno < end_segno) {
		sum_page = f2fs_get_sum_page(sbi, segno++);
		if (IS_ERR(sum_page)) {
			int err = PTR_ERR(sum_page);

			end_segno = segno - 1;
			for (segno = start_segno; segno < end_segno; segno++) {
				sum_page = find_get_page(META_MAPPING(sbi),
						GET_SUM_BLOCK(sbi, segno));
				f2fs_put_page(sum_page, 0);
				f2fs_put_page(sum_page, 0);
			}
			return err;
		}
		unlock_page(sum_page);
	}

	blk_start_plug(&plug);

	for (segno = start_segno; segno < end_segno; segno++) {

		/* find segment summary of victim */
		sum_page = find_get_page(META_MAPPING(sbi),
					GET_SUM_BLOCK(sbi, segno));
		f2fs_put_page(sum_page, 0);

		if (get_valid_blocks(sbi, segno, false) == 0)
			goto freed;
		if (gc_type == BG_GC && __is_large_section(sbi) &&
				migrated >= sbi->migration_granularity)
			goto skip;
		if (!PageUptodate(sum_page) || unlikely(f2fs_cp_error(sbi)))
			goto skip;

		sum = page_address(sum_page);
		if (type != GET_SUM_TYPE((&sum->footer))) {
			f2fs_err(sbi, "Inconsistent segment (%u) type [%d, %d] in SSA and SIT",
				 segno, type, GET_SUM_TYPE((&sum->footer)));
			set_sbi_flag(sbi, SBI_NEED_FSCK);
			f2fs_stop_checkpoint(sbi, false);
			goto skip;
		}

		/*
		 * this is to avoid deadlock:
		 * - lock_page(sum_page)         - f2fs_replace_block
		 *  - check_valid_map()            - down_write(sentry_lock)
		 *   - down_read(sentry_lock)     - change_curseg()
		 *                                  - lock_page(sum_page)
		 */
		if (type == SUM_TYPE_NODE)
			submitted += gc_node_segment(sbi, sum->entries, segno,
								gc_type);
		else
			submitted += gc_data_segment(sbi, sum->entries, gc_list,
							segno, gc_type);

		stat_inc_seg_count(sbi, type, gc_type);
		migrated++;

freed:
		if (gc_type == FG_GC &&
				get_valid_blocks(sbi, segno, false) == 0)
			seg_freed++;

		if (__is_large_section(sbi) && segno + 1 < end_segno)
			sbi->next_victim_seg[gc_type] = segno + 1;
skip:
		f2fs_put_page(sum_page, 0);
	}

	if (submitted)
		f2fs_submit_merged_write(sbi,
				(type == SUM_TYPE_NODE) ? NODE : DATA);

	blk_finish_plug(&plug);

	stat_inc_call_count(sbi->stat_info);

	return seg_freed;
}

int f2fs_gc(struct f2fs_sb_info *sbi, bool sync,
			bool background, unsigned int segno)
{
	int gc_type = sync ? FG_GC : BG_GC;
	int sec_freed = 0, seg_freed = 0, total_freed = 0;
	int ret = 0;
	struct cp_control cpc;
	unsigned int init_segno = segno;
	struct gc_inode_list gc_list = {
		.ilist = LIST_HEAD_INIT(gc_list.ilist),
		.iroot = RADIX_TREE_INIT(gc_list.iroot, GFP_NOFS),
	};
	unsigned long long last_skipped = sbi->skipped_atomic_files[FG_GC];
	unsigned long long first_skipped;
	unsigned int skipped_round = 0, round = 0;

	trace_f2fs_gc_begin(sbi->sb, sync, background,
				get_pages(sbi, F2FS_DIRTY_NODES),
				get_pages(sbi, F2FS_DIRTY_DENTS),
				get_pages(sbi, F2FS_DIRTY_IMETA),
				free_sections(sbi),
				free_segments(sbi),
				reserved_segments(sbi),
				prefree_segments(sbi));

	cpc.reason = __get_cp_reason(sbi);
	sbi->skipped_gc_rwsem = 0;
	first_skipped = last_skipped;
gc_more:
	if (unlikely(!(sbi->sb->s_flags & SB_ACTIVE))) {
		ret = -EINVAL;
		goto stop;
	}
	if (unlikely(f2fs_cp_error(sbi))) {
		ret = -EIO;
		goto stop;
	}

	if (gc_type == BG_GC && has_not_enough_free_secs(sbi, 0, 0)) {
		/*
		 * For example, if there are many prefree_segments below given
		 * threshold, we can make them free by checkpoint. Then, we
		 * secure free segments which doesn't need fggc any more.
		 */
		if (prefree_segments(sbi) &&
				!is_sbi_flag_set(sbi, SBI_CP_DISABLED)) {
			ret = f2fs_write_checkpoint(sbi, &cpc);
			if (ret)
				goto stop;
		}
		if (has_not_enough_free_secs(sbi, 0, 0))
			gc_type = FG_GC;
	}

	/* f2fs_balance_fs doesn't need to do BG_GC in critical path. */
	if (gc_type == BG_GC && !background) {
		ret = -EINVAL;
		goto stop;
	}
	ret = __get_victim(sbi, &segno, gc_type);
	if (ret)
		goto stop;

	seg_freed = do_garbage_collect(sbi, segno, &gc_list, gc_type);
	if (gc_type == FG_GC && seg_freed == sbi->segs_per_sec)
		sec_freed++;
	total_freed += seg_freed;

	if (gc_type == FG_GC) {
		if (sbi->skipped_atomic_files[FG_GC] > last_skipped ||
						sbi->skipped_gc_rwsem)
			skipped_round++;
		last_skipped = sbi->skipped_atomic_files[FG_GC];
		round++;
	}

	if (gc_type == FG_GC && seg_freed)
		sbi->cur_victim_sec = NULL_SEGNO;

	if (sync)
		goto stop;

	if (has_not_enough_free_secs(sbi, sec_freed, 0)) {
		if (skipped_round <= MAX_SKIP_GC_COUNT ||
					skipped_round * 2 < round) {
			segno = NULL_SEGNO;
			goto gc_more;
		}

		if (first_skipped < last_skipped &&
				(last_skipped - first_skipped) >
						sbi->skipped_gc_rwsem) {
			f2fs_drop_inmem_pages_all(sbi, true);
			segno = NULL_SEGNO;
			goto gc_more;
		}
		if (gc_type == FG_GC && !is_sbi_flag_set(sbi, SBI_CP_DISABLED))
			ret = f2fs_write_checkpoint(sbi, &cpc);
	}
stop:
	SIT_I(sbi)->last_victim[ALLOC_NEXT] = 0;
	SIT_I(sbi)->last_victim[FLUSH_DEVICE] = init_segno;

	trace_f2fs_gc_end(sbi->sb, ret, total_freed, sec_freed,
				get_pages(sbi, F2FS_DIRTY_NODES),
				get_pages(sbi, F2FS_DIRTY_DENTS),
				get_pages(sbi, F2FS_DIRTY_IMETA),
				free_sections(sbi),
				free_segments(sbi),
				reserved_segments(sbi),
				prefree_segments(sbi));

	f2fs_up_write(&sbi->gc_lock);

	put_gc_inode(&gc_list);

	if (sync && !ret)
		ret = sec_freed ? 0 : -EAGAIN;
	return ret;
}

int __init f2fs_create_garbage_collection_cache(void)
{
	victim_entry_slab = f2fs_kmem_cache_create("f2fs_victim_entry",
					sizeof(struct victim_entry));
	if (!victim_entry_slab)
		return -ENOMEM;
	return 0;
}

void f2fs_destroy_garbage_collection_cache(void)
{
	kmem_cache_destroy(victim_entry_slab);
}

static void init_atgc_management(struct f2fs_sb_info *sbi)
{
	struct atgc_management *am = &sbi->am;

	if (test_opt(sbi, ATGC) &&
		SIT_I(sbi)->elapsed_time >= DEF_GC_THREAD_AGE_THRESHOLD)
		am->atgc_enabled = true;

	am->root = RB_ROOT_CACHED;
	INIT_LIST_HEAD(&am->victim_list);
	am->victim_count = 0;

	am->candidate_ratio = DEF_GC_THREAD_CANDIDATE_RATIO;
	am->max_candidate_count = DEF_GC_THREAD_MAX_CANDIDATE_COUNT;
	am->age_weight = DEF_GC_THREAD_AGE_WEIGHT;
	am->age_threshold = DEF_GC_THREAD_AGE_THRESHOLD;
}

void f2fs_build_gc_manager(struct f2fs_sb_info *sbi)
{
	DIRTY_I(sbi)->v_ops = &default_v_ops;

	sbi->gc_pin_file_threshold = DEF_GC_FAILED_PINNED_FILES;

	/* give warm/cold data area from slower device */
	if (f2fs_is_multi_device(sbi) && !__is_large_section(sbi))
		SIT_I(sbi)->last_victim[ALLOC_NEXT] =
				GET_SEGNO(sbi, FDEV(0).end_blk) + 1;

	init_atgc_management(sbi);
}

static int free_segment_range(struct f2fs_sb_info *sbi,
				unsigned int secs, bool gc_only)
{
	unsigned int segno, next_inuse, start, end;
	struct cp_control cpc = { CP_RESIZE, 0, 0, 0 };
	int gc_mode, gc_type;
	int err = 0;
	int type;

	/* Force block allocation for GC */
	MAIN_SECS(sbi) -= secs;
	start = MAIN_SECS(sbi) * sbi->segs_per_sec;
	end = MAIN_SEGS(sbi) - 1;

	mutex_lock(&DIRTY_I(sbi)->seglist_lock);
	for (gc_mode = 0; gc_mode < MAX_GC_POLICY; gc_mode++)
		if (SIT_I(sbi)->last_victim[gc_mode] >= start)
			SIT_I(sbi)->last_victim[gc_mode] = 0;

	for (gc_type = BG_GC; gc_type <= FG_GC; gc_type++)
		if (sbi->next_victim_seg[gc_type] >= start)
			sbi->next_victim_seg[gc_type] = NULL_SEGNO;
	mutex_unlock(&DIRTY_I(sbi)->seglist_lock);

	/* Move out cursegs from the target range */
	for (type = CURSEG_HOT_DATA; type < NR_CURSEG_PERSIST_TYPE; type++)
		allocate_segment_for_resize(sbi, type, start, end);

	/* do GC to move out valid blocks in the range */
	for (segno = start; segno <= end; segno += sbi->segs_per_sec) {
		struct gc_inode_list gc_list = {
			.ilist = LIST_HEAD_INIT(gc_list.ilist),
			.iroot = RADIX_TREE_INIT(gc_list.iroot, GFP_NOFS),
		};

		do_garbage_collect(sbi, segno, &gc_list, FG_GC);
		put_gc_inode(&gc_list);

		if (!gc_only && get_valid_blocks(sbi, segno, true)) {
			err = -EAGAIN;
			goto out;
		}
		if (fatal_signal_pending(current)) {
			err = -ERESTARTSYS;
			goto out;
		}
	}
	if (gc_only)
		goto out;

	err = f2fs_write_checkpoint(sbi, &cpc);
	if (err)
		goto out;

	next_inuse = find_next_inuse(FREE_I(sbi), end + 1, start);
	if (next_inuse <= end) {
		f2fs_err(sbi, "segno %u should be free but still inuse!",
			 next_inuse);
		f2fs_bug_on(sbi, 1);
	}
out:
	MAIN_SECS(sbi) += secs;
	return err;
}

static void update_sb_metadata(struct f2fs_sb_info *sbi, int secs)
{
	struct f2fs_super_block *raw_sb = F2FS_RAW_SUPER(sbi);
	int section_count;
	int segment_count;
	int segment_count_main;
	long long block_count;
	int segs = secs * sbi->segs_per_sec;

	f2fs_down_write(&sbi->sb_lock);

	section_count = le32_to_cpu(raw_sb->section_count);
	segment_count = le32_to_cpu(raw_sb->segment_count);
	segment_count_main = le32_to_cpu(raw_sb->segment_count_main);
	block_count = le64_to_cpu(raw_sb->block_count);

	raw_sb->section_count = cpu_to_le32(section_count + secs);
	raw_sb->segment_count = cpu_to_le32(segment_count + segs);
	raw_sb->segment_count_main = cpu_to_le32(segment_count_main + segs);
	raw_sb->block_count = cpu_to_le64(block_count +
					(long long)segs * sbi->blocks_per_seg);
	if (f2fs_is_multi_device(sbi)) {
		int last_dev = sbi->s_ndevs - 1;
		int dev_segs =
			le32_to_cpu(raw_sb->devs[last_dev].total_segments);

		raw_sb->devs[last_dev].total_segments =
						cpu_to_le32(dev_segs + segs);
	}

	f2fs_up_write(&sbi->sb_lock);
}

static void update_fs_metadata(struct f2fs_sb_info *sbi, int secs)
{
	int segs = secs * sbi->segs_per_sec;
	long long blks = (long long)segs * sbi->blocks_per_seg;
	long long user_block_count =
				le64_to_cpu(F2FS_CKPT(sbi)->user_block_count);

	SM_I(sbi)->segment_count = (int)SM_I(sbi)->segment_count + segs;
	MAIN_SEGS(sbi) = (int)MAIN_SEGS(sbi) + segs;
	MAIN_SECS(sbi) += secs;
	FREE_I(sbi)->free_sections = (int)FREE_I(sbi)->free_sections + secs;
	FREE_I(sbi)->free_segments = (int)FREE_I(sbi)->free_segments + segs;
	F2FS_CKPT(sbi)->user_block_count = cpu_to_le64(user_block_count + blks);

	if (f2fs_is_multi_device(sbi)) {
		int last_dev = sbi->s_ndevs - 1;

		FDEV(last_dev).total_segments =
				(int)FDEV(last_dev).total_segments + segs;
		FDEV(last_dev).end_blk =
				(long long)FDEV(last_dev).end_blk + blks;
#ifdef CONFIG_BLK_DEV_ZONED
		FDEV(last_dev).nr_blkz = (int)FDEV(last_dev).nr_blkz +
					(int)(blks >> sbi->log_blocks_per_blkz);
#endif
	}
}

int f2fs_resize_fs(struct f2fs_sb_info *sbi, __u64 block_count)
{
	__u64 old_block_count, shrunk_blocks;
	struct cp_control cpc = { CP_RESIZE, 0, 0, 0 };
	unsigned int secs;
	int err = 0;
	__u32 rem;

	old_block_count = le64_to_cpu(F2FS_RAW_SUPER(sbi)->block_count);
	if (block_count > old_block_count)
		return -EINVAL;

	if (f2fs_is_multi_device(sbi)) {
		int last_dev = sbi->s_ndevs - 1;
		__u64 last_segs = FDEV(last_dev).total_segments;

		if (block_count + last_segs * sbi->blocks_per_seg <=
								old_block_count)
			return -EINVAL;
	}

	/* new fs size should align to section size */
	div_u64_rem(block_count, BLKS_PER_SEC(sbi), &rem);
	if (rem)
		return -EINVAL;

	if (block_count == old_block_count)
		return 0;

	if (is_sbi_flag_set(sbi, SBI_NEED_FSCK)) {
		f2fs_err(sbi, "Should run fsck to repair first.");
		return -EFSCORRUPTED;
	}

	if (test_opt(sbi, DISABLE_CHECKPOINT)) {
		f2fs_err(sbi, "Checkpoint should be enabled.");
		return -EINVAL;
	}

	shrunk_blocks = old_block_count - block_count;
	secs = div_u64(shrunk_blocks, BLKS_PER_SEC(sbi));

	/* stop other GC */
	if (!f2fs_down_write_trylock(&sbi->gc_lock))
		return -EAGAIN;

	/* stop CP to protect MAIN_SEC in free_segment_range */
	f2fs_lock_op(sbi);
	err = free_segment_range(sbi, secs, true);
	f2fs_unlock_op(sbi);
	f2fs_up_write(&sbi->gc_lock);
	if (err)
		return err;

	set_sbi_flag(sbi, SBI_IS_RESIZEFS);

	freeze_super(sbi->sb);
	f2fs_down_write(&sbi->gc_lock);
	f2fs_down_write(&sbi->cp_global_sem);

	spin_lock(&sbi->stat_lock);
	if (shrunk_blocks + valid_user_blocks(sbi) +
		sbi->current_reserved_blocks + sbi->unusable_block_count +
		F2FS_OPTION(sbi).root_reserved_blocks > sbi->user_block_count)
		err = -ENOSPC;
	else
		sbi->user_block_count -= shrunk_blocks;
	spin_unlock(&sbi->stat_lock);
	if (err)
		goto out_err;

	err = free_segment_range(sbi, secs, false);
	if (err)
		goto recover_out;

	update_sb_metadata(sbi, -secs);

	err = f2fs_commit_super(sbi, false);
	if (err) {
		update_sb_metadata(sbi, secs);
		goto recover_out;
	}

	update_fs_metadata(sbi, -secs);
	clear_sbi_flag(sbi, SBI_IS_RESIZEFS);
	set_sbi_flag(sbi, SBI_IS_DIRTY);

	err = f2fs_write_checkpoint(sbi, &cpc);
	if (err) {
		update_fs_metadata(sbi, secs);
		update_sb_metadata(sbi, secs);
		f2fs_commit_super(sbi, false);
	}
recover_out:
	if (err) {
		set_sbi_flag(sbi, SBI_NEED_FSCK);
		f2fs_err(sbi, "resize_fs failed, should run fsck to repair!");

		spin_lock(&sbi->stat_lock);
		sbi->user_block_count += shrunk_blocks;
		spin_unlock(&sbi->stat_lock);
	}
out_err:
	f2fs_up_write(&sbi->cp_global_sem);
	f2fs_up_write(&sbi->gc_lock);
	thaw_super(sbi->sb);
	clear_sbi_flag(sbi, SBI_IS_RESIZEFS);
	return err;
}<|MERGE_RESOLUTION|>--- conflicted
+++ resolved
@@ -1494,17 +1494,11 @@
 			int err;
 
 			if (S_ISREG(inode->i_mode)) {
-<<<<<<< HEAD
-				if (!f2fs_down_write_trylock(&fi->i_gc_rwsem[READ]))
-					continue;
-				if (!f2fs_down_write_trylock(
-=======
 				if (!down_write_trylock(&fi->i_gc_rwsem[READ])) {
 					sbi->skipped_gc_rwsem++;
 					continue;
 				}
 				if (!down_write_trylock(
->>>>>>> 11806753
 						&fi->i_gc_rwsem[WRITE])) {
 					sbi->skipped_gc_rwsem++;
 					f2fs_up_write(&fi->i_gc_rwsem[READ]);
