// SPDX-License-Identifier: GPL-2.0
/*
 * fs/f2fs/data.c
 *
 * Copyright (c) 2012 Samsung Electronics Co., Ltd.
 *             http://www.samsung.com/
 */
#include <linux/fs.h>
#include <linux/f2fs_fs.h>
#include <linux/buffer_head.h>
#include <linux/mpage.h>
#include <linux/writeback.h>
#include <linux/backing-dev.h>
#include <linux/pagevec.h>
#include <linux/blkdev.h>
#include <linux/bio.h>
#include <linux/swap.h>
#include <linux/prefetch.h>
#include <linux/uio.h>
#include <linux/cleancache.h>
#include <linux/sched/signal.h>

#include "f2fs.h"
#include "node.h"
#include "segment.h"
#include "trace.h"
#include <trace/events/f2fs.h>
#include <trace/events/android_fs.h>

#define NUM_PREALLOC_POST_READ_CTXS	128

static struct kmem_cache *bio_post_read_ctx_cache;
static struct kmem_cache *bio_entry_slab;
static mempool_t *bio_post_read_ctx_pool;
static struct bio_set f2fs_bioset;

#define	F2FS_BIO_POOL_SIZE	NR_CURSEG_TYPE

int __init f2fs_init_bioset(void)
{
	if (bioset_init(&f2fs_bioset, F2FS_BIO_POOL_SIZE,
					0, BIOSET_NEED_BVECS))
		return -ENOMEM;
	return 0;
}

void f2fs_destroy_bioset(void)
{
	bioset_exit(&f2fs_bioset);
}

static inline struct bio *__f2fs_bio_alloc(gfp_t gfp_mask,
						unsigned int nr_iovecs)
{
	return bio_alloc_bioset(gfp_mask, nr_iovecs, &f2fs_bioset);
}

struct bio *f2fs_bio_alloc(struct f2fs_sb_info *sbi, int npages, bool noio)
{
	if (noio) {
		/* No failure on bio allocation */
		return __f2fs_bio_alloc(GFP_NOIO, npages);
	}

	if (time_to_inject(sbi, FAULT_ALLOC_BIO)) {
		f2fs_show_injection_info(sbi, FAULT_ALLOC_BIO);
		return NULL;
	}

	return __f2fs_bio_alloc(GFP_KERNEL, npages);
}

static bool __is_cp_guaranteed(struct page *page)
{
	struct address_space *mapping = page->mapping;
	struct inode *inode;
	struct f2fs_sb_info *sbi;

	if (!mapping)
		return false;

	inode = mapping->host;
	sbi = F2FS_I_SB(inode);

	if (inode->i_ino == F2FS_META_INO(sbi) ||
			inode->i_ino == F2FS_NODE_INO(sbi) ||
			S_ISDIR(inode->i_mode))
		return true;

	if (f2fs_is_compressed_page(page))
		return false;
	if ((S_ISREG(inode->i_mode) &&
			(f2fs_is_atomic_file(inode) || IS_NOQUOTA(inode))) ||
			page_private_gcing(page))
		return true;
	return false;
}

static enum count_type __read_io_type(struct page *page)
{
	struct address_space *mapping = page_file_mapping(page);

	if (mapping) {
		struct inode *inode = mapping->host;
		struct f2fs_sb_info *sbi = F2FS_I_SB(inode);

		if (inode->i_ino == F2FS_META_INO(sbi))
			return F2FS_RD_META;

		if (inode->i_ino == F2FS_NODE_INO(sbi))
			return F2FS_RD_NODE;
	}
	return F2FS_RD_DATA;
}

/* postprocessing steps for read bios */
enum bio_post_read_step {
#ifdef CONFIG_FS_ENCRYPTION
	STEP_DECRYPT	= 1 << 0,
#else
	STEP_DECRYPT	= 0,	/* compile out the decryption-related code */
#endif
#ifdef CONFIG_F2FS_FS_COMPRESSION
	STEP_DECOMPRESS	= 1 << 1,
#else
	STEP_DECOMPRESS	= 0,	/* compile out the decompression-related code */
#endif
#ifdef CONFIG_FS_VERITY
	STEP_VERITY	= 1 << 2,
#else
	STEP_VERITY	= 0,	/* compile out the verity-related code */
#endif
};

struct bio_post_read_ctx {
	struct bio *bio;
	struct f2fs_sb_info *sbi;
	struct work_struct work;
	unsigned int enabled_steps;
};

static void f2fs_finish_read_bio(struct bio *bio)
{
	struct bio_vec *bv;
	int iter_all;

	/*
	 * Update and unlock the bio's pagecache pages, and put the
	 * decompression context for any compressed pages.
	 */
	bio_for_each_segment_all(bv, bio, iter_all) {
		struct page *page = bv->bv_page;

		if (f2fs_is_compressed_page(page)) {
			if (bio->bi_status)
				f2fs_end_read_compressed_page(page, true, 0);
			f2fs_put_page_dic(page);
			continue;
		}

		/* PG_error was set if decryption or verity failed. */
		if (bio->bi_status || PageError(page)) {
			ClearPageUptodate(page);
			/* will re-read again later */
			ClearPageError(page);
		} else {
			SetPageUptodate(page);
		}
		dec_page_count(F2FS_P_SB(page), __read_io_type(page));
		unlock_page(page);
	}

	if (bio->bi_private)
		mempool_free(bio->bi_private, bio_post_read_ctx_pool);
	bio_put(bio);
}

static void f2fs_verify_bio(struct work_struct *work)
{
	struct bio_post_read_ctx *ctx =
		container_of(work, struct bio_post_read_ctx, work);
	struct bio *bio = ctx->bio;
	bool may_have_compressed_pages = (ctx->enabled_steps & STEP_DECOMPRESS);

	/*
	 * fsverity_verify_bio() may call readpages() again, and while verity
	 * will be disabled for this, decryption and/or decompression may still
	 * be needed, resulting in another bio_post_read_ctx being allocated.
	 * So to prevent deadlocks we need to release the current ctx to the
	 * mempool first.  This assumes that verity is the last post-read step.
	 */
	mempool_free(ctx, bio_post_read_ctx_pool);
	bio->bi_private = NULL;

	/*
	 * Verify the bio's pages with fs-verity.  Exclude compressed pages,
	 * as those were handled separately by f2fs_end_read_compressed_page().
	 */
	if (may_have_compressed_pages) {
		struct bio_vec *bv;
		int iter_all;

		bio_for_each_segment_all(bv, bio, iter_all) {
			struct page *page = bv->bv_page;

			if (!f2fs_is_compressed_page(page) &&
			    !PageError(page) && !fsverity_verify_page(page))
				SetPageError(page);
		}
	} else {
		fsverity_verify_bio(bio);
	}

	f2fs_finish_read_bio(bio);
}

/*
 * If the bio's data needs to be verified with fs-verity, then enqueue the
 * verity work for the bio.  Otherwise finish the bio now.
 *
 * Note that to avoid deadlocks, the verity work can't be done on the
 * decryption/decompression workqueue.  This is because verifying the data pages
 * can involve reading verity metadata pages from the file, and these verity
 * metadata pages may be encrypted and/or compressed.
 */
static void f2fs_verify_and_finish_bio(struct bio *bio)
{
	struct bio_post_read_ctx *ctx = bio->bi_private;

	if (ctx && (ctx->enabled_steps & STEP_VERITY)) {
		INIT_WORK(&ctx->work, f2fs_verify_bio);
		fsverity_enqueue_verify_work(&ctx->work);
	} else {
		f2fs_finish_read_bio(bio);
	}
}

/*
 * Handle STEP_DECOMPRESS by decompressing any compressed clusters whose last
 * remaining page was read by @ctx->bio.
 *
 * Note that a bio may span clusters (even a mix of compressed and uncompressed
 * clusters) or be for just part of a cluster.  STEP_DECOMPRESS just indicates
 * that the bio includes at least one compressed page.  The actual decompression
 * is done on a per-cluster basis, not a per-bio basis.
 */
static void f2fs_handle_step_decompress(struct bio_post_read_ctx *ctx)
{
	struct bio_vec *bv;
	int iter_all;
	bool all_compressed = true;
	block_t blkaddr = SECTOR_TO_BLOCK(ctx->bio->bi_iter.bi_sector);

	bio_for_each_segment_all(bv, ctx->bio, iter_all) {
		struct page *page = bv->bv_page;

		/* PG_error was set if decryption failed. */
		if (f2fs_is_compressed_page(page))
			f2fs_end_read_compressed_page(page, PageError(page),
						blkaddr);
		else
			all_compressed = false;

		blkaddr++;
	}

	/*
	 * Optimization: if all the bio's pages are compressed, then scheduling
	 * the per-bio verity work is unnecessary, as verity will be fully
	 * handled at the compression cluster level.
	 */
	if (all_compressed)
		ctx->enabled_steps &= ~STEP_VERITY;
}

static void f2fs_post_read_work(struct work_struct *work)
{
	struct bio_post_read_ctx *ctx =
		container_of(work, struct bio_post_read_ctx, work);

	if (ctx->enabled_steps & STEP_DECRYPT)
		fscrypt_decrypt_bio(ctx->bio);

	if (ctx->enabled_steps & STEP_DECOMPRESS)
		f2fs_handle_step_decompress(ctx);

	f2fs_verify_and_finish_bio(ctx->bio);
}

static void f2fs_read_end_io(struct bio *bio)
{
	struct page *first_page = bio->bi_io_vec[0].bv_page;
	struct f2fs_sb_info *sbi = F2FS_P_SB(first_page);
	struct bio_post_read_ctx *ctx = bio->bi_private;

	if (time_to_inject(sbi, FAULT_READ_IO)) {
		f2fs_show_injection_info(sbi, FAULT_READ_IO);
		bio->bi_status = BLK_STS_IOERR;
	}

	if (bio->bi_status) {
		f2fs_finish_read_bio(bio);
		return;
	}

	if (first_page != NULL &&
		__read_io_type(first_page) == F2FS_RD_DATA) {
		trace_android_fs_dataread_end(first_page->mapping->host,
						page_offset(first_page),
						bio->bi_iter.bi_size);
	}

	if (ctx && (ctx->enabled_steps & (STEP_DECRYPT | STEP_DECOMPRESS))) {
		INIT_WORK(&ctx->work, f2fs_post_read_work);
		queue_work(ctx->sbi->post_read_wq, &ctx->work);
	} else {
		f2fs_verify_and_finish_bio(bio);
	}
}

static void f2fs_write_end_io(struct bio *bio)
{
	struct f2fs_sb_info *sbi = bio->bi_private;
	struct bio_vec *bvec;
	int iter_all;

	if (time_to_inject(sbi, FAULT_WRITE_IO)) {
		f2fs_show_injection_info(sbi, FAULT_WRITE_IO);
		bio->bi_status = BLK_STS_IOERR;
	}

	bio_for_each_segment_all(bvec, bio, iter_all) {
		struct page *page = bvec->bv_page;
		enum count_type type = WB_DATA_TYPE(page);

		if (page_private_dummy(page)) {
			clear_page_private_dummy(page);
			unlock_page(page);
			mempool_free(page, sbi->write_io_dummy);

			if (unlikely(bio->bi_status))
				f2fs_stop_checkpoint(sbi, true);
			continue;
		}

		fscrypt_finalize_bounce_page(&page);

#ifdef CONFIG_F2FS_FS_COMPRESSION
		if (f2fs_is_compressed_page(page)) {
			f2fs_compress_write_end_io(bio, page);
			continue;
		}
#endif

		if (unlikely(bio->bi_status)) {
			mapping_set_error(page->mapping, -EIO);
			if (type == F2FS_WB_CP_DATA)
				f2fs_stop_checkpoint(sbi, true);
		}

		f2fs_bug_on(sbi, page->mapping == NODE_MAPPING(sbi) &&
					page->index != nid_of_node(page));

		dec_page_count(sbi, type);
		if (f2fs_in_warm_node_list(sbi, page))
			f2fs_del_fsync_node_entry(sbi, page);
		clear_page_private_gcing(page);
		end_page_writeback(page);
	}
	if (!get_pages(sbi, F2FS_WB_CP_DATA) &&
				wq_has_sleeper(&sbi->cp_wait))
		wake_up(&sbi->cp_wait);

	bio_put(bio);
}

struct block_device *f2fs_target_device(struct f2fs_sb_info *sbi,
				block_t blk_addr, struct bio *bio)
{
	struct block_device *bdev = sbi->sb->s_bdev;
	int i;

	if (f2fs_is_multi_device(sbi)) {
		for (i = 0; i < sbi->s_ndevs; i++) {
			if (FDEV(i).start_blk <= blk_addr &&
			    FDEV(i).end_blk >= blk_addr) {
				blk_addr -= FDEV(i).start_blk;
				bdev = FDEV(i).bdev;
				break;
			}
		}
	}
	if (bio) {
		bio_set_dev(bio, bdev);
		bio->bi_iter.bi_sector = SECTOR_FROM_BLOCK(blk_addr);
	}
	return bdev;
}

int f2fs_target_device_index(struct f2fs_sb_info *sbi, block_t blkaddr)
{
	int i;

	if (!f2fs_is_multi_device(sbi))
		return 0;

	for (i = 0; i < sbi->s_ndevs; i++)
		if (FDEV(i).start_blk <= blkaddr && FDEV(i).end_blk >= blkaddr)
			return i;
	return 0;
}

/*
 * Return true, if pre_bio's bdev is same as its target device.
 */
static bool __same_bdev(struct f2fs_sb_info *sbi,
				block_t blk_addr, struct bio *bio)
{
	struct block_device *b = f2fs_target_device(sbi, blk_addr, NULL);
	return bio->bi_disk == b->bd_disk && bio->bi_partno == b->bd_partno;
}

static struct bio *__bio_alloc(struct f2fs_io_info *fio, int npages)
{
	struct f2fs_sb_info *sbi = fio->sbi;
	struct bio *bio;

	bio = f2fs_bio_alloc(sbi, npages, true);

	f2fs_target_device(sbi, fio->new_blkaddr, bio);
	if (is_read_io(fio->op)) {
		bio->bi_end_io = f2fs_read_end_io;
		bio->bi_private = NULL;
	} else {
		bio->bi_end_io = f2fs_write_end_io;
		bio->bi_private = sbi;
		bio->bi_write_hint = f2fs_io_type_to_rw_hint(sbi,
						fio->type, fio->temp);
	}
	if (fio->io_wbc)
		wbc_init_bio(fio->io_wbc, bio);

	return bio;
}

static void f2fs_set_bio_crypt_ctx(struct bio *bio, const struct inode *inode,
				  pgoff_t first_idx,
				  const struct f2fs_io_info *fio,
				  gfp_t gfp_mask)
{
	/*
	 * The f2fs garbage collector sets ->encrypted_page when it wants to
	 * read/write raw data without encryption.
	 */
	if (!fio || !fio->encrypted_page)
		fscrypt_set_bio_crypt_ctx(bio, inode, first_idx, gfp_mask);
	else if (fscrypt_inode_should_skip_dm_default_key(inode))
		bio_set_skip_dm_default_key(bio);
}

static bool f2fs_crypt_mergeable_bio(struct bio *bio, const struct inode *inode,
				     pgoff_t next_idx,
				     const struct f2fs_io_info *fio)
{
	/*
	 * The f2fs garbage collector sets ->encrypted_page when it wants to
	 * read/write raw data without encryption.
	 */
	if (fio && fio->encrypted_page)
		return !bio_has_crypt_ctx(bio) &&
			(bio_should_skip_dm_default_key(bio) ==
			 fscrypt_inode_should_skip_dm_default_key(inode));

	return fscrypt_mergeable_bio(bio, inode, next_idx);
}

static inline void __submit_bio(struct f2fs_sb_info *sbi,
				struct bio *bio, enum page_type type)
{
	if (!is_read_io(bio_op(bio))) {
		unsigned int start;

		if (type != DATA && type != NODE)
			goto submit_io;

		if (f2fs_lfs_mode(sbi) && current->plug)
			blk_finish_plug(current->plug);

		if (F2FS_IO_ALIGNED(sbi))
			goto submit_io;

		start = bio->bi_iter.bi_size >> F2FS_BLKSIZE_BITS;
		start %= F2FS_IO_SIZE(sbi);

		if (start == 0)
			goto submit_io;

		/* fill dummy pages */
		for (; start < F2FS_IO_SIZE(sbi); start++) {
			struct page *page =
				mempool_alloc(sbi->write_io_dummy,
					      GFP_NOIO | __GFP_NOFAIL);
			f2fs_bug_on(sbi, !page);

			lock_page(page);

			zero_user_segment(page, 0, PAGE_SIZE);
			set_page_private_dummy(page);

			if (bio_add_page(bio, page, PAGE_SIZE, 0) < PAGE_SIZE)
				f2fs_bug_on(sbi, 1);
		}
		/*
		 * In the NODE case, we lose next block address chain. So, we
		 * need to do checkpoint in f2fs_sync_file.
		 */
		if (type == NODE)
			set_sbi_flag(sbi, SBI_NEED_CP);
	}
submit_io:
	if (is_read_io(bio_op(bio)))
		trace_f2fs_submit_read_bio(sbi->sb, type, bio);
	else
		trace_f2fs_submit_write_bio(sbi->sb, type, bio);
	submit_bio(bio);
}

static void __f2fs_submit_read_bio(struct f2fs_sb_info *sbi,
				struct bio *bio, enum page_type type)
{
	if (trace_android_fs_dataread_start_enabled() && (type == DATA)) {
		struct page *first_page = bio->bi_io_vec[0].bv_page;

		if (first_page != NULL &&
			__read_io_type(first_page) == F2FS_RD_DATA) {
			char *path, pathbuf[MAX_TRACE_PATHBUF_LEN];

			path = android_fstrace_get_pathname(pathbuf,
						MAX_TRACE_PATHBUF_LEN,
						first_page->mapping->host);

			trace_android_fs_dataread_start(
				first_page->mapping->host,
				page_offset(first_page),
				bio->bi_iter.bi_size,
				current->pid,
				path,
				current->comm);
		}
	}
	__submit_bio(sbi, bio, type);
}

void f2fs_submit_bio(struct f2fs_sb_info *sbi,
				struct bio *bio, enum page_type type)
{
	__submit_bio(sbi, bio, type);
}

static void __attach_io_flag(struct f2fs_io_info *fio)
{
	struct f2fs_sb_info *sbi = fio->sbi;
	unsigned int temp_mask = (1 << NR_TEMP_TYPE) - 1;
	unsigned int io_flag, fua_flag, meta_flag;

	if (fio->type == DATA)
		io_flag = sbi->data_io_flag;
	else if (fio->type == NODE)
		io_flag = sbi->node_io_flag;
	else
		return;

	fua_flag = io_flag & temp_mask;
	meta_flag = (io_flag >> NR_TEMP_TYPE) & temp_mask;

	/*
	 * data/node io flag bits per temp:
	 *      REQ_META     |      REQ_FUA      |
	 *    5 |    4 |   3 |    2 |    1 |   0 |
	 * Cold | Warm | Hot | Cold | Warm | Hot |
	 */
	if ((1 << fio->temp) & meta_flag)
		fio->op_flags |= REQ_META;
	if ((1 << fio->temp) & fua_flag)
		fio->op_flags |= REQ_FUA;
}

static void __submit_merged_bio(struct f2fs_bio_info *io)
{
	struct f2fs_io_info *fio = &io->fio;

	if (!io->bio)
		return;

	__attach_io_flag(fio);
	bio_set_op_attrs(io->bio, fio->op, fio->op_flags);

	if (is_read_io(fio->op))
		trace_f2fs_prepare_read_bio(io->sbi->sb, fio->type, io->bio);
	else
		trace_f2fs_prepare_write_bio(io->sbi->sb, fio->type, io->bio);

	__submit_bio(io->sbi, io->bio, fio->type);
	io->bio = NULL;
}

static bool __has_merged_page(struct bio *bio, struct inode *inode,
						struct page *page, nid_t ino)
{
	struct bio_vec *bvec;
	int iter_all;

	if (!bio)
		return false;

	if (!inode && !page && !ino)
		return true;

	bio_for_each_segment_all(bvec, bio, iter_all) {
		struct page *target = bvec->bv_page;

		if (fscrypt_is_bounce_page(target)) {
			target = fscrypt_pagecache_page(target);
			if (IS_ERR(target))
				continue;
		}
		if (f2fs_is_compressed_page(target)) {
			target = f2fs_compress_control_page(target);
			if (IS_ERR(target))
				continue;
		}

		if (inode && inode == target->mapping->host)
			return true;
		if (page && page == target)
			return true;
		if (ino && ino == ino_of_node(target))
			return true;
	}

	return false;
}

static void __f2fs_submit_merged_write(struct f2fs_sb_info *sbi,
				enum page_type type, enum temp_type temp)
{
	enum page_type btype = PAGE_TYPE_OF_BIO(type);
	struct f2fs_bio_info *io = sbi->write_io[btype] + temp;

	f2fs_down_write(&io->io_rwsem);

	/* change META to META_FLUSH in the checkpoint procedure */
	if (type >= META_FLUSH) {
		io->fio.type = META_FLUSH;
		io->fio.op = REQ_OP_WRITE;
		io->fio.op_flags = REQ_META | REQ_PRIO | REQ_SYNC;
		if (!test_opt(sbi, NOBARRIER))
			io->fio.op_flags |= REQ_PREFLUSH | REQ_FUA;
	}
	__submit_merged_bio(io);
	f2fs_up_write(&io->io_rwsem);
}

static void __submit_merged_write_cond(struct f2fs_sb_info *sbi,
				struct inode *inode, struct page *page,
				nid_t ino, enum page_type type, bool force)
{
	enum temp_type temp;
	bool ret = true;

	for (temp = HOT; temp < NR_TEMP_TYPE; temp++) {
		if (!force)	{
			enum page_type btype = PAGE_TYPE_OF_BIO(type);
			struct f2fs_bio_info *io = sbi->write_io[btype] + temp;

			f2fs_down_read(&io->io_rwsem);
			ret = __has_merged_page(io->bio, inode, page, ino);
			f2fs_up_read(&io->io_rwsem);
		}
		if (ret)
			__f2fs_submit_merged_write(sbi, type, temp);

		/* TODO: use HOT temp only for meta pages now. */
		if (type >= META)
			break;
	}
}

void f2fs_submit_merged_write(struct f2fs_sb_info *sbi, enum page_type type)
{
	__submit_merged_write_cond(sbi, NULL, NULL, 0, type, true);
}

void f2fs_submit_merged_write_cond(struct f2fs_sb_info *sbi,
				struct inode *inode, struct page *page,
				nid_t ino, enum page_type type)
{
	__submit_merged_write_cond(sbi, inode, page, ino, type, false);
}

void f2fs_flush_merged_writes(struct f2fs_sb_info *sbi)
{
	f2fs_submit_merged_write(sbi, DATA);
	f2fs_submit_merged_write(sbi, NODE);
	f2fs_submit_merged_write(sbi, META);
}

/*
 * Fill the locked page with data located in the block address.
 * A caller needs to unlock the page on failure.
 */
int f2fs_submit_page_bio(struct f2fs_io_info *fio)
{
	struct bio *bio;
	struct page *page = fio->encrypted_page ?
			fio->encrypted_page : fio->page;

	if (!f2fs_is_valid_blkaddr(fio->sbi, fio->new_blkaddr,
			fio->is_por ? META_POR : (__is_meta_io(fio) ?
			META_GENERIC : DATA_GENERIC_ENHANCE)))
		return -EFSCORRUPTED;

	trace_f2fs_submit_page_bio(page, fio);
	f2fs_trace_ios(fio, 0);

	/* Allocate a new bio */
	bio = __bio_alloc(fio, 1);

	f2fs_set_bio_crypt_ctx(bio, fio->page->mapping->host,
			       fio->page->index, fio, GFP_NOIO);

	if (bio_add_page(bio, page, PAGE_SIZE, 0) < PAGE_SIZE) {
		bio_put(bio);
		return -EFAULT;
	}

	if (fio->io_wbc && !is_read_io(fio->op))
		wbc_account_io(fio->io_wbc, fio->page, PAGE_SIZE);

	__attach_io_flag(fio);
	bio_set_op_attrs(bio, fio->op, fio->op_flags);

	inc_page_count(fio->sbi, is_read_io(fio->op) ?
			__read_io_type(page): WB_DATA_TYPE(fio->page));

	if (is_read_io(fio->op))
		__f2fs_submit_read_bio(fio->sbi, bio, fio->type);
	else
		__submit_bio(fio->sbi, bio, fio->type);
	return 0;
}

static bool page_is_mergeable(struct f2fs_sb_info *sbi, struct bio *bio,
				block_t last_blkaddr, block_t cur_blkaddr)
{
	if (last_blkaddr + 1 != cur_blkaddr)
		return false;
	return __same_bdev(sbi, cur_blkaddr, bio);
}

static bool io_type_is_mergeable(struct f2fs_bio_info *io,
						struct f2fs_io_info *fio)
{
	if (io->fio.op != fio->op)
		return false;
	return io->fio.op_flags == fio->op_flags;
}

static bool io_is_mergeable(struct f2fs_sb_info *sbi, struct bio *bio,
					struct f2fs_bio_info *io,
					struct f2fs_io_info *fio,
					block_t last_blkaddr,
					block_t cur_blkaddr)
{
	if (F2FS_IO_ALIGNED(sbi) && (fio->type == DATA || fio->type == NODE)) {
		unsigned int filled_blocks =
				F2FS_BYTES_TO_BLK(bio->bi_iter.bi_size);
		unsigned int io_size = F2FS_IO_SIZE(sbi);
		unsigned int left_vecs = bio->bi_max_vecs - bio->bi_vcnt;

		/* IOs in bio is aligned and left space of vectors is not enough */
		if (!(filled_blocks % io_size) && left_vecs < io_size)
			return false;
	}
	if (!page_is_mergeable(sbi, bio, last_blkaddr, cur_blkaddr))
		return false;
	return io_type_is_mergeable(io, fio);
}

static void add_bio_entry(struct f2fs_sb_info *sbi, struct bio *bio,
				struct page *page, enum temp_type temp)
{
	struct f2fs_bio_info *io = sbi->write_io[DATA] + temp;
	struct bio_entry *be;

	be = f2fs_kmem_cache_alloc(bio_entry_slab, GFP_NOFS);
	be->bio = bio;
	bio_get(bio);

	if (bio_add_page(bio, page, PAGE_SIZE, 0) != PAGE_SIZE)
		f2fs_bug_on(sbi, 1);

	f2fs_down_write(&io->bio_list_lock);
	list_add_tail(&be->list, &io->bio_list);
	f2fs_up_write(&io->bio_list_lock);
}

static void del_bio_entry(struct bio_entry *be)
{
	list_del(&be->list);
	kmem_cache_free(bio_entry_slab, be);
}

static int add_ipu_page(struct f2fs_io_info *fio, struct bio **bio,
							struct page *page)
{
	struct f2fs_sb_info *sbi = fio->sbi;
	enum temp_type temp;
	bool found = false;
	int ret = -EAGAIN;

	for (temp = HOT; temp < NR_TEMP_TYPE && !found; temp++) {
		struct f2fs_bio_info *io = sbi->write_io[DATA] + temp;
		struct list_head *head = &io->bio_list;
		struct bio_entry *be;

		f2fs_down_write(&io->bio_list_lock);
		list_for_each_entry(be, head, list) {
			if (be->bio != *bio)
				continue;

			found = true;

			if (page_is_mergeable(sbi, *bio, *fio->last_block,
					fio->new_blkaddr) &&
			    f2fs_crypt_mergeable_bio(*bio,
					fio->page->mapping->host,
					fio->page->index, fio) &&
			    bio_add_page(*bio, page, PAGE_SIZE, 0) ==
					PAGE_SIZE) {
				ret = 0;
				break;
			}

			/* page can't be merged into bio; submit the bio */
			del_bio_entry(be);
			__submit_bio(sbi, *bio, DATA);
			break;
		}
		f2fs_up_write(&io->bio_list_lock);
	}

	if (ret) {
		bio_put(*bio);
		*bio = NULL;
	}

	return ret;
}

void f2fs_submit_merged_ipu_write(struct f2fs_sb_info *sbi,
					struct bio **bio, struct page *page)
{
	enum temp_type temp;
	bool found = false;
	struct bio *target = bio ? *bio : NULL;

	for (temp = HOT; temp < NR_TEMP_TYPE && !found; temp++) {
		struct f2fs_bio_info *io = sbi->write_io[DATA] + temp;
		struct list_head *head = &io->bio_list;
		struct bio_entry *be;

		if (list_empty(head))
			continue;

		f2fs_down_read(&io->bio_list_lock);
		list_for_each_entry(be, head, list) {
			if (target)
				found = (target == be->bio);
			else
				found = __has_merged_page(be->bio, NULL,
								page, 0);
			if (found)
				break;
		}
		f2fs_up_read(&io->bio_list_lock);

		if (!found)
			continue;

		found = false;

		f2fs_down_write(&io->bio_list_lock);
		list_for_each_entry(be, head, list) {
			if (target)
				found = (target == be->bio);
			else
				found = __has_merged_page(be->bio, NULL,
								page, 0);
			if (found) {
				target = be->bio;
				del_bio_entry(be);
				break;
			}
		}
		f2fs_up_write(&io->bio_list_lock);
	}

	if (found)
		__submit_bio(sbi, target, DATA);
	if (bio && *bio) {
		bio_put(*bio);
		*bio = NULL;
	}
}

int f2fs_merge_page_bio(struct f2fs_io_info *fio)
{
	struct bio *bio = *fio->bio;
	struct page *page = fio->encrypted_page ?
			fio->encrypted_page : fio->page;

	if (!f2fs_is_valid_blkaddr(fio->sbi, fio->new_blkaddr,
			__is_meta_io(fio) ? META_GENERIC : DATA_GENERIC))
		return -EFSCORRUPTED;

	trace_f2fs_submit_page_bio(page, fio);
	f2fs_trace_ios(fio, 0);

alloc_new:
	if (!bio) {
		bio = __bio_alloc(fio, BIO_MAX_PAGES);
		f2fs_set_bio_crypt_ctx(bio, fio->page->mapping->host,
				       fio->page->index, fio,
				       GFP_NOIO);
		__attach_io_flag(fio);
		bio_set_op_attrs(bio, fio->op, fio->op_flags);

		add_bio_entry(fio->sbi, bio, page, fio->temp);
	} else {
		if (add_ipu_page(fio, &bio, page))
			goto alloc_new;
	}

	if (fio->io_wbc)
		wbc_account_io(fio->io_wbc, page, PAGE_SIZE);

	inc_page_count(fio->sbi, WB_DATA_TYPE(page));

	*fio->last_block = fio->new_blkaddr;
	*fio->bio = bio;

	return 0;
}

void f2fs_submit_page_write(struct f2fs_io_info *fio)
{
	struct f2fs_sb_info *sbi = fio->sbi;
	enum page_type btype = PAGE_TYPE_OF_BIO(fio->type);
	struct f2fs_bio_info *io = sbi->write_io[btype] + fio->temp;
	struct page *bio_page;

	f2fs_bug_on(sbi, is_read_io(fio->op));

	f2fs_down_write(&io->io_rwsem);
next:
	if (fio->in_list) {
		spin_lock(&io->io_lock);
		if (list_empty(&io->io_list)) {
			spin_unlock(&io->io_lock);
			goto out;
		}
		fio = list_first_entry(&io->io_list,
						struct f2fs_io_info, list);
		list_del(&fio->list);
		spin_unlock(&io->io_lock);
	}

	verify_fio_blkaddr(fio);

	if (fio->encrypted_page)
		bio_page = fio->encrypted_page;
	else if (fio->compressed_page)
		bio_page = fio->compressed_page;
	else
		bio_page = fio->page;

	/* set submitted = true as a return value */
	fio->submitted = true;

	inc_page_count(sbi, WB_DATA_TYPE(bio_page));

	if (io->bio &&
	    (!io_is_mergeable(sbi, io->bio, io, fio, io->last_block_in_bio,
			      fio->new_blkaddr) ||
	     !f2fs_crypt_mergeable_bio(io->bio, fio->page->mapping->host,
				       fio->page->index, fio)))
		__submit_merged_bio(io);
alloc_new:
	if (io->bio == NULL) {
		if (F2FS_IO_ALIGNED(sbi) &&
				(fio->type == DATA || fio->type == NODE) &&
				fio->new_blkaddr & F2FS_IO_SIZE_MASK(sbi)) {
			dec_page_count(sbi, WB_DATA_TYPE(bio_page));
			fio->retry = true;
			goto skip;
		}
		io->bio = __bio_alloc(fio, BIO_MAX_PAGES);
		f2fs_set_bio_crypt_ctx(io->bio, fio->page->mapping->host,
				       fio->page->index, fio,
				       GFP_NOIO);
		io->fio = *fio;
	}

	if (bio_add_page(io->bio, bio_page, PAGE_SIZE, 0) < PAGE_SIZE) {
		__submit_merged_bio(io);
		goto alloc_new;
	}

	if (fio->io_wbc)
		wbc_account_io(fio->io_wbc, fio->page, PAGE_SIZE);

	io->last_block_in_bio = fio->new_blkaddr;
	f2fs_trace_ios(fio, 0);

	trace_f2fs_submit_page_write(fio->page, fio);
skip:
	if (fio->in_list)
		goto next;
out:
	if (is_sbi_flag_set(sbi, SBI_IS_SHUTDOWN) ||
				!f2fs_is_checkpoint_ready(sbi))
		__submit_merged_bio(io);
	f2fs_up_write(&io->io_rwsem);
}

static struct bio *f2fs_grab_read_bio(struct inode *inode, block_t blkaddr,
				      unsigned nr_pages, unsigned op_flag,
				      pgoff_t first_idx, bool for_write)
{
	struct f2fs_sb_info *sbi = F2FS_I_SB(inode);
	struct bio *bio;
	struct bio_post_read_ctx *ctx;
	unsigned int post_read_steps = 0;

	bio = f2fs_bio_alloc(sbi, min_t(int, nr_pages, BIO_MAX_PAGES),
								for_write);
	if (!bio)
		return ERR_PTR(-ENOMEM);

	f2fs_set_bio_crypt_ctx(bio, inode, first_idx, NULL, GFP_NOFS);

	f2fs_target_device(sbi, blkaddr, bio);
	bio->bi_end_io = f2fs_read_end_io;
	bio_set_op_attrs(bio, REQ_OP_READ, op_flag);

	if (fscrypt_inode_uses_fs_layer_crypto(inode))
		post_read_steps |= STEP_DECRYPT;

	if (f2fs_need_verity(inode, first_idx))
		post_read_steps |= STEP_VERITY;

	/*
	 * STEP_DECOMPRESS is handled specially, since a compressed file might
	 * contain both compressed and uncompressed clusters.  We'll allocate a
	 * bio_post_read_ctx if the file is compressed, but the caller is
	 * responsible for enabling STEP_DECOMPRESS if it's actually needed.
	 */

	if (post_read_steps || f2fs_compressed_file(inode)) {
		/* Due to the mempool, this never fails. */
		ctx = mempool_alloc(bio_post_read_ctx_pool, GFP_NOFS);
		ctx->bio = bio;
		ctx->sbi = sbi;
		ctx->enabled_steps = post_read_steps;
		bio->bi_private = ctx;
	}

	return bio;
}

/* This can handle encryption stuffs */
static int f2fs_submit_page_read(struct inode *inode, struct page *page,
				 block_t blkaddr, int op_flags, bool for_write)
{
	struct f2fs_sb_info *sbi = F2FS_I_SB(inode);
	struct bio *bio;

	bio = f2fs_grab_read_bio(inode, blkaddr, 1, op_flags,
					page->index, for_write);
	if (IS_ERR(bio))
		return PTR_ERR(bio);

	/* wait for GCed page writeback via META_MAPPING */
	f2fs_wait_on_block_writeback(inode, blkaddr);

	if (bio_add_page(bio, page, PAGE_SIZE, 0) < PAGE_SIZE) {
		bio_put(bio);
		return -EFAULT;
	}
	ClearPageError(page);
	inc_page_count(sbi, F2FS_RD_DATA);
	f2fs_update_iostat(sbi, FS_DATA_READ_IO, F2FS_BLKSIZE);
	__f2fs_submit_read_bio(sbi, bio, DATA);
	return 0;
}

static void __set_data_blkaddr(struct dnode_of_data *dn)
{
	struct f2fs_node *rn = F2FS_NODE(dn->node_page);
	__le32 *addr_array;
	int base = 0;

	if (IS_INODE(dn->node_page) && f2fs_has_extra_attr(dn->inode))
		base = get_extra_isize(dn->inode);

	/* Get physical address of data block */
	addr_array = blkaddr_in_node(rn);
	addr_array[base + dn->ofs_in_node] = cpu_to_le32(dn->data_blkaddr);
}

/*
 * Lock ordering for the change of data block address:
 * ->data_page
 *  ->node_page
 *    update block addresses in the node page
 */
void f2fs_set_data_blkaddr(struct dnode_of_data *dn)
{
	f2fs_wait_on_page_writeback(dn->node_page, NODE, true, true);
	__set_data_blkaddr(dn);
	if (set_page_dirty(dn->node_page))
		dn->node_changed = true;
}

void f2fs_update_data_blkaddr(struct dnode_of_data *dn, block_t blkaddr)
{
	dn->data_blkaddr = blkaddr;
	f2fs_set_data_blkaddr(dn);
	f2fs_update_read_extent_cache(dn);
}

/* dn->ofs_in_node will be returned with up-to-date last block pointer */
int f2fs_reserve_new_blocks(struct dnode_of_data *dn, blkcnt_t count)
{
	struct f2fs_sb_info *sbi = F2FS_I_SB(dn->inode);
	int err;

	if (!count)
		return 0;

	if (unlikely(is_inode_flag_set(dn->inode, FI_NO_ALLOC)))
		return -EPERM;
	if (unlikely((err = inc_valid_block_count(sbi, dn->inode, &count))))
		return err;

	trace_f2fs_reserve_new_blocks(dn->inode, dn->nid,
						dn->ofs_in_node, count);

	f2fs_wait_on_page_writeback(dn->node_page, NODE, true, true);

	for (; count > 0; dn->ofs_in_node++) {
		block_t blkaddr = f2fs_data_blkaddr(dn);
		if (blkaddr == NULL_ADDR) {
			dn->data_blkaddr = NEW_ADDR;
			__set_data_blkaddr(dn);
			count--;
		}
	}

	if (set_page_dirty(dn->node_page))
		dn->node_changed = true;
	return 0;
}

/* Should keep dn->ofs_in_node unchanged */
int f2fs_reserve_new_block(struct dnode_of_data *dn)
{
	unsigned int ofs_in_node = dn->ofs_in_node;
	int ret;

	ret = f2fs_reserve_new_blocks(dn, 1);
	dn->ofs_in_node = ofs_in_node;
	return ret;
}

int f2fs_reserve_block(struct dnode_of_data *dn, pgoff_t index)
{
	bool need_put = dn->inode_page ? false : true;
	int err;

	err = f2fs_get_dnode_of_data(dn, index, ALLOC_NODE);
	if (err)
		return err;

	if (dn->data_blkaddr == NULL_ADDR)
		err = f2fs_reserve_new_block(dn);
	if (err || need_put)
		f2fs_put_dnode(dn);
	return err;
}

int f2fs_get_block(struct dnode_of_data *dn, pgoff_t index)
{
	struct extent_info ei = {0, };
	struct inode *inode = dn->inode;

	if (f2fs_lookup_read_extent_cache(inode, index, &ei)) {
		dn->data_blkaddr = ei.blk + index - ei.fofs;
		return 0;
	}

	return f2fs_reserve_block(dn, index);
}

struct page *f2fs_get_read_data_page(struct inode *inode, pgoff_t index,
						int op_flags, bool for_write)
{
	struct address_space *mapping = inode->i_mapping;
	struct dnode_of_data dn;
	struct page *page;
	struct extent_info ei = {0, };
	int err;

	page = f2fs_grab_cache_page(mapping, index, for_write);
	if (!page)
		return ERR_PTR(-ENOMEM);

	if (f2fs_lookup_read_extent_cache(inode, index, &ei)) {
		dn.data_blkaddr = ei.blk + index - ei.fofs;
		if (!f2fs_is_valid_blkaddr(F2FS_I_SB(inode), dn.data_blkaddr,
						DATA_GENERIC_ENHANCE_READ)) {
			err = -EFSCORRUPTED;
			goto put_err;
		}
		goto got_it;
	}

	set_new_dnode(&dn, inode, NULL, NULL, 0);
	err = f2fs_get_dnode_of_data(&dn, index, LOOKUP_NODE);
	if (err)
		goto put_err;
	f2fs_put_dnode(&dn);

	if (unlikely(dn.data_blkaddr == NULL_ADDR)) {
		err = -ENOENT;
		goto put_err;
	}
	if (dn.data_blkaddr != NEW_ADDR &&
			!f2fs_is_valid_blkaddr(F2FS_I_SB(inode),
						dn.data_blkaddr,
						DATA_GENERIC_ENHANCE)) {
		err = -EFSCORRUPTED;
		goto put_err;
	}
got_it:
	if (PageUptodate(page)) {
		unlock_page(page);
		return page;
	}

	/*
	 * A new dentry page is allocated but not able to be written, since its
	 * new inode page couldn't be allocated due to -ENOSPC.
	 * In such the case, its blkaddr can be remained as NEW_ADDR.
	 * see, f2fs_add_link -> f2fs_get_new_data_page ->
	 * f2fs_init_inode_metadata.
	 */
	if (dn.data_blkaddr == NEW_ADDR) {
		zero_user_segment(page, 0, PAGE_SIZE);
		if (!PageUptodate(page))
			SetPageUptodate(page);
		unlock_page(page);
		return page;
	}

	err = f2fs_submit_page_read(inode, page, dn.data_blkaddr,
						op_flags, for_write);
	if (err)
		goto put_err;
	return page;

put_err:
	f2fs_put_page(page, 1);
	return ERR_PTR(err);
}

struct page *f2fs_find_data_page(struct inode *inode, pgoff_t index)
{
	struct address_space *mapping = inode->i_mapping;
	struct page *page;

	page = find_get_page(mapping, index);
	if (page && PageUptodate(page))
		return page;
	f2fs_put_page(page, 0);

	page = f2fs_get_read_data_page(inode, index, 0, false);
	if (IS_ERR(page))
		return page;

	if (PageUptodate(page))
		return page;

	wait_on_page_locked(page);
	if (unlikely(!PageUptodate(page))) {
		f2fs_put_page(page, 0);
		return ERR_PTR(-EIO);
	}
	return page;
}

/*
 * If it tries to access a hole, return an error.
 * Because, the callers, functions in dir.c and GC, should be able to know
 * whether this page exists or not.
 */
struct page *f2fs_get_lock_data_page(struct inode *inode, pgoff_t index,
							bool for_write)
{
	struct address_space *mapping = inode->i_mapping;
	struct page *page;
repeat:
	page = f2fs_get_read_data_page(inode, index, 0, for_write);
	if (IS_ERR(page))
		return page;

	/* wait for read completion */
	lock_page(page);
	if (unlikely(page->mapping != mapping)) {
		f2fs_put_page(page, 1);
		goto repeat;
	}
	if (unlikely(!PageUptodate(page))) {
		f2fs_put_page(page, 1);
		return ERR_PTR(-EIO);
	}
	return page;
}

/*
 * Caller ensures that this data page is never allocated.
 * A new zero-filled data page is allocated in the page cache.
 *
 * Also, caller should grab and release a rwsem by calling f2fs_lock_op() and
 * f2fs_unlock_op().
 * Note that, ipage is set only by make_empty_dir, and if any error occur,
 * ipage should be released by this function.
 */
struct page *f2fs_get_new_data_page(struct inode *inode,
		struct page *ipage, pgoff_t index, bool new_i_size)
{
	struct address_space *mapping = inode->i_mapping;
	struct page *page;
	struct dnode_of_data dn;
	int err;

	page = f2fs_grab_cache_page(mapping, index, true);
	if (!page) {
		/*
		 * before exiting, we should make sure ipage will be released
		 * if any error occur.
		 */
		f2fs_put_page(ipage, 1);
		return ERR_PTR(-ENOMEM);
	}

	set_new_dnode(&dn, inode, ipage, NULL, 0);
	err = f2fs_reserve_block(&dn, index);
	if (err) {
		f2fs_put_page(page, 1);
		return ERR_PTR(err);
	}
	if (!ipage)
		f2fs_put_dnode(&dn);

	if (PageUptodate(page))
		goto got_it;

	if (dn.data_blkaddr == NEW_ADDR) {
		zero_user_segment(page, 0, PAGE_SIZE);
		if (!PageUptodate(page))
			SetPageUptodate(page);
	} else {
		f2fs_put_page(page, 1);

		/* if ipage exists, blkaddr should be NEW_ADDR */
		f2fs_bug_on(F2FS_I_SB(inode), ipage);
		page = f2fs_get_lock_data_page(inode, index, true);
		if (IS_ERR(page))
			return page;
	}
got_it:
	if (new_i_size && i_size_read(inode) <
				((loff_t)(index + 1) << PAGE_SHIFT))
		f2fs_i_size_write(inode, ((loff_t)(index + 1) << PAGE_SHIFT));
	return page;
}

static int __allocate_data_block(struct dnode_of_data *dn, int seg_type)
{
	struct f2fs_sb_info *sbi = F2FS_I_SB(dn->inode);
	struct f2fs_summary sum;
	struct node_info ni;
	block_t old_blkaddr;
	blkcnt_t count = 1;
	int err;

	if (unlikely(is_inode_flag_set(dn->inode, FI_NO_ALLOC)))
		return -EPERM;

	err = f2fs_get_node_info(sbi, dn->nid, &ni, false);
	if (err)
		return err;

	dn->data_blkaddr = f2fs_data_blkaddr(dn);
	if (dn->data_blkaddr != NULL_ADDR)
		goto alloc;

	if (unlikely((err = inc_valid_block_count(sbi, dn->inode, &count))))
		return err;

alloc:
	set_summary(&sum, dn->nid, dn->ofs_in_node, ni.version);
	old_blkaddr = dn->data_blkaddr;
	f2fs_allocate_data_block(sbi, NULL, old_blkaddr, &dn->data_blkaddr,
					&sum, seg_type, NULL);
	if (GET_SEGNO(sbi, old_blkaddr) != NULL_SEGNO) {
		invalidate_mapping_pages(META_MAPPING(sbi),
					old_blkaddr, old_blkaddr);
		f2fs_invalidate_compress_page(sbi, old_blkaddr);
	}
	f2fs_update_data_blkaddr(dn, dn->data_blkaddr);

	/*
	 * i_size will be updated by direct_IO. Otherwise, we'll get stale
	 * data from unwritten block via dio_read.
	 */
	return 0;
}

int f2fs_preallocate_blocks(struct kiocb *iocb, struct iov_iter *from)
{
	struct inode *inode = file_inode(iocb->ki_filp);
	struct f2fs_map_blocks map;
	int flag;
	int err = 0;
	bool direct_io = iocb->ki_flags & IOCB_DIRECT;

	map.m_lblk = F2FS_BLK_ALIGN(iocb->ki_pos);
	map.m_len = F2FS_BYTES_TO_BLK(iocb->ki_pos + iov_iter_count(from));
	if (map.m_len > map.m_lblk)
		map.m_len -= map.m_lblk;
	else
		map.m_len = 0;

	map.m_next_pgofs = NULL;
	map.m_next_extent = NULL;
	map.m_seg_type = NO_CHECK_TYPE;
	map.m_may_create = true;

	if (direct_io) {
		map.m_seg_type = f2fs_rw_hint_to_seg_type(iocb->ki_hint);
		flag = f2fs_force_buffered_io(inode, iocb, from) ?
					F2FS_GET_BLOCK_PRE_AIO :
					F2FS_GET_BLOCK_PRE_DIO;
		goto map_blocks;
	}
	if (iocb->ki_pos + iov_iter_count(from) > MAX_INLINE_DATA(inode)) {
		err = f2fs_convert_inline_inode(inode);
		if (err)
			return err;
	}
	if (f2fs_has_inline_data(inode))
		return err;

	flag = F2FS_GET_BLOCK_PRE_AIO;

map_blocks:
	err = f2fs_map_blocks(inode, &map, 1, flag);
	if (map.m_len > 0 && err == -ENOSPC) {
		if (!direct_io)
			set_inode_flag(inode, FI_NO_PREALLOC);
		err = 0;
	}
	return err;
}

void __do_map_lock(struct f2fs_sb_info *sbi, int flag, bool lock)
{
	if (flag == F2FS_GET_BLOCK_PRE_AIO) {
		if (lock)
			f2fs_down_read(&sbi->node_change);
		else
			f2fs_up_read(&sbi->node_change);
	} else {
		if (lock)
			f2fs_lock_op(sbi);
		else
			f2fs_unlock_op(sbi);
	}
}

/*
 * f2fs_map_blocks() tries to find or build mapping relationship which
 * maps continuous logical blocks to physical blocks, and return such
 * info via f2fs_map_blocks structure.
 */
int f2fs_map_blocks(struct inode *inode, struct f2fs_map_blocks *map,
						int create, int flag)
{
	unsigned int maxblocks = map->m_len;
	struct dnode_of_data dn;
	struct f2fs_sb_info *sbi = F2FS_I_SB(inode);
	int mode = map->m_may_create ? ALLOC_NODE : LOOKUP_NODE;
	pgoff_t pgofs, end_offset, end;
	int err = 0, ofs = 1;
	unsigned int ofs_in_node, last_ofs_in_node;
	blkcnt_t prealloc;
	struct extent_info ei = {0, };
	block_t blkaddr;
	unsigned int start_pgofs;

	if (!maxblocks)
		return 0;

	map->m_len = 0;
	map->m_flags = 0;

	/* it only supports block size == page size */
	pgofs =	(pgoff_t)map->m_lblk;
	end = pgofs + maxblocks;

	if (!create && f2fs_lookup_read_extent_cache(inode, pgofs, &ei)) {
		if (f2fs_lfs_mode(sbi) && flag == F2FS_GET_BLOCK_DIO &&
							map->m_may_create)
			goto next_dnode;

		map->m_pblk = ei.blk + pgofs - ei.fofs;
		map->m_len = min((pgoff_t)maxblocks, ei.fofs + ei.len - pgofs);
		map->m_flags = F2FS_MAP_MAPPED;
		if (map->m_next_extent)
			*map->m_next_extent = pgofs + map->m_len;

		if (flag == F2FS_GET_BLOCK_DIO)
			f2fs_wait_on_block_writeback_range(inode,
						map->m_pblk, map->m_len);
		goto out;
	}

next_dnode:
	if (map->m_may_create)
		__do_map_lock(sbi, flag, true);

	/* When reading holes, we need its node page */
	set_new_dnode(&dn, inode, NULL, NULL, 0);
	err = f2fs_get_dnode_of_data(&dn, pgofs, mode);
	if (err) {
		if (flag == F2FS_GET_BLOCK_BMAP)
			map->m_pblk = 0;
		if (err == -ENOENT) {
			err = 0;
			if (map->m_next_pgofs)
				*map->m_next_pgofs =
					f2fs_get_next_page_offset(&dn, pgofs);
			if (map->m_next_extent)
				*map->m_next_extent =
					f2fs_get_next_page_offset(&dn, pgofs);
		}
		goto unlock_out;
	}

	start_pgofs = pgofs;
	prealloc = 0;
	last_ofs_in_node = ofs_in_node = dn.ofs_in_node;
	end_offset = ADDRS_PER_PAGE(dn.node_page, inode);

next_block:
	blkaddr = f2fs_data_blkaddr(&dn);

	if (__is_valid_data_blkaddr(blkaddr) &&
		!f2fs_is_valid_blkaddr(sbi, blkaddr, DATA_GENERIC_ENHANCE)) {
		err = -EFSCORRUPTED;
		goto sync_out;
	}

	if (__is_valid_data_blkaddr(blkaddr)) {
		/* use out-place-update for driect IO under LFS mode */
		if (f2fs_lfs_mode(sbi) && flag == F2FS_GET_BLOCK_DIO &&
							map->m_may_create) {
			err = __allocate_data_block(&dn, map->m_seg_type);
			if (err)
				goto sync_out;
			blkaddr = dn.data_blkaddr;
			set_inode_flag(inode, FI_APPEND_WRITE);
		}
	} else {
		if (create) {
			if (unlikely(f2fs_cp_error(sbi))) {
				err = -EIO;
				goto sync_out;
			}
			if (flag == F2FS_GET_BLOCK_PRE_AIO) {
				if (blkaddr == NULL_ADDR) {
					prealloc++;
					last_ofs_in_node = dn.ofs_in_node;
				}
			} else {
				WARN_ON(flag != F2FS_GET_BLOCK_PRE_DIO &&
					flag != F2FS_GET_BLOCK_DIO);
				err = __allocate_data_block(&dn,
							map->m_seg_type);
				if (!err)
					set_inode_flag(inode, FI_APPEND_WRITE);
			}
			if (err)
				goto sync_out;
			map->m_flags |= F2FS_MAP_NEW;
			blkaddr = dn.data_blkaddr;
		} else {
			if (flag == F2FS_GET_BLOCK_BMAP) {
				map->m_pblk = 0;
				goto sync_out;
			}
			if (flag == F2FS_GET_BLOCK_PRECACHE)
				goto sync_out;
			if (flag == F2FS_GET_BLOCK_FIEMAP &&
						blkaddr == NULL_ADDR) {
				if (map->m_next_pgofs)
					*map->m_next_pgofs = pgofs + 1;
				goto sync_out;
			}
			if (flag != F2FS_GET_BLOCK_FIEMAP) {
				/* for defragment case */
				if (map->m_next_pgofs)
					*map->m_next_pgofs = pgofs + 1;
				goto sync_out;
			}
		}
	}

	if (flag == F2FS_GET_BLOCK_PRE_AIO)
		goto skip;

	if (map->m_len == 0) {
		/* preallocated unwritten block should be mapped for fiemap. */
		if (blkaddr == NEW_ADDR)
			map->m_flags |= F2FS_MAP_UNWRITTEN;
		map->m_flags |= F2FS_MAP_MAPPED;

		map->m_pblk = blkaddr;
		map->m_len = 1;
	} else if ((map->m_pblk != NEW_ADDR &&
			blkaddr == (map->m_pblk + ofs)) ||
			(map->m_pblk == NEW_ADDR && blkaddr == NEW_ADDR) ||
			flag == F2FS_GET_BLOCK_PRE_DIO) {
		ofs++;
		map->m_len++;
	} else {
		goto sync_out;
	}

skip:
	dn.ofs_in_node++;
	pgofs++;

	/* preallocate blocks in batch for one dnode page */
	if (flag == F2FS_GET_BLOCK_PRE_AIO &&
			(pgofs == end || dn.ofs_in_node == end_offset)) {

		dn.ofs_in_node = ofs_in_node;
		err = f2fs_reserve_new_blocks(&dn, prealloc);
		if (err)
			goto sync_out;

		map->m_len += dn.ofs_in_node - ofs_in_node;
		if (prealloc && dn.ofs_in_node != last_ofs_in_node + 1) {
			err = -ENOSPC;
			goto sync_out;
		}
		dn.ofs_in_node = end_offset;
	}

	if (pgofs >= end)
		goto sync_out;
	else if (dn.ofs_in_node < end_offset)
		goto next_block;

	if (flag == F2FS_GET_BLOCK_PRECACHE) {
		if (map->m_flags & F2FS_MAP_MAPPED) {
			unsigned int ofs = start_pgofs - map->m_lblk;

			f2fs_update_read_extent_cache_range(&dn,
				start_pgofs, map->m_pblk + ofs,
				map->m_len - ofs);
		}
	}

	f2fs_put_dnode(&dn);

	if (map->m_may_create) {
		__do_map_lock(sbi, flag, false);
		f2fs_balance_fs(sbi, dn.node_changed);
	}
	goto next_dnode;

sync_out:

	if (flag == F2FS_GET_BLOCK_DIO && map->m_flags & F2FS_MAP_MAPPED)
		f2fs_wait_on_block_writeback_range(inode,
						map->m_pblk, map->m_len);

	if (flag == F2FS_GET_BLOCK_PRECACHE) {
		if (map->m_flags & F2FS_MAP_MAPPED) {
			unsigned int ofs = start_pgofs - map->m_lblk;

			f2fs_update_read_extent_cache_range(&dn,
				start_pgofs, map->m_pblk + ofs,
				map->m_len - ofs);
		}
		if (map->m_next_extent)
			*map->m_next_extent = pgofs + 1;
	}
	f2fs_put_dnode(&dn);
unlock_out:
	if (map->m_may_create) {
		__do_map_lock(sbi, flag, false);
		f2fs_balance_fs(sbi, dn.node_changed);
	}
out:
	trace_f2fs_map_blocks(inode, map, err);
	return err;
}

bool f2fs_overwrite_io(struct inode *inode, loff_t pos, size_t len)
{
	struct f2fs_map_blocks map;
	block_t last_lblk;
	int err;

	if (pos + len > i_size_read(inode))
		return false;

	map.m_lblk = F2FS_BYTES_TO_BLK(pos);
	map.m_next_pgofs = NULL;
	map.m_next_extent = NULL;
	map.m_seg_type = NO_CHECK_TYPE;
	map.m_may_create = false;
	last_lblk = F2FS_BLK_ALIGN(pos + len);

	while (map.m_lblk < last_lblk) {
		map.m_len = last_lblk - map.m_lblk;
		err = f2fs_map_blocks(inode, &map, 0, F2FS_GET_BLOCK_DEFAULT);
		if (err || map.m_len == 0)
			return false;
		map.m_lblk += map.m_len;
	}
	return true;
}

static int __get_data_block(struct inode *inode, sector_t iblock,
			struct buffer_head *bh, int create, int flag,
			pgoff_t *next_pgofs, int seg_type, bool may_write)
{
	struct f2fs_map_blocks map;
	int err;

	map.m_lblk = iblock;
	map.m_len = bh->b_size >> inode->i_blkbits;
	map.m_next_pgofs = next_pgofs;
	map.m_next_extent = NULL;
	map.m_seg_type = seg_type;
	map.m_may_create = may_write;

	err = f2fs_map_blocks(inode, &map, create, flag);
	if (!err) {
		map_bh(bh, inode->i_sb, map.m_pblk);
		bh->b_state = (bh->b_state & ~F2FS_MAP_FLAGS) | map.m_flags;
		bh->b_size = (u64)map.m_len << inode->i_blkbits;
	}
	return err;
}

static int get_data_block(struct inode *inode, sector_t iblock,
			struct buffer_head *bh_result, int create, int flag,
			pgoff_t *next_pgofs)
{
	return __get_data_block(inode, iblock, bh_result, create,
							flag, next_pgofs,
							NO_CHECK_TYPE, create);
}

static int get_data_block_dio_write(struct inode *inode, sector_t iblock,
			struct buffer_head *bh_result, int create)
{
	return __get_data_block(inode, iblock, bh_result, create,
				F2FS_GET_BLOCK_DIO, NULL,
				f2fs_rw_hint_to_seg_type(inode->i_write_hint),
				IS_SWAPFILE(inode) ? false : true);
}

static int get_data_block_dio(struct inode *inode, sector_t iblock,
			struct buffer_head *bh_result, int create)
{
	return __get_data_block(inode, iblock, bh_result, create,
				F2FS_GET_BLOCK_DIO, NULL,
				f2fs_rw_hint_to_seg_type(inode->i_write_hint),
				false);
}

static int get_data_block_bmap(struct inode *inode, sector_t iblock,
			struct buffer_head *bh_result, int create)
{
	/* Block number less than F2FS MAX BLOCKS */
	if (unlikely(iblock >= F2FS_I_SB(inode)->max_file_blocks))
		return -EFBIG;

	return __get_data_block(inode, iblock, bh_result, create,
						F2FS_GET_BLOCK_BMAP, NULL,
						NO_CHECK_TYPE, create);
}

static inline sector_t logical_to_blk(struct inode *inode, loff_t offset)
{
	return (offset >> inode->i_blkbits);
}

static inline loff_t blk_to_logical(struct inode *inode, sector_t blk)
{
	return (blk << inode->i_blkbits);
}

static int f2fs_xattr_fiemap(struct inode *inode,
				struct fiemap_extent_info *fieinfo)
{
	struct f2fs_sb_info *sbi = F2FS_I_SB(inode);
	struct page *page;
	struct node_info ni;
	__u64 phys = 0, len;
	__u32 flags;
	nid_t xnid = F2FS_I(inode)->i_xattr_nid;
	int err = 0;

	if (f2fs_has_inline_xattr(inode)) {
		int offset;

		page = f2fs_grab_cache_page(NODE_MAPPING(sbi),
						inode->i_ino, false);
		if (!page)
			return -ENOMEM;

		err = f2fs_get_node_info(sbi, inode->i_ino, &ni, false);
		if (err) {
			f2fs_put_page(page, 1);
			return err;
		}

		phys = (__u64)blk_to_logical(inode, ni.blk_addr);
		offset = offsetof(struct f2fs_inode, i_addr) +
					sizeof(__le32) * (DEF_ADDRS_PER_INODE -
					get_inline_xattr_addrs(inode));

		phys += offset;
		len = inline_xattr_size(inode);

		f2fs_put_page(page, 1);

		flags = FIEMAP_EXTENT_DATA_INLINE | FIEMAP_EXTENT_NOT_ALIGNED;

		if (!xnid)
			flags |= FIEMAP_EXTENT_LAST;

		err = fiemap_fill_next_extent(fieinfo, 0, phys, len, flags);
		if (err || err == 1)
			return err;
	}

	if (xnid) {
		page = f2fs_grab_cache_page(NODE_MAPPING(sbi), xnid, false);
		if (!page)
			return -ENOMEM;

		err = f2fs_get_node_info(sbi, xnid, &ni, false);
		if (err) {
			f2fs_put_page(page, 1);
			return err;
		}

		phys = (__u64)blk_to_logical(inode, ni.blk_addr);
		len = inode->i_sb->s_blocksize;

		f2fs_put_page(page, 1);

		flags = FIEMAP_EXTENT_LAST;
	}

	if (phys)
		err = fiemap_fill_next_extent(fieinfo, 0, phys, len, flags);

	return (err < 0 ? err : 0);
}

static loff_t max_inode_blocks(struct inode *inode)
{
	loff_t result = ADDRS_PER_INODE(inode);
	loff_t leaf_count = ADDRS_PER_BLOCK(inode);

	/* two direct node blocks */
	result += (leaf_count * 2);

	/* two indirect node blocks */
	leaf_count *= NIDS_PER_BLOCK;
	result += (leaf_count * 2);

	/* one double indirect node block */
	leaf_count *= NIDS_PER_BLOCK;
	result += leaf_count;

	return result;
}

int f2fs_fiemap(struct inode *inode, struct fiemap_extent_info *fieinfo,
		u64 start, u64 len)
{
	struct buffer_head map_bh;
	sector_t start_blk, last_blk;
	pgoff_t next_pgofs;
	u64 logical = 0, phys = 0, size = 0;
	u32 flags = 0;
	int ret = 0;
	bool compr_cluster = false;
	unsigned int cluster_size = F2FS_I(inode)->i_cluster_size;

	if (fieinfo->fi_flags & FIEMAP_FLAG_CACHE) {
		ret = f2fs_precache_extents(inode);
		if (ret)
			return ret;
	}

	ret = fiemap_check_flags(fieinfo, FIEMAP_FLAG_SYNC | FIEMAP_FLAG_XATTR);
	if (ret)
		return ret;

	inode_lock(inode);

	if (fieinfo->fi_flags & FIEMAP_FLAG_XATTR) {
		ret = f2fs_xattr_fiemap(inode, fieinfo);
		goto out;
	}

	if (f2fs_has_inline_data(inode) || f2fs_has_inline_dentry(inode)) {
		ret = f2fs_inline_data_fiemap(inode, fieinfo, start, len);
		if (ret != -EAGAIN)
			goto out;
	}

	if (logical_to_blk(inode, len) == 0)
		len = blk_to_logical(inode, 1);

	start_blk = logical_to_blk(inode, start);
	last_blk = logical_to_blk(inode, start + len - 1);

next:
	memset(&map_bh, 0, sizeof(struct buffer_head));
	map_bh.b_size = len;

	if (compr_cluster)
		map_bh.b_size = blk_to_logical(inode, cluster_size - 1);

	ret = get_data_block(inode, start_blk, &map_bh, 0,
					F2FS_GET_BLOCK_FIEMAP, &next_pgofs);
	if (ret)
		goto out;

	/* HOLE */
	if (!buffer_mapped(&map_bh)) {
		start_blk = next_pgofs;

		if (blk_to_logical(inode, start_blk) < blk_to_logical(inode,
						max_inode_blocks(inode)))
			goto prep_next;

		flags |= FIEMAP_EXTENT_LAST;
	}

	if (size) {
		if (IS_ENCRYPTED(inode))
			flags |= FIEMAP_EXTENT_DATA_ENCRYPTED;

		ret = fiemap_fill_next_extent(fieinfo, logical,
				phys, size, flags);
		if (ret)
			goto out;
		size = 0;
	}

	if (start_blk > last_blk)
		goto out;

	if (compr_cluster) {
		compr_cluster = false;


		logical = blk_to_logical(inode, start_blk - 1);
		phys = blk_to_logical(inode, map_bh.b_blocknr);
		size = blk_to_logical(inode, cluster_size);

		flags |= FIEMAP_EXTENT_ENCODED;

		start_blk += cluster_size - 1;

		if (start_blk > last_blk)
			goto out;

		goto prep_next;
	}

	if (map_bh.b_blocknr == COMPRESS_ADDR) {
		compr_cluster = true;
		start_blk++;
		goto prep_next;
	}

	logical = blk_to_logical(inode, start_blk);
	phys = blk_to_logical(inode, map_bh.b_blocknr);
	size = map_bh.b_size;
	flags = 0;
	if (buffer_unwritten(&map_bh))
		flags = FIEMAP_EXTENT_UNWRITTEN;

	start_blk += logical_to_blk(inode, size);

prep_next:
	cond_resched();
	if (fatal_signal_pending(current))
		ret = -EINTR;
	else
		goto next;
out:
	if (ret == 1)
		ret = 0;

	inode_unlock(inode);
	return ret;
}

static inline loff_t f2fs_readpage_limit(struct inode *inode)
{
	if (IS_ENABLED(CONFIG_FS_VERITY) &&
	    (IS_VERITY(inode) || f2fs_verity_in_progress(inode)))
		return inode->i_sb->s_maxbytes;

	return i_size_read(inode);
}

static int f2fs_read_single_page(struct inode *inode, struct page *page,
					unsigned nr_pages,
					struct f2fs_map_blocks *map,
					struct bio **bio_ret,
					sector_t *last_block_in_bio,
					bool is_readahead)
{
	struct bio *bio = *bio_ret;
	const unsigned blkbits = inode->i_blkbits;
	const unsigned blocksize = 1 << blkbits;
	sector_t block_in_file;
	sector_t last_block;
	sector_t last_block_in_file;
	sector_t block_nr;
	int ret = 0;

	block_in_file = (sector_t)page_index(page);
	last_block = block_in_file + nr_pages;
	last_block_in_file = (f2fs_readpage_limit(inode) + blocksize - 1) >>
							blkbits;
	if (last_block > last_block_in_file)
		last_block = last_block_in_file;

	/* just zeroing out page which is beyond EOF */
	if (block_in_file >= last_block)
		goto zero_out;
	/*
	 * Map blocks using the previous result first.
	 */
	if ((map->m_flags & F2FS_MAP_MAPPED) &&
			block_in_file > map->m_lblk &&
			block_in_file < (map->m_lblk + map->m_len))
		goto got_it;

	/*
	 * Then do more f2fs_map_blocks() calls until we are
	 * done with this page.
	 */
	map->m_lblk = block_in_file;
	map->m_len = last_block - block_in_file;

	ret = f2fs_map_blocks(inode, map, 0, F2FS_GET_BLOCK_DEFAULT);
	if (ret)
		goto out;
got_it:
	if ((map->m_flags & F2FS_MAP_MAPPED)) {
		block_nr = map->m_pblk + block_in_file - map->m_lblk;
		SetPageMappedToDisk(page);

		if (!PageUptodate(page) && (!PageSwapCache(page) &&
					!cleancache_get_page(page))) {
			SetPageUptodate(page);
			goto confused;
		}

		if (!f2fs_is_valid_blkaddr(F2FS_I_SB(inode), block_nr,
						DATA_GENERIC_ENHANCE_READ)) {
			ret = -EFSCORRUPTED;
			goto out;
		}
	} else {
zero_out:
		zero_user_segment(page, 0, PAGE_SIZE);
		if (f2fs_need_verity(inode, page->index) &&
		    !fsverity_verify_page(page)) {
			ret = -EIO;
			goto out;
		}
		if (!PageUptodate(page))
			SetPageUptodate(page);
		unlock_page(page);
		goto out;
	}

	/*
	 * This page will go to BIO.  Do we need to send this
	 * BIO off first?
	 */
	if (bio && (!page_is_mergeable(F2FS_I_SB(inode), bio,
				       *last_block_in_bio, block_nr) ||
		    !f2fs_crypt_mergeable_bio(bio, inode, page->index, NULL))) {
submit_and_realloc:
		__f2fs_submit_read_bio(F2FS_I_SB(inode), bio, DATA);
		bio = NULL;
	}

	if (bio == NULL) {
		bio = f2fs_grab_read_bio(inode, block_nr, nr_pages,
				is_readahead ? REQ_RAHEAD : 0, page->index,
				false);
		if (IS_ERR(bio)) {
			ret = PTR_ERR(bio);
			bio = NULL;
			goto out;
		}
	}

	/*
	 * If the page is under writeback, we need to wait for
	 * its completion to see the correct decrypted data.
	 */
	f2fs_wait_on_block_writeback(inode, block_nr);

	if (bio_add_page(bio, page, blocksize, 0) < blocksize)
		goto submit_and_realloc;

	inc_page_count(F2FS_I_SB(inode), F2FS_RD_DATA);
	f2fs_update_iostat(F2FS_I_SB(inode), FS_DATA_READ_IO, F2FS_BLKSIZE);
	ClearPageError(page);
	*last_block_in_bio = block_nr;
	goto out;
confused:
	if (bio) {
		__f2fs_submit_read_bio(F2FS_I_SB(inode), bio, DATA);
		bio = NULL;
	}
	unlock_page(page);
out:
	*bio_ret = bio;
	return ret;
}

#ifdef CONFIG_F2FS_FS_COMPRESSION
int f2fs_read_multi_pages(struct compress_ctx *cc, struct bio **bio_ret,
				unsigned nr_pages, sector_t *last_block_in_bio,
				bool is_readahead, bool for_write)
{
	struct dnode_of_data dn;
	struct inode *inode = cc->inode;
	struct f2fs_sb_info *sbi = F2FS_I_SB(inode);
	struct bio *bio = *bio_ret;
	unsigned int start_idx = cc->cluster_idx << cc->log_cluster_size;
	sector_t last_block_in_file;
	const unsigned blkbits = inode->i_blkbits;
	const unsigned blocksize = 1 << blkbits;
	struct decompress_io_ctx *dic = NULL;
	struct extent_info ei = {};
	bool from_dnode = true;
	int i;
	int ret = 0;

	f2fs_bug_on(sbi, f2fs_cluster_is_empty(cc));

	last_block_in_file = (f2fs_readpage_limit(inode) +
					blocksize - 1) >> blkbits;

	/* get rid of pages beyond EOF */
	for (i = 0; i < cc->cluster_size; i++) {
		struct page *page = cc->rpages[i];

		if (!page)
			continue;
		if ((sector_t)page->index >= last_block_in_file) {
			zero_user_segment(page, 0, PAGE_SIZE);
			if (!PageUptodate(page))
				SetPageUptodate(page);
		} else if (!PageUptodate(page)) {
			continue;
		}
		unlock_page(page);
		cc->rpages[i] = NULL;
		cc->nr_rpages--;
	}

	/* we are done since all pages are beyond EOF */
	if (f2fs_cluster_is_empty(cc))
		goto out;

	if (f2fs_lookup_read_extent_cache(inode, start_idx, &ei))
		from_dnode = false;

	if (!from_dnode)
		goto skip_reading_dnode;

	set_new_dnode(&dn, inode, NULL, NULL, 0);
	ret = f2fs_get_dnode_of_data(&dn, start_idx, LOOKUP_NODE);
	if (ret)
		goto out;

	/* cluster was overwritten as normal cluster */
	if (dn.data_blkaddr != COMPRESS_ADDR)
		goto out;

skip_reading_dnode:
	for (i = 1; i < cc->cluster_size; i++) {
		block_t blkaddr;

		blkaddr = from_dnode ? data_blkaddr(dn.inode, dn.node_page,
					dn.ofs_in_node + i) :
					ei.blk + i - 1;

		if (!__is_valid_data_blkaddr(blkaddr))
			break;

		if (!f2fs_is_valid_blkaddr(sbi, blkaddr, DATA_GENERIC)) {
			ret = -EFAULT;
			goto out_put_dnode;
		}
		cc->nr_cpages++;

		if (!from_dnode && i >= ei.c_len)
			break;
	}

	/* nothing to decompress */
	if (cc->nr_cpages == 0) {
		ret = 0;
		goto out_put_dnode;
	}

	dic = f2fs_alloc_dic(cc);
	if (IS_ERR(dic)) {
		ret = PTR_ERR(dic);
		goto out_put_dnode;
	}

	for (i = 0; i < cc->nr_cpages; i++) {
		struct page *page = dic->cpages[i];
		block_t blkaddr;
		struct bio_post_read_ctx *ctx;

		blkaddr = from_dnode ? data_blkaddr(dn.inode, dn.node_page,
					dn.ofs_in_node + i + 1) :
					ei.blk + i;

		f2fs_wait_on_block_writeback(inode, blkaddr);

		if (f2fs_load_compressed_page(sbi, page, blkaddr)) {
			if (atomic_dec_and_test(&dic->remaining_pages))
				f2fs_decompress_cluster(dic);
			continue;
		}

		if (bio && (!page_is_mergeable(sbi, bio,
					*last_block_in_bio, blkaddr) ||
		    !f2fs_crypt_mergeable_bio(bio, inode, page->index, NULL))) {
submit_and_realloc:
			__submit_bio(sbi, bio, DATA);
			bio = NULL;
		}

		if (!bio) {
			bio = f2fs_grab_read_bio(inode, blkaddr, nr_pages,
					is_readahead ? REQ_RAHEAD : 0,
					page->index, for_write);
			if (IS_ERR(bio)) {
				ret = PTR_ERR(bio);
				f2fs_decompress_end_io(dic, ret);
				f2fs_put_dnode(&dn);
				*bio_ret = NULL;
				return ret;
			}
		}

		if (bio_add_page(bio, page, blocksize, 0) < blocksize)
			goto submit_and_realloc;

		ctx = bio->bi_private;
		ctx->enabled_steps |= STEP_DECOMPRESS;
		refcount_inc(&dic->refcnt);

		inc_page_count(sbi, F2FS_RD_DATA);
		f2fs_update_iostat(sbi, FS_DATA_READ_IO, F2FS_BLKSIZE);
		f2fs_update_iostat(sbi, FS_CDATA_READ_IO, F2FS_BLKSIZE);
		ClearPageError(page);
		*last_block_in_bio = blkaddr;
	}

	if (from_dnode)
		f2fs_put_dnode(&dn);

	*bio_ret = bio;
	return 0;

out_put_dnode:
	if (from_dnode)
		f2fs_put_dnode(&dn);
out:
	for (i = 0; i < cc->cluster_size; i++) {
		if (cc->rpages[i]) {
			ClearPageUptodate(cc->rpages[i]);
			ClearPageError(cc->rpages[i]);
			unlock_page(cc->rpages[i]);
		}
	}
	*bio_ret = bio;
	return ret;
}
#endif

/*
 * This function was originally taken from fs/mpage.c, and customized for f2fs.
 * Major change was from block_size == page_size in f2fs by default.
 *
 * Note that the aops->readpages() function is ONLY used for read-ahead. If
 * this function ever deviates from doing just read-ahead, it should either
 * use ->readpage() or do the necessary surgery to decouple ->readpages()
 * from read-ahead.
 */
int f2fs_mpage_readpages(struct address_space *mapping,
			struct list_head *pages, struct page *page,
			unsigned nr_pages, bool is_readahead)
{
	struct bio *bio = NULL;
	sector_t last_block_in_bio = 0;
	struct inode *inode = mapping->host;
	struct f2fs_map_blocks map;
#ifdef CONFIG_F2FS_FS_COMPRESSION
	struct compress_ctx cc = {
		.inode = inode,
		.log_cluster_size = F2FS_I(inode)->i_log_cluster_size,
		.cluster_size = F2FS_I(inode)->i_cluster_size,
		.cluster_idx = NULL_CLUSTER,
		.rpages = NULL,
		.cpages = NULL,
		.nr_rpages = 0,
		.nr_cpages = 0,
	};
#endif
	unsigned max_nr_pages = nr_pages;
	int ret = 0;

	map.m_pblk = 0;
	map.m_lblk = 0;
	map.m_len = 0;
	map.m_flags = 0;
	map.m_next_pgofs = NULL;
	map.m_next_extent = NULL;
	map.m_seg_type = NO_CHECK_TYPE;
	map.m_may_create = false;

	for (; nr_pages; nr_pages--) {
		if (pages) {
			page = list_last_entry(pages, struct page, lru);

			prefetchw(&page->flags);
			list_del(&page->lru);
			if (add_to_page_cache_lru(page, mapping,
						  page_index(page),
						  readahead_gfp_mask(mapping)))
				goto next_page;
		}

#ifdef CONFIG_F2FS_FS_COMPRESSION
		if (f2fs_compressed_file(inode)) {
			/* there are remained comressed pages, submit them */
			if (!f2fs_cluster_can_merge_page(&cc, page->index)) {
				ret = f2fs_read_multi_pages(&cc, &bio,
							max_nr_pages,
							&last_block_in_bio,
							is_readahead, false);
				f2fs_destroy_compress_ctx(&cc, false);
				if (ret)
					goto set_error_page;
			}
			ret = f2fs_is_compressed_cluster(inode, page->index);
			if (ret < 0)
				goto set_error_page;
			else if (!ret)
				goto read_single_page;

			ret = f2fs_init_compress_ctx(&cc);
			if (ret)
				goto set_error_page;

			f2fs_compress_ctx_add_page(&cc, page);

			goto next_page;
		}
read_single_page:
#endif

		ret = f2fs_read_single_page(inode, page, max_nr_pages, &map,
					&bio, &last_block_in_bio, is_readahead);
		if (ret) {
#ifdef CONFIG_F2FS_FS_COMPRESSION
set_error_page:
#endif
			SetPageError(page);
			zero_user_segment(page, 0, PAGE_SIZE);
			unlock_page(page);
		}

next_page:
		if (pages)
			put_page(page);

#ifdef CONFIG_F2FS_FS_COMPRESSION
		if (f2fs_compressed_file(inode)) {
			/* last page */
			if (nr_pages == 1 && !f2fs_cluster_is_empty(&cc)) {
				ret = f2fs_read_multi_pages(&cc, &bio,
							max_nr_pages,
							&last_block_in_bio,
							is_readahead, false);
				f2fs_destroy_compress_ctx(&cc, false);
			}
		}
#endif
	}
	BUG_ON(pages && !list_empty(pages));
	if (bio)
		__f2fs_submit_read_bio(F2FS_I_SB(inode), bio, DATA);
	return pages ? 0 : ret;
}

static int f2fs_read_data_page(struct file *file, struct page *page)
{
	struct inode *inode = page_file_mapping(page)->host;
	int ret = -EAGAIN;

	trace_f2fs_readpage(page, DATA);

	if (!f2fs_is_compress_backend_ready(inode)) {
		unlock_page(page);
		return -EOPNOTSUPP;
	}

	/* If the file has inline data, try to read it directly */
	if (f2fs_has_inline_data(inode))
		ret = f2fs_read_inline_data(inode, page);
	if (ret == -EAGAIN)
		ret = f2fs_mpage_readpages(page_file_mapping(page),
						NULL, page, 1, false);
	return ret;
}

static int f2fs_read_data_pages(struct file *file,
			struct address_space *mapping,
			struct list_head *pages, unsigned nr_pages)
{
	struct inode *inode = mapping->host;
	struct page *page = list_last_entry(pages, struct page, lru);

	trace_f2fs_readpages(inode, page, nr_pages);

	if (!f2fs_is_compress_backend_ready(inode))
		return 0;

	/* If the file has inline data, skip readpages */
	if (f2fs_has_inline_data(inode))
		return 0;

	return f2fs_mpage_readpages(mapping, pages, NULL, nr_pages, true);
}

int f2fs_encrypt_one_page(struct f2fs_io_info *fio)
{
	struct inode *inode = fio->page->mapping->host;
	struct page *mpage, *page;
	gfp_t gfp_flags = GFP_NOFS;

	if (!f2fs_encrypted_file(inode))
		return 0;

	page = fio->compressed_page ? fio->compressed_page : fio->page;

	/* wait for GCed page writeback via META_MAPPING */
	f2fs_wait_on_block_writeback(inode, fio->old_blkaddr);

	if (fscrypt_inode_uses_inline_crypto(inode))
		return 0;

retry_encrypt:
	fio->encrypted_page = fscrypt_encrypt_pagecache_blocks(page,
					PAGE_SIZE, 0, gfp_flags);
	if (IS_ERR(fio->encrypted_page)) {
		/* flush pending IOs and wait for a while in the ENOMEM case */
		if (PTR_ERR(fio->encrypted_page) == -ENOMEM) {
			f2fs_flush_merged_writes(fio->sbi);
			congestion_wait(BLK_RW_ASYNC, DEFAULT_IO_TIMEOUT);
			gfp_flags |= __GFP_NOFAIL;
			goto retry_encrypt;
		}
		return PTR_ERR(fio->encrypted_page);
	}

	mpage = find_lock_page(META_MAPPING(fio->sbi), fio->old_blkaddr);
	if (mpage) {
		if (PageUptodate(mpage))
			memcpy(page_address(mpage),
				page_address(fio->encrypted_page), PAGE_SIZE);
		f2fs_put_page(mpage, 1);
	}
	return 0;
}

static inline bool check_inplace_update_policy(struct inode *inode,
				struct f2fs_io_info *fio)
{
	struct f2fs_sb_info *sbi = F2FS_I_SB(inode);
	unsigned int policy = SM_I(sbi)->ipu_policy;

	if (policy & (0x1 << F2FS_IPU_HONOR_OPU_WRITE) &&
			is_inode_flag_set(inode, FI_OPU_WRITE))
		return false;
	if (policy & (0x1 << F2FS_IPU_FORCE))
		return true;
	if (policy & (0x1 << F2FS_IPU_SSR) && f2fs_need_SSR(sbi))
		return true;
	if (policy & (0x1 << F2FS_IPU_UTIL) &&
			utilization(sbi) > SM_I(sbi)->min_ipu_util)
		return true;
	if (policy & (0x1 << F2FS_IPU_SSR_UTIL) && f2fs_need_SSR(sbi) &&
			utilization(sbi) > SM_I(sbi)->min_ipu_util)
		return true;

	/*
	 * IPU for rewrite async pages
	 */
	if (policy & (0x1 << F2FS_IPU_ASYNC) &&
			fio && fio->op == REQ_OP_WRITE &&
			!(fio->op_flags & REQ_SYNC) &&
			!IS_ENCRYPTED(inode))
		return true;

	/* this is only set during fdatasync */
	if (policy & (0x1 << F2FS_IPU_FSYNC) &&
			is_inode_flag_set(inode, FI_NEED_IPU))
		return true;

	if (unlikely(fio && is_sbi_flag_set(sbi, SBI_CP_DISABLED) &&
			!f2fs_is_checkpointed_data(sbi, fio->old_blkaddr)))
		return true;

	return false;
}

bool f2fs_should_update_inplace(struct inode *inode, struct f2fs_io_info *fio)
{
	if (f2fs_is_pinned_file(inode))
		return true;

	/* if this is cold file, we should overwrite to avoid fragmentation */
	if (file_is_cold(inode) && !is_inode_flag_set(inode, FI_OPU_WRITE))
		return true;

	return check_inplace_update_policy(inode, fio);
}

bool f2fs_should_update_outplace(struct inode *inode, struct f2fs_io_info *fio)
{
	struct f2fs_sb_info *sbi = F2FS_I_SB(inode);

<<<<<<< HEAD
	if (f2fs_is_pinned_file(inode))
		return false;
	if (fio && is_sbi_flag_set(sbi, SBI_NEED_FSCK))
        	return true;
=======
	/* The below cases were checked when setting it. */
	if (f2fs_is_pinned_file(inode))
		return false;
	if (fio && is_sbi_flag_set(sbi, SBI_NEED_FSCK))
		return true;
>>>>>>> 11806753
	if (f2fs_lfs_mode(sbi))
		return true;
	if (S_ISDIR(inode->i_mode))
		return true;
	if (IS_NOQUOTA(inode))
		return true;
	if (f2fs_is_atomic_file(inode))
		return true;

	if (is_inode_flag_set(inode, FI_OPU_WRITE))
		return true;
	if (fio) {
		if (page_private_gcing(fio->page))
			return true;
		if (page_private_dummy(fio->page))
			return true;
		if (unlikely(is_sbi_flag_set(sbi, SBI_CP_DISABLED) &&
			f2fs_is_checkpointed_data(sbi, fio->old_blkaddr)))
			return true;
	}
	return false;
}

static inline bool need_inplace_update(struct f2fs_io_info *fio)
{
	struct inode *inode = fio->page->mapping->host;

	if (f2fs_should_update_outplace(inode, fio))
		return false;

	return f2fs_should_update_inplace(inode, fio);
}

int f2fs_do_write_data_page(struct f2fs_io_info *fio)
{
	struct page *page = fio->page;
	struct inode *inode = page->mapping->host;
	struct dnode_of_data dn;
	struct extent_info ei = {0, };
	struct node_info ni;
	bool ipu_force = false;
	int err = 0;

	set_new_dnode(&dn, inode, NULL, NULL, 0);
	if (need_inplace_update(fio) &&
	    f2fs_lookup_read_extent_cache(inode, page->index, &ei)) {
		fio->old_blkaddr = ei.blk + page->index - ei.fofs;

		if (!f2fs_is_valid_blkaddr(fio->sbi, fio->old_blkaddr,
						DATA_GENERIC_ENHANCE))
			return -EFSCORRUPTED;

		ipu_force = true;
		fio->need_lock = LOCK_DONE;
		goto got_it;
	}

	/* Deadlock due to between page->lock and f2fs_lock_op */
	if (fio->need_lock == LOCK_REQ && !f2fs_trylock_op(fio->sbi))
		return -EAGAIN;

	err = f2fs_get_dnode_of_data(&dn, page->index, LOOKUP_NODE);
	if (err)
		goto out;

	fio->old_blkaddr = dn.data_blkaddr;

	/* This page is already truncated */
	if (fio->old_blkaddr == NULL_ADDR) {
		ClearPageUptodate(page);
		clear_page_private_gcing(page);
		goto out_writepage;
	}
got_it:
	if (__is_valid_data_blkaddr(fio->old_blkaddr) &&
		!f2fs_is_valid_blkaddr(fio->sbi, fio->old_blkaddr,
						DATA_GENERIC_ENHANCE)) {
		err = -EFSCORRUPTED;
		goto out_writepage;
	}
	/*
	 * If current allocation needs SSR,
	 * it had better in-place writes for updated data.
	 */
	if (ipu_force ||
		(__is_valid_data_blkaddr(fio->old_blkaddr) &&
					need_inplace_update(fio))) {
		err = f2fs_encrypt_one_page(fio);
		if (err)
			goto out_writepage;

		set_page_writeback(page);
		ClearPageError(page);
		f2fs_put_dnode(&dn);
		if (fio->need_lock == LOCK_REQ)
			f2fs_unlock_op(fio->sbi);
		err = f2fs_inplace_write_data(fio);
		if (err) {
			if (fscrypt_inode_uses_fs_layer_crypto(inode))
				fscrypt_finalize_bounce_page(&fio->encrypted_page);
			if (PageWriteback(page))
				end_page_writeback(page);
		} else {
			set_inode_flag(inode, FI_UPDATE_WRITE);
		}
		trace_f2fs_do_write_data_page(fio->page, IPU);
		return err;
	}

	if (fio->need_lock == LOCK_RETRY) {
		if (!f2fs_trylock_op(fio->sbi)) {
			err = -EAGAIN;
			goto out_writepage;
		}
		fio->need_lock = LOCK_REQ;
	}

	err = f2fs_get_node_info(fio->sbi, dn.nid, &ni, false);
	if (err)
		goto out_writepage;

	fio->version = ni.version;

	err = f2fs_encrypt_one_page(fio);
	if (err)
		goto out_writepage;

	set_page_writeback(page);
	ClearPageError(page);

	if (fio->compr_blocks && fio->old_blkaddr == COMPRESS_ADDR)
		f2fs_i_compr_blocks_update(inode, fio->compr_blocks - 1, false);

	/* LFS mode write path */
	f2fs_outplace_write_data(&dn, fio);
	trace_f2fs_do_write_data_page(page, OPU);
	set_inode_flag(inode, FI_APPEND_WRITE);
	if (page->index == 0)
		set_inode_flag(inode, FI_FIRST_BLOCK_WRITTEN);
out_writepage:
	f2fs_put_dnode(&dn);
out:
	if (fio->need_lock == LOCK_REQ)
		f2fs_unlock_op(fio->sbi);
	return err;
}

int f2fs_write_single_data_page(struct page *page, int *submitted,
				struct bio **bio,
				sector_t *last_block,
				struct writeback_control *wbc,
				enum iostat_type io_type,
				int compr_blocks,
				bool allow_balance)
{
	struct inode *inode = page->mapping->host;
	struct f2fs_sb_info *sbi = F2FS_I_SB(inode);
	loff_t i_size = i_size_read(inode);
	const pgoff_t end_index = ((unsigned long long)i_size)
							>> PAGE_SHIFT;
	loff_t psize = (loff_t)(page->index + 1) << PAGE_SHIFT;
	unsigned offset = 0;
	bool need_balance_fs = false;
	int err = 0;
	struct f2fs_io_info fio = {
		.sbi = sbi,
		.ino = inode->i_ino,
		.type = DATA,
		.op = REQ_OP_WRITE,
		.op_flags = wbc_to_write_flags(wbc),
		.old_blkaddr = NULL_ADDR,
		.page = page,
		.encrypted_page = NULL,
		.submitted = false,
		.compr_blocks = compr_blocks,
		.need_lock = LOCK_RETRY,
		.io_type = io_type,
		.io_wbc = wbc,
		.bio = bio,
		.last_block = last_block,
	};

	trace_f2fs_writepage(page, DATA);

	/* we should bypass data pages to proceed the kworkder jobs */
	if (unlikely(f2fs_cp_error(sbi))) {
		mapping_set_error(page->mapping, -EIO);
		/*
		 * don't drop any dirty dentry pages for keeping lastest
		 * directory structure.
		 */
		if (S_ISDIR(inode->i_mode) &&
				!is_sbi_flag_set(sbi, SBI_IS_CLOSE))
			goto redirty_out;
		goto out;
	}

	if (unlikely(is_sbi_flag_set(sbi, SBI_POR_DOING)))
		goto redirty_out;

	if (page->index < end_index ||
			f2fs_verity_in_progress(inode) ||
			compr_blocks)
		goto write;

	/*
	 * If the offset is out-of-range of file size,
	 * this page does not have to be written to disk.
	 */
	offset = i_size & (PAGE_SIZE - 1);
	if ((page->index >= end_index + 1) || !offset)
		goto out;

	zero_user_segment(page, offset, PAGE_SIZE);
write:
	if (f2fs_is_drop_cache(inode))
		goto out;
	/* we should not write 0'th page having journal header */
	if (f2fs_is_volatile_file(inode) && (!page->index ||
			(!wbc->for_reclaim &&
			f2fs_available_free_memory(sbi, BASE_CHECK))))
		goto redirty_out;

	/* Dentry/quota blocks are controlled by checkpoint */
	if (S_ISDIR(inode->i_mode) || IS_NOQUOTA(inode)) {
		/*
		 * We need to wait for node_write to avoid block allocation during
		 * checkpoint. This can only happen to quota writes which can cause
		 * the below discard race condition.
		 */
		if (IS_NOQUOTA(inode))
			f2fs_down_read(&sbi->node_write);

		fio.need_lock = LOCK_DONE;
		err = f2fs_do_write_data_page(&fio);

		if (IS_NOQUOTA(inode))
			f2fs_up_read(&sbi->node_write);
		goto done;
	}

	if (!wbc->for_reclaim)
		need_balance_fs = true;
	else if (has_not_enough_free_secs(sbi, 0, 0))
		goto redirty_out;
	else
		set_inode_flag(inode, FI_HOT_DATA);

	err = -EAGAIN;
	if (f2fs_has_inline_data(inode)) {
		err = f2fs_write_inline_data(inode, page);
		if (!err)
			goto out;
	}

	if (err == -EAGAIN) {
		err = f2fs_do_write_data_page(&fio);
		if (err == -EAGAIN) {
			fio.need_lock = LOCK_REQ;
			err = f2fs_do_write_data_page(&fio);
		}
	}

	if (err) {
		file_set_keep_isize(inode);
	} else {
		spin_lock(&F2FS_I(inode)->i_size_lock);
		if (F2FS_I(inode)->last_disk_size < psize)
			F2FS_I(inode)->last_disk_size = psize;
		spin_unlock(&F2FS_I(inode)->i_size_lock);
	}

done:
	if (err && err != -ENOENT)
		goto redirty_out;

out:
	inode_dec_dirty_pages(inode);
	if (err) {
		ClearPageUptodate(page);
		clear_page_private_gcing(page);
	}

	if (wbc->for_reclaim) {
		f2fs_submit_merged_write_cond(sbi, NULL, page, 0, DATA);
		clear_inode_flag(inode, FI_HOT_DATA);
		f2fs_remove_dirty_inode(inode);
		submitted = NULL;
	}
	unlock_page(page);
	if (!S_ISDIR(inode->i_mode) && !IS_NOQUOTA(inode) &&
			!F2FS_I(inode)->cp_task && allow_balance)
		f2fs_balance_fs(sbi, need_balance_fs);

	if (unlikely(f2fs_cp_error(sbi))) {
		f2fs_submit_merged_write(sbi, DATA);
		f2fs_submit_merged_ipu_write(sbi, bio, NULL);
		submitted = NULL;
	}

	if (submitted)
		*submitted = fio.submitted ? 1 : 0;

	return 0;

redirty_out:
	redirty_page_for_writepage(wbc, page);
	/*
	 * pageout() in MM traslates EAGAIN, so calls handle_write_error()
	 * -> mapping_set_error() -> set_bit(AS_EIO, ...).
	 * file_write_and_wait_range() will see EIO error, which is critical
	 * to return value of fsync() followed by atomic_write failure to user.
	 */
	if (!err || wbc->for_reclaim)
		return AOP_WRITEPAGE_ACTIVATE;
	unlock_page(page);
	return err;
}

static int f2fs_write_data_page(struct page *page,
					struct writeback_control *wbc)
{
#ifdef CONFIG_F2FS_FS_COMPRESSION
	struct inode *inode = page->mapping->host;

	if (unlikely(f2fs_cp_error(F2FS_I_SB(inode))))
		goto out;

	if (f2fs_compressed_file(inode)) {
		if (f2fs_is_compressed_cluster(inode, page->index)) {
			redirty_page_for_writepage(wbc, page);
			return AOP_WRITEPAGE_ACTIVATE;
		}
	}
out:
#endif

	return f2fs_write_single_data_page(page, NULL, NULL, NULL,
						wbc, FS_DATA_IO, 0, true);
}

/*
 * This function was copied from write_cche_pages from mm/page-writeback.c.
 * The major change is making write step of cold data page separately from
 * warm/hot data page.
 */
static int f2fs_write_cache_pages(struct address_space *mapping,
					struct writeback_control *wbc,
					enum iostat_type io_type)
{
	int ret = 0;
	int done = 0, retry = 0;
	struct pagevec pvec;
	struct f2fs_sb_info *sbi = F2FS_M_SB(mapping);
	struct bio *bio = NULL;
	sector_t last_block;
#ifdef CONFIG_F2FS_FS_COMPRESSION
	struct inode *inode = mapping->host;
	struct compress_ctx cc = {
		.inode = inode,
		.log_cluster_size = F2FS_I(inode)->i_log_cluster_size,
		.cluster_size = F2FS_I(inode)->i_cluster_size,
		.cluster_idx = NULL_CLUSTER,
		.rpages = NULL,
		.nr_rpages = 0,
		.cpages = NULL,
		.rbuf = NULL,
		.cbuf = NULL,
		.rlen = PAGE_SIZE * F2FS_I(inode)->i_cluster_size,
		.private = NULL,
	};
#endif
	int nr_pages;
	pgoff_t uninitialized_var(writeback_index);
	pgoff_t index;
	pgoff_t end;		/* Inclusive */
	pgoff_t done_index;
	int range_whole = 0;
	int tag;
	int nwritten = 0;
	int submitted = 0;
	int i;

	pagevec_init(&pvec);

	if (get_dirty_pages(mapping->host) <=
				SM_I(F2FS_M_SB(mapping))->min_hot_blocks)
		set_inode_flag(mapping->host, FI_HOT_DATA);
	else
		clear_inode_flag(mapping->host, FI_HOT_DATA);

	if (wbc->range_cyclic) {
		writeback_index = mapping->writeback_index; /* prev offset */
		index = writeback_index;
		end = -1;
	} else {
		index = wbc->range_start >> PAGE_SHIFT;
		end = wbc->range_end >> PAGE_SHIFT;
		if (wbc->range_start == 0 && wbc->range_end == LLONG_MAX)
			range_whole = 1;
	}
	if (wbc->sync_mode == WB_SYNC_ALL || wbc->tagged_writepages)
		tag = PAGECACHE_TAG_TOWRITE;
	else
		tag = PAGECACHE_TAG_DIRTY;
retry:
	retry = 0;
	if (wbc->sync_mode == WB_SYNC_ALL || wbc->tagged_writepages)
		tag_pages_for_writeback(mapping, index, end);
	done_index = index;
	while (!done && !retry && (index <= end)) {
		nr_pages = pagevec_lookup_range_tag(&pvec, mapping, &index, end,
				tag);
		if (nr_pages == 0)
			break;

		for (i = 0; i < nr_pages; i++) {
			struct page *page = pvec.pages[i];
			bool need_readd;
readd:
			need_readd = false;
#ifdef CONFIG_F2FS_FS_COMPRESSION
			if (f2fs_compressed_file(inode)) {
				ret = f2fs_init_compress_ctx(&cc);
				if (ret) {
					done = 1;
					break;
				}

				if (!f2fs_cluster_can_merge_page(&cc,
								page->index)) {
					ret = f2fs_write_multi_pages(&cc,
						&submitted, wbc, io_type);
					if (!ret)
						need_readd = true;
					goto result;
				}

				if (unlikely(f2fs_cp_error(sbi)))
					goto lock_page;

				if (f2fs_cluster_is_empty(&cc)) {
					void *fsdata = NULL;
					struct page *pagep;
					int ret2;

					ret2 = f2fs_prepare_compress_overwrite(
							inode, &pagep,
							page->index, &fsdata);
					if (ret2 < 0) {
						ret = ret2;
						done = 1;
						break;
					} else if (ret2 &&
						!f2fs_compress_write_end(inode,
								fsdata, page->index,
								1)) {
						retry = 1;
						break;
					}
				} else {
					goto lock_page;
				}
			}
#endif
			/* give a priority to WB_SYNC threads */
			if (atomic_read(&sbi->wb_sync_req[DATA]) &&
					wbc->sync_mode == WB_SYNC_NONE) {
				done = 1;
				break;
			}
#ifdef CONFIG_F2FS_FS_COMPRESSION
lock_page:
#endif
			done_index = page->index;
retry_write:
			lock_page(page);

			if (unlikely(page->mapping != mapping)) {
continue_unlock:
				unlock_page(page);
				continue;
			}

			if (!PageDirty(page)) {
				/* someone wrote it for us */
				goto continue_unlock;
			}

			if (PageWriteback(page)) {
				if (wbc->sync_mode != WB_SYNC_NONE)
					f2fs_wait_on_page_writeback(page,
							DATA, true, true);
				else
					goto continue_unlock;
			}

			if (!clear_page_dirty_for_io(page))
				goto continue_unlock;

#ifdef CONFIG_F2FS_FS_COMPRESSION
			if (f2fs_compressed_file(inode)) {
				get_page(page);
				f2fs_compress_ctx_add_page(&cc, page);
				continue;
			}
#endif
			ret = f2fs_write_single_data_page(page, &submitted,
					&bio, &last_block, wbc, io_type,
					0, true);
			if (ret == AOP_WRITEPAGE_ACTIVATE)
				unlock_page(page);
#ifdef CONFIG_F2FS_FS_COMPRESSION
result:
#endif
			nwritten += submitted;
			wbc->nr_to_write -= submitted;

			if (unlikely(ret)) {
				/*
				 * keep nr_to_write, since vfs uses this to
				 * get # of written pages.
				 */
				if (ret == AOP_WRITEPAGE_ACTIVATE) {
					ret = 0;
					goto next;
				} else if (ret == -EAGAIN) {
					ret = 0;
					if (wbc->sync_mode == WB_SYNC_ALL) {
						cond_resched();
						congestion_wait(BLK_RW_ASYNC,
							DEFAULT_IO_TIMEOUT);
						goto retry_write;
					}
					goto next;
				}
				done_index = page->index + 1;
				done = 1;
				break;
			}

			if (wbc->nr_to_write <= 0 &&
					wbc->sync_mode == WB_SYNC_NONE) {
				done = 1;
				break;
			}
next:
			if (need_readd)
				goto readd;
		}
		pagevec_release(&pvec);
		cond_resched();
	}
#ifdef CONFIG_F2FS_FS_COMPRESSION
	/* flush remained pages in compress cluster */
	if (f2fs_compressed_file(inode) && !f2fs_cluster_is_empty(&cc)) {
		ret = f2fs_write_multi_pages(&cc, &submitted, wbc, io_type);
		nwritten += submitted;
		wbc->nr_to_write -= submitted;
		if (ret) {
			done = 1;
			retry = 0;
		}
	}
	if (f2fs_compressed_file(inode))
		f2fs_destroy_compress_ctx(&cc, false);
#endif
	if (retry) {
		index = 0;
		end = -1;
		goto retry;
	}
	if (wbc->range_cyclic && !done)
		done_index = 0;
	if (wbc->range_cyclic || (range_whole && wbc->nr_to_write > 0))
		mapping->writeback_index = done_index;

	if (nwritten)
		f2fs_submit_merged_write_cond(F2FS_M_SB(mapping), mapping->host,
								NULL, 0, DATA);
	/* submit cached bio of IPU write */
	if (bio)
		f2fs_submit_merged_ipu_write(sbi, &bio, NULL);

	return ret;
}

static inline bool __should_serialize_io(struct inode *inode,
					struct writeback_control *wbc)
{
	/* to avoid deadlock in path of data flush */
	if (F2FS_I(inode)->cp_task)
		return false;

	if (!S_ISREG(inode->i_mode))
		return false;
	if (IS_NOQUOTA(inode))
		return false;

	if (f2fs_need_compress_data(inode))
		return true;
	if (wbc->sync_mode != WB_SYNC_ALL)
		return true;
	if (get_dirty_pages(inode) >= SM_I(F2FS_I_SB(inode))->min_seq_blocks)
		return true;
	return false;
}

static int __f2fs_write_data_pages(struct address_space *mapping,
						struct writeback_control *wbc,
						enum iostat_type io_type)
{
	struct inode *inode = mapping->host;
	struct f2fs_sb_info *sbi = F2FS_I_SB(inode);
	struct blk_plug plug;
	int ret;
	bool locked = false;

	/* deal with chardevs and other special file */
	if (!mapping->a_ops->writepage)
		return 0;

	/* skip writing if there is no dirty page in this inode */
	if (!get_dirty_pages(inode) && wbc->sync_mode == WB_SYNC_NONE)
		return 0;

	/* during POR, we don't need to trigger writepage at all. */
	if (unlikely(is_sbi_flag_set(sbi, SBI_POR_DOING)))
		goto skip_write;

	if ((S_ISDIR(inode->i_mode) || IS_NOQUOTA(inode)) &&
			wbc->sync_mode == WB_SYNC_NONE &&
			get_dirty_pages(inode) < nr_pages_to_skip(sbi, DATA) &&
			f2fs_available_free_memory(sbi, DIRTY_DENTS))
		goto skip_write;

	/* skip writing during file defragment */
	if (is_inode_flag_set(inode, FI_SKIP_WRITES))
		goto skip_write;

	trace_f2fs_writepages(mapping->host, wbc, DATA);

	/* to avoid spliting IOs due to mixed WB_SYNC_ALL and WB_SYNC_NONE */
	if (wbc->sync_mode == WB_SYNC_ALL)
		atomic_inc(&sbi->wb_sync_req[DATA]);
	else if (atomic_read(&sbi->wb_sync_req[DATA]))
		goto skip_write;

	if (__should_serialize_io(inode, wbc)) {
		mutex_lock(&sbi->writepages);
		locked = true;
	}

	blk_start_plug(&plug);
	ret = f2fs_write_cache_pages(mapping, wbc, io_type);
	blk_finish_plug(&plug);

	if (locked)
		mutex_unlock(&sbi->writepages);

	if (wbc->sync_mode == WB_SYNC_ALL)
		atomic_dec(&sbi->wb_sync_req[DATA]);
	/*
	 * if some pages were truncated, we cannot guarantee its mapping->host
	 * to detect pending bios.
	 */

	f2fs_remove_dirty_inode(inode);
	return ret;

skip_write:
	wbc->pages_skipped += get_dirty_pages(inode);
	trace_f2fs_writepages(mapping->host, wbc, DATA);
	return 0;
}

static int f2fs_write_data_pages(struct address_space *mapping,
			    struct writeback_control *wbc)
{
	struct inode *inode = mapping->host;

	return __f2fs_write_data_pages(mapping, wbc,
			F2FS_I(inode)->cp_task == current ?
			FS_CP_DATA_IO : FS_DATA_IO);
}

static void f2fs_write_failed(struct address_space *mapping, loff_t to)
{
	struct inode *inode = mapping->host;
	loff_t i_size = i_size_read(inode);

	if (IS_NOQUOTA(inode))
		return;

	/* In the fs-verity case, f2fs_end_enable_verity() does the truncate */
	if (to > i_size && !f2fs_verity_in_progress(inode)) {
		f2fs_down_write(&F2FS_I(inode)->i_gc_rwsem[WRITE]);
		f2fs_down_write(&F2FS_I(inode)->i_mmap_sem);

		truncate_pagecache(inode, i_size);
		f2fs_truncate_blocks(inode, i_size, true);

		f2fs_up_write(&F2FS_I(inode)->i_mmap_sem);
		f2fs_up_write(&F2FS_I(inode)->i_gc_rwsem[WRITE]);
	}
}

static int prepare_write_begin(struct f2fs_sb_info *sbi,
			struct page *page, loff_t pos, unsigned len,
			block_t *blk_addr, bool *node_changed)
{
	struct inode *inode = page->mapping->host;
	pgoff_t index = page->index;
	struct dnode_of_data dn;
	struct page *ipage;
	bool locked = false;
	struct extent_info ei = {0, };
	int err = 0;
	int flag;

	/*
	 * we already allocated all the blocks, so we don't need to get
	 * the block addresses when there is no need to fill the page.
	 */
	if (!f2fs_has_inline_data(inode) && len == PAGE_SIZE &&
	    !is_inode_flag_set(inode, FI_NO_PREALLOC) &&
	    !f2fs_verity_in_progress(inode))
		return 0;

	/* f2fs_lock_op avoids race between write CP and convert_inline_page */
	if (f2fs_has_inline_data(inode) && pos + len > MAX_INLINE_DATA(inode))
		flag = F2FS_GET_BLOCK_DEFAULT;
	else
		flag = F2FS_GET_BLOCK_PRE_AIO;

	if (f2fs_has_inline_data(inode) ||
			(pos & PAGE_MASK) >= i_size_read(inode)) {
		__do_map_lock(sbi, flag, true);
		locked = true;
	}

restart:
	/* check inline_data */
	ipage = f2fs_get_node_page(sbi, inode->i_ino);
	if (IS_ERR(ipage)) {
		err = PTR_ERR(ipage);
		goto unlock_out;
	}

	set_new_dnode(&dn, inode, ipage, ipage, 0);

	if (f2fs_has_inline_data(inode)) {
		if (pos + len <= MAX_INLINE_DATA(inode)) {
			f2fs_do_read_inline_data(page, ipage);
			set_inode_flag(inode, FI_DATA_EXIST);
			if (inode->i_nlink)
				set_page_private_inline(ipage);
		} else {
			err = f2fs_convert_inline_page(&dn, page);
			if (err)
				goto out;
			if (dn.data_blkaddr == NULL_ADDR)
				err = f2fs_get_block(&dn, index);
		}
	} else if (locked) {
		err = f2fs_get_block(&dn, index);
	} else {
		if (f2fs_lookup_read_extent_cache(inode, index, &ei)) {
			dn.data_blkaddr = ei.blk + index - ei.fofs;
		} else {
			/* hole case */
			err = f2fs_get_dnode_of_data(&dn, index, LOOKUP_NODE);
			if (err || dn.data_blkaddr == NULL_ADDR) {
				f2fs_put_dnode(&dn);
				__do_map_lock(sbi, F2FS_GET_BLOCK_PRE_AIO,
								true);
				WARN_ON(flag != F2FS_GET_BLOCK_PRE_AIO);
				locked = true;
				goto restart;
			}
		}
	}

	/* convert_inline_page can make node_changed */
	*blk_addr = dn.data_blkaddr;
	*node_changed = dn.node_changed;
out:
	f2fs_put_dnode(&dn);
unlock_out:
	if (locked)
		__do_map_lock(sbi, flag, false);
	return err;
}

static int f2fs_write_begin(struct file *file, struct address_space *mapping,
		loff_t pos, unsigned len, unsigned flags,
		struct page **pagep, void **fsdata)
{
	struct inode *inode = mapping->host;
	struct f2fs_sb_info *sbi = F2FS_I_SB(inode);
	struct page *page = NULL;
	pgoff_t index = ((unsigned long long) pos) >> PAGE_SHIFT;
	bool need_balance = false, drop_atomic = false;
	block_t blkaddr = NULL_ADDR;
	int err = 0;

	if (trace_android_fs_datawrite_start_enabled()) {
		char *path, pathbuf[MAX_TRACE_PATHBUF_LEN];

		path = android_fstrace_get_pathname(pathbuf,
						    MAX_TRACE_PATHBUF_LEN,
						    inode);
		trace_android_fs_datawrite_start(inode, pos, len,
						 current->pid, path,
						 current->comm);
	}
	trace_f2fs_write_begin(inode, pos, len, flags);

	if (!f2fs_is_checkpoint_ready(sbi)) {
		err = -ENOSPC;
		goto fail;
	}

	if ((f2fs_is_atomic_file(inode) &&
			!f2fs_available_free_memory(sbi, INMEM_PAGES)) ||
			is_inode_flag_set(inode, FI_ATOMIC_REVOKE_REQUEST)) {
		err = -ENOMEM;
		drop_atomic = true;
		goto fail;
	}

	/*
	 * We should check this at this moment to avoid deadlock on inode page
	 * and #0 page. The locking rule for inline_data conversion should be:
	 * lock_page(page #0) -> lock_page(inode_page)
	 */
	if (index != 0) {
		err = f2fs_convert_inline_inode(inode);
		if (err)
			goto fail;
	}

#ifdef CONFIG_F2FS_FS_COMPRESSION
	if (f2fs_compressed_file(inode)) {
		int ret;

		*fsdata = NULL;

		ret = f2fs_prepare_compress_overwrite(inode, pagep,
							index, fsdata);
		if (ret < 0) {
			err = ret;
			goto fail;
		} else if (ret) {
			return 0;
		}
	}
#endif

repeat:
	/*
	 * Do not use grab_cache_page_write_begin() to avoid deadlock due to
	 * wait_for_stable_page. Will wait that below with our IO control.
	 */
	page = f2fs_pagecache_get_page(mapping, index,
				FGP_LOCK | FGP_WRITE | FGP_CREAT, GFP_NOFS);
	if (!page) {
		err = -ENOMEM;
		goto fail;
	}

	/* TODO: cluster can be compressed due to race with .writepage */

	*pagep = page;

	err = prepare_write_begin(sbi, page, pos, len,
					&blkaddr, &need_balance);
	if (err)
		goto fail;

	if (need_balance && !IS_NOQUOTA(inode) &&
			has_not_enough_free_secs(sbi, 0, 0)) {
		unlock_page(page);
		f2fs_balance_fs(sbi, true);
		lock_page(page);
		if (page->mapping != mapping) {
			/* The page got truncated from under us */
			f2fs_put_page(page, 1);
			goto repeat;
		}
	}

	f2fs_wait_on_page_writeback(page, DATA, false, true);

	if (len == PAGE_SIZE || PageUptodate(page))
		return 0;

	if (!(pos & (PAGE_SIZE - 1)) && (pos + len) >= i_size_read(inode) &&
	    !f2fs_verity_in_progress(inode)) {
		zero_user_segment(page, len, PAGE_SIZE);
		return 0;
	}

	if (blkaddr == NEW_ADDR) {
		zero_user_segment(page, 0, PAGE_SIZE);
		SetPageUptodate(page);
	} else {
		if (!f2fs_is_valid_blkaddr(sbi, blkaddr,
				DATA_GENERIC_ENHANCE_READ)) {
			err = -EFSCORRUPTED;
			goto fail;
		}
		err = f2fs_submit_page_read(inode, page, blkaddr, 0, true);
		if (err)
			goto fail;

		lock_page(page);
		if (unlikely(page->mapping != mapping)) {
			f2fs_put_page(page, 1);
			goto repeat;
		}
		if (unlikely(!PageUptodate(page))) {
			err = -EIO;
			goto fail;
		}
	}
	return 0;

fail:
	f2fs_put_page(page, 1);
	f2fs_write_failed(mapping, pos + len);
	if (drop_atomic)
		f2fs_drop_inmem_pages_all(sbi, false);
	return err;
}

static int f2fs_write_end(struct file *file,
			struct address_space *mapping,
			loff_t pos, unsigned len, unsigned copied,
			struct page *page, void *fsdata)
{
	struct inode *inode = page->mapping->host;

	trace_android_fs_datawrite_end(inode, pos, len);
	trace_f2fs_write_end(inode, pos, len, copied);

	/*
	 * This should be come from len == PAGE_SIZE, and we expect copied
	 * should be PAGE_SIZE. Otherwise, we treat it with zero copied and
	 * let generic_perform_write() try to copy data again through copied=0.
	 */
	if (!PageUptodate(page)) {
		if (unlikely(copied != len))
			copied = 0;
		else
			SetPageUptodate(page);
	}

#ifdef CONFIG_F2FS_FS_COMPRESSION
	/* overwrite compressed file */
	if (f2fs_compressed_file(inode) && fsdata) {
		f2fs_compress_write_end(inode, fsdata, page->index, copied);
		f2fs_update_time(F2FS_I_SB(inode), REQ_TIME);

		if (pos + copied > i_size_read(inode) &&
				!f2fs_verity_in_progress(inode))
			f2fs_i_size_write(inode, pos + copied);
		return copied;
	}
#endif

	if (!copied)
		goto unlock_out;

	set_page_dirty(page);

	if (pos + copied > i_size_read(inode) &&
	    !f2fs_verity_in_progress(inode))
		f2fs_i_size_write(inode, pos + copied);
unlock_out:
	f2fs_put_page(page, 1);
	f2fs_update_time(F2FS_I_SB(inode), REQ_TIME);
	return copied;
}

static int check_direct_IO(struct inode *inode, struct iov_iter *iter,
			   loff_t offset)
{
	unsigned i_blkbits = READ_ONCE(inode->i_blkbits);
	unsigned blkbits = i_blkbits;
	unsigned blocksize_mask = (1 << blkbits) - 1;
	unsigned long align = offset | iov_iter_alignment(iter);
	struct block_device *bdev = inode->i_sb->s_bdev;

	if (iov_iter_rw(iter) == READ && offset >= i_size_read(inode))
		return 1;

	if (align & blocksize_mask) {
		if (bdev)
			blkbits = blksize_bits(bdev_logical_block_size(bdev));
		blocksize_mask = (1 << blkbits) - 1;
		if (align & blocksize_mask)
			return -EINVAL;
		return 1;
	}
	return 0;
}

static void f2fs_dio_end_io(struct bio *bio)
{
	struct f2fs_private_dio *dio = bio->bi_private;

	dec_page_count(F2FS_I_SB(dio->inode),
			dio->write ? F2FS_DIO_WRITE : F2FS_DIO_READ);

	bio->bi_private = dio->orig_private;
	bio->bi_end_io = dio->orig_end_io;

	kvfree(dio);

	bio_endio(bio);
}

static void f2fs_dio_submit_bio(struct bio *bio, struct inode *inode,
							loff_t file_offset)
{
	struct f2fs_private_dio *dio;
	bool write = (bio_op(bio) == REQ_OP_WRITE);

	dio = f2fs_kzalloc(F2FS_I_SB(inode),
			sizeof(struct f2fs_private_dio), GFP_NOFS);
	if (!dio)
		goto out;

	dio->inode = inode;
	dio->orig_end_io = bio->bi_end_io;
	dio->orig_private = bio->bi_private;
	dio->write = write;

	bio->bi_end_io = f2fs_dio_end_io;
	bio->bi_private = dio;

	inc_page_count(F2FS_I_SB(inode),
			write ? F2FS_DIO_WRITE : F2FS_DIO_READ);

	submit_bio(bio);
	return;
out:
	bio->bi_status = BLK_STS_IOERR;
	bio_endio(bio);
}

static ssize_t f2fs_direct_IO(struct kiocb *iocb, struct iov_iter *iter)
{
	struct address_space *mapping = iocb->ki_filp->f_mapping;
	struct inode *inode = mapping->host;
	struct f2fs_sb_info *sbi = F2FS_I_SB(inode);
	struct f2fs_inode_info *fi = F2FS_I(inode);
	size_t count = iov_iter_count(iter);
	loff_t offset = iocb->ki_pos;
	int rw = iov_iter_rw(iter);
	int err;
	enum rw_hint hint = iocb->ki_hint;
	int whint_mode = F2FS_OPTION(sbi).whint_mode;
	bool do_opu;

	err = check_direct_IO(inode, iter, offset);
	if (err)
		return err < 0 ? err : 0;

	if (f2fs_force_buffered_io(inode, iocb, iter))
		return 0;

	do_opu = allow_outplace_dio(inode, iocb, iter);

	trace_f2fs_direct_IO_enter(inode, offset, count, rw);

	if (trace_android_fs_dataread_start_enabled() &&
	    (rw == READ)) {
		char *path, pathbuf[MAX_TRACE_PATHBUF_LEN];

		path = android_fstrace_get_pathname(pathbuf,
						    MAX_TRACE_PATHBUF_LEN,
						    inode);
		trace_android_fs_dataread_start(inode, offset,
						count, current->pid, path,
						current->comm);
	}
	if (trace_android_fs_datawrite_start_enabled() &&
	    (rw == WRITE)) {
		char *path, pathbuf[MAX_TRACE_PATHBUF_LEN];

		path = android_fstrace_get_pathname(pathbuf,
						    MAX_TRACE_PATHBUF_LEN,
						    inode);
		trace_android_fs_datawrite_start(inode, offset, count,
						 current->pid, path,
						 current->comm);
	}

	if (rw == WRITE && whint_mode == WHINT_MODE_OFF)
		iocb->ki_hint = WRITE_LIFE_NOT_SET;

	if (iocb->ki_flags & IOCB_NOWAIT) {
		if (!f2fs_down_read_trylock(&fi->i_gc_rwsem[rw])) {
			iocb->ki_hint = hint;
			err = -EAGAIN;
			goto out;
		}
		if (do_opu && !f2fs_down_read_trylock(&fi->i_gc_rwsem[READ])) {
			f2fs_up_read(&fi->i_gc_rwsem[rw]);
			iocb->ki_hint = hint;
			err = -EAGAIN;
			goto out;
		}
	} else {
		f2fs_down_read(&fi->i_gc_rwsem[rw]);
		if (do_opu)
			f2fs_down_read(&fi->i_gc_rwsem[READ]);
	}

	err = __blockdev_direct_IO(iocb, inode, inode->i_sb->s_bdev,
			iter, rw == WRITE ? get_data_block_dio_write :
			get_data_block_dio, NULL, f2fs_dio_submit_bio,
			rw == WRITE ? DIO_LOCKING | DIO_SKIP_HOLES :
			DIO_SKIP_HOLES);

	if (do_opu)
		f2fs_up_read(&fi->i_gc_rwsem[READ]);

	f2fs_up_read(&fi->i_gc_rwsem[rw]);

	if (rw == WRITE) {
		if (whint_mode == WHINT_MODE_OFF)
			iocb->ki_hint = hint;
		if (err > 0) {
			f2fs_update_iostat(F2FS_I_SB(inode), APP_DIRECT_IO,
									err);
			if (!do_opu)
				set_inode_flag(inode, FI_UPDATE_WRITE);
		} else if (err < 0) {
			f2fs_write_failed(mapping, offset + count);
		}
	} else {
		if (err > 0)
			f2fs_update_iostat(sbi, APP_DIRECT_READ_IO, err);
	}

out:
	if (trace_android_fs_dataread_start_enabled() &&
	    (rw == READ))
		trace_android_fs_dataread_end(inode, offset, count);
	if (trace_android_fs_datawrite_start_enabled() &&
	    (rw == WRITE))
		trace_android_fs_datawrite_end(inode, offset, count);

	trace_f2fs_direct_IO_exit(inode, offset, count, rw, err);

	return err;
}

void f2fs_invalidate_page(struct page *page, unsigned int offset,
							unsigned int length)
{
	struct inode *inode = page->mapping->host;
	struct f2fs_sb_info *sbi = F2FS_I_SB(inode);

	if (inode->i_ino >= F2FS_ROOT_INO(sbi) &&
		(offset % PAGE_SIZE || length != PAGE_SIZE))
		return;

	if (PageDirty(page)) {
		if (inode->i_ino == F2FS_META_INO(sbi)) {
			dec_page_count(sbi, F2FS_DIRTY_META);
		} else if (inode->i_ino == F2FS_NODE_INO(sbi)) {
			dec_page_count(sbi, F2FS_DIRTY_NODES);
		} else {
			inode_dec_dirty_pages(inode);
			f2fs_remove_dirty_inode(inode);
		}
	}

	clear_page_private_gcing(page);

	if (test_opt(sbi, COMPRESS_CACHE)) {
		if (f2fs_compressed_file(inode))
			f2fs_invalidate_compress_pages(sbi, inode->i_ino);
		if (inode->i_ino == F2FS_COMPRESS_INO(sbi))
			clear_page_private_data(page);
	}

	if (page_private_atomic(page))
		return f2fs_drop_inmem_page(inode, page);

	detach_page_private(page);
	set_page_private(page, 0);
}

int f2fs_release_page(struct page *page, gfp_t wait)
{
	/* If this is dirty page, keep PagePrivate */
	if (PageDirty(page))
		return 0;

	/* This is atomic written page, keep Private */
	if (page_private_atomic(page))
		return 0;

	if (test_opt(F2FS_P_SB(page), COMPRESS_CACHE)) {
		struct f2fs_sb_info *sbi = F2FS_P_SB(page);
		struct inode *inode = page->mapping->host;

		if (f2fs_compressed_file(inode))
			f2fs_invalidate_compress_pages(sbi, inode->i_ino);
		if (inode->i_ino == F2FS_COMPRESS_INO(sbi))
			clear_page_private_data(page);
	}

	clear_page_private_gcing(page);

	detach_page_private(page);
	set_page_private(page, 0);
	return 1;
}

static int f2fs_set_data_page_dirty(struct page *page)
{
	struct inode *inode = page_file_mapping(page)->host;

	trace_f2fs_set_page_dirty(page, DATA);

	if (!PageUptodate(page))
		SetPageUptodate(page);
	if (PageSwapCache(page))
		return __set_page_dirty_nobuffers(page);

	if (f2fs_is_atomic_file(inode) && !f2fs_is_commit_atomic_write(inode)) {
		if (!page_private_atomic(page)) {
			f2fs_register_inmem_page(inode, page);
			return 1;
		}
		/*
		 * Previously, this page has been registered, we just
		 * return here.
		 */
		return 0;
	}

	if (!PageDirty(page)) {
		__set_page_dirty_nobuffers(page);
		f2fs_update_dirty_page(inode, page);
		return 1;
	}
	return 0;
}


static sector_t f2fs_bmap_compress(struct inode *inode, sector_t block)
{
#ifdef CONFIG_F2FS_FS_COMPRESSION
	struct dnode_of_data dn;
	sector_t start_idx, blknr = 0;
	int ret;

	start_idx = round_down(block, F2FS_I(inode)->i_cluster_size);

	set_new_dnode(&dn, inode, NULL, NULL, 0);
	ret = f2fs_get_dnode_of_data(&dn, start_idx, LOOKUP_NODE);
	if (ret)
		return 0;

	if (dn.data_blkaddr != COMPRESS_ADDR) {
		dn.ofs_in_node += block - start_idx;
		blknr = f2fs_data_blkaddr(&dn);
		if (!__is_valid_data_blkaddr(blknr))
			blknr = 0;
	}

	f2fs_put_dnode(&dn);

	return blknr;
#else
	return -EOPNOTSUPP;
#endif
}


static sector_t f2fs_bmap(struct address_space *mapping, sector_t block)
{
	struct inode *inode = mapping->host;

	if (f2fs_has_inline_data(inode))
		return 0;

	/* make sure allocating whole blocks */
	if (mapping_tagged(mapping, PAGECACHE_TAG_DIRTY))
		filemap_write_and_wait(mapping);

	if (f2fs_compressed_file(inode))
		return f2fs_bmap_compress(inode, block);

	return generic_block_bmap(mapping, block, get_data_block_bmap);
}

#ifdef CONFIG_MIGRATION
#include <linux/migrate.h>

int f2fs_migrate_page(struct address_space *mapping,
		struct page *newpage, struct page *page, enum migrate_mode mode)
{
	int rc, extra_count;
	struct f2fs_inode_info *fi = F2FS_I(mapping->host);
	bool atomic_written = page_private_atomic(page);

	BUG_ON(PageWriteback(page));

	/* migrating an atomic written page is safe with the inmem_lock hold */
	if (atomic_written) {
		if (mode != MIGRATE_SYNC)
			return -EBUSY;
		if (!mutex_trylock(&fi->inmem_lock))
			return -EAGAIN;
	}

	/* one extra reference was held for atomic_write page */
	extra_count = atomic_written ? 1 : 0;
	rc = migrate_page_move_mapping(mapping, newpage,
				page, NULL, mode, extra_count);
	if (rc != MIGRATEPAGE_SUCCESS) {
		if (atomic_written)
			mutex_unlock(&fi->inmem_lock);
		return rc;
	}

	if (atomic_written) {
		struct inmem_pages *cur;
		list_for_each_entry(cur, &fi->inmem_pages, list)
			if (cur->page == page) {
				cur->page = newpage;
				break;
			}
		mutex_unlock(&fi->inmem_lock);
		put_page(page);
		get_page(newpage);
	}

	/* guarantee to start from no stale private field */
	set_page_private(newpage, 0);
	if (PagePrivate(page)) {
		set_page_private(newpage, page_private(page));
		SetPagePrivate(newpage);
		get_page(newpage);

		set_page_private(page, 0);
		ClearPagePrivate(page);
		put_page(page);
	}

	if (mode != MIGRATE_SYNC_NO_COPY)
		migrate_page_copy(newpage, page);
	else
		migrate_page_states(newpage, page);

	return MIGRATEPAGE_SUCCESS;
}
#endif

#ifdef CONFIG_SWAP
/* Copied from generic_swapfile_activate() to check any holes */
static int check_swap_activate(struct swap_info_struct *sis,
				struct file *swap_file, sector_t *span)
{
	struct address_space *mapping = swap_file->f_mapping;
	struct inode *inode = mapping->host;
	unsigned blocks_per_page;
	unsigned long page_no;
	unsigned blkbits;
	sector_t probe_block;
	sector_t last_block;
	sector_t lowest_block = -1;
	sector_t highest_block = 0;
	int nr_extents = 0;
	int ret;

	blkbits = inode->i_blkbits;
	blocks_per_page = PAGE_SIZE >> blkbits;

	/*
	 * Map all the blocks into the extent list.  This code doesn't try
	 * to be very smart.
	 */
	probe_block = 0;
	page_no = 0;
	last_block = i_size_read(inode) >> blkbits;
	while ((probe_block + blocks_per_page) <= last_block &&
			page_no < sis->max) {
		unsigned block_in_page;
		sector_t first_block;

		cond_resched();

		first_block = bmap(inode, probe_block);
		if (first_block == 0)
			goto bad_bmap;

		/*
		 * It must be PAGE_SIZE aligned on-disk
		 */
		if (first_block & (blocks_per_page - 1)) {
			probe_block++;
			goto reprobe;
		}

		for (block_in_page = 1; block_in_page < blocks_per_page;
					block_in_page++) {
			sector_t block;

			block = bmap(inode, probe_block + block_in_page);
			if (block == 0)
				goto bad_bmap;
			if (block != first_block + block_in_page) {
				/* Discontiguity */
				probe_block++;
				goto reprobe;
			}
		}

		first_block >>= (PAGE_SHIFT - blkbits);
		if (page_no) {	/* exclude the header page */
			if (first_block < lowest_block)
				lowest_block = first_block;
			if (first_block > highest_block)
				highest_block = first_block;
		}

		/*
		 * We found a PAGE_SIZE-length, PAGE_SIZE-aligned run of blocks
		 */
		ret = add_swap_extent(sis, page_no, 1, first_block);
		if (ret < 0)
			goto out;
		nr_extents += ret;
		page_no++;
		probe_block += blocks_per_page;
reprobe:
		continue;
	}
	ret = nr_extents;
	*span = 1 + highest_block - lowest_block;
	if (page_no == 0)
		page_no = 1;	/* force Empty message */
	sis->max = page_no;
	sis->pages = page_no - 1;
	sis->highest_bit = page_no - 1;
out:
	return ret;
bad_bmap:
	pr_err("swapon: swapfile has holes\n");
	return -EINVAL;
}

static int f2fs_swap_activate(struct swap_info_struct *sis, struct file *file,
				sector_t *span)
{
	struct inode *inode = file_inode(file);
	int ret;

	if (!S_ISREG(inode->i_mode))
		return -EINVAL;

	if (f2fs_readonly(F2FS_I_SB(inode)->sb))
		return -EROFS;

	ret = f2fs_convert_inline_inode(inode);
	if (ret)
		return ret;

	if (f2fs_disable_compressed_file(inode))
		return -EINVAL;

	ret = check_swap_activate(sis, file, span);
	if (ret < 0)
		return ret;

	set_inode_flag(inode, FI_PIN_FILE);
	f2fs_precache_extents(inode);
	f2fs_update_time(F2FS_I_SB(inode), REQ_TIME);
	return ret;
}

static void f2fs_swap_deactivate(struct file *file)
{
	struct inode *inode = file_inode(file);

	clear_inode_flag(inode, FI_PIN_FILE);
}
#else
static int f2fs_swap_activate(struct swap_info_struct *sis, struct file *file,
				sector_t *span)
{
	return -EOPNOTSUPP;
}

static void f2fs_swap_deactivate(struct file *file)
{
}
#endif

const struct address_space_operations f2fs_dblock_aops = {
	.readpage	= f2fs_read_data_page,
	.readpages	= f2fs_read_data_pages,
	.writepage	= f2fs_write_data_page,
	.writepages	= f2fs_write_data_pages,
	.write_begin	= f2fs_write_begin,
	.write_end	= f2fs_write_end,
	.set_page_dirty	= f2fs_set_data_page_dirty,
	.invalidatepage	= f2fs_invalidate_page,
	.releasepage	= f2fs_release_page,
	.direct_IO	= f2fs_direct_IO,
	.bmap		= f2fs_bmap,
	.swap_activate  = f2fs_swap_activate,
	.swap_deactivate = f2fs_swap_deactivate,
#ifdef CONFIG_MIGRATION
	.migratepage    = f2fs_migrate_page,
#endif
};

void f2fs_clear_radix_tree_dirty_tag(struct page *page)
{
	struct address_space *mapping = page_mapping(page);
	unsigned long flags;

	xa_lock_irqsave(&mapping->i_pages, flags);
	radix_tree_tag_clear(&mapping->i_pages, page_index(page),
						PAGECACHE_TAG_DIRTY);
	xa_unlock_irqrestore(&mapping->i_pages, flags);
}

int __init f2fs_init_post_read_processing(void)
{
	bio_post_read_ctx_cache =
		kmem_cache_create("f2fs_bio_post_read_ctx",
				  sizeof(struct bio_post_read_ctx), 0, 0, NULL);
	if (!bio_post_read_ctx_cache)
		goto fail;
	bio_post_read_ctx_pool =
		mempool_create_slab_pool(NUM_PREALLOC_POST_READ_CTXS,
					 bio_post_read_ctx_cache);
	if (!bio_post_read_ctx_pool)
		goto fail_free_cache;
	return 0;

fail_free_cache:
	kmem_cache_destroy(bio_post_read_ctx_cache);
fail:
	return -ENOMEM;
}

void f2fs_destroy_post_read_processing(void)
{
	mempool_destroy(bio_post_read_ctx_pool);
	kmem_cache_destroy(bio_post_read_ctx_cache);
}

int f2fs_init_post_read_wq(struct f2fs_sb_info *sbi)
{
	if (!f2fs_sb_has_encrypt(sbi) &&
		!f2fs_sb_has_verity(sbi) &&
		!f2fs_sb_has_compression(sbi))
		return 0;

	sbi->post_read_wq = alloc_workqueue("f2fs_post_read_wq",
						 WQ_UNBOUND | WQ_HIGHPRI,
						 num_online_cpus());
	if (!sbi->post_read_wq)
		return -ENOMEM;
	return 0;
}

void f2fs_destroy_post_read_wq(struct f2fs_sb_info *sbi)
{
	if (sbi->post_read_wq)
		destroy_workqueue(sbi->post_read_wq);
}

int __init f2fs_init_bio_entry_cache(void)
{
	bio_entry_slab = f2fs_kmem_cache_create("f2fs_bio_entry_slab",
			sizeof(struct bio_entry));
	if (!bio_entry_slab)
		return -ENOMEM;
	return 0;
}

void f2fs_destroy_bio_entry_cache(void)
{
	kmem_cache_destroy(bio_entry_slab);
}<|MERGE_RESOLUTION|>--- conflicted
+++ resolved
@@ -2597,18 +2597,11 @@
 {
 	struct f2fs_sb_info *sbi = F2FS_I_SB(inode);
 
-<<<<<<< HEAD
-	if (f2fs_is_pinned_file(inode))
-		return false;
-	if (fio && is_sbi_flag_set(sbi, SBI_NEED_FSCK))
-        	return true;
-=======
 	/* The below cases were checked when setting it. */
 	if (f2fs_is_pinned_file(inode))
 		return false;
 	if (fio && is_sbi_flag_set(sbi, SBI_NEED_FSCK))
 		return true;
->>>>>>> 11806753
 	if (f2fs_lfs_mode(sbi))
 		return true;
 	if (S_ISDIR(inode->i_mode))
