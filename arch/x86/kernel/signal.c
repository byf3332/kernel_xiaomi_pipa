/*
 *  Copyright (C) 1991, 1992  Linus Torvalds
 *  Copyright (C) 2000, 2001, 2002 Andi Kleen SuSE Labs
 *
 *  1997-11-28  Modified for POSIX.1b signals by Richard Henderson
 *  2000-06-20  Pentium III FXSR, SSE support by Gareth Hughes
 *  2000-2002   x86-64 support by Andi Kleen
 */

#include <linux/sched.h>
#include <linux/mm.h>
#include <linux/smp.h>
#include <linux/kernel.h>
#include <linux/signal.h>
#include <linux/errno.h>
#include <linux/wait.h>
#include <linux/ptrace.h>
#include <linux/tracehook.h>
#include <linux/unistd.h>
#include <linux/stddef.h>
#include <linux/personality.h>
#include <linux/uaccess.h>

#include <asm/processor.h>
#include <asm/ucontext.h>
#include <asm/i387.h>
#include <asm/vdso.h>

#ifdef CONFIG_X86_64
#include <asm/proto.h>
#include <asm/ia32_unistd.h>
#include <asm/mce.h>
#endif /* CONFIG_X86_64 */

#include <asm/syscall.h>
#include <asm/syscalls.h>

#include <asm/sigframe.h>

#define _BLOCKABLE (~(sigmask(SIGKILL) | sigmask(SIGSTOP)))

#define __FIX_EFLAGS	(X86_EFLAGS_AC | X86_EFLAGS_OF | \
			 X86_EFLAGS_DF | X86_EFLAGS_TF | X86_EFLAGS_SF | \
			 X86_EFLAGS_ZF | X86_EFLAGS_AF | X86_EFLAGS_PF | \
			 X86_EFLAGS_CF)

#ifdef CONFIG_X86_32
# define FIX_EFLAGS	(__FIX_EFLAGS | X86_EFLAGS_RF)
#else
# define FIX_EFLAGS	__FIX_EFLAGS
#endif

<<<<<<< HEAD
#define COPY(x)			{		\
	get_user_ex(regs->x, &sc->x);		\
}

#define COPY_SEG(seg)		{			\
		unsigned short tmp;			\
		get_user_ex(tmp, &sc->seg);		\
		regs->seg = tmp;			\
}

#define COPY_SEG_CPL3(seg)	{			\
		unsigned short tmp;			\
		get_user_ex(tmp, &sc->seg);		\
		regs->seg = tmp | 3;			\
}

#define GET_SEG(seg)		{			\
		unsigned short tmp;			\
		get_user_ex(tmp, &sc->seg);		\
		loadsegment(seg, tmp);			\
}
=======
#define COPY(x)			do {			\
	get_user_ex(regs->x, &sc->x);			\
} while (0)

#define GET_SEG(seg)		({			\
	unsigned short tmp;				\
	get_user_ex(tmp, &sc->seg);			\
	tmp;						\
})

#define COPY_SEG(seg)		do {			\
	regs->seg = GET_SEG(seg);			\
} while (0)

#define COPY_SEG_CPL3(seg)	do {			\
	regs->seg = GET_SEG(seg) | 3;			\
} while (0)
>>>>>>> 58105ef1

static int
restore_sigcontext(struct pt_regs *regs, struct sigcontext __user *sc,
		   unsigned long *pax)
{
	void __user *buf;
	unsigned int tmpflags;
	unsigned int err = 0;

	/* Always make any pending restarted system calls return -EINTR */
	current_thread_info()->restart_block.fn = do_no_restart_syscall;

	get_user_try {

#ifdef CONFIG_X86_32
<<<<<<< HEAD
		GET_SEG(gs);
=======
		set_user_gs(regs, GET_SEG(gs));
>>>>>>> 58105ef1
		COPY_SEG(fs);
		COPY_SEG(es);
		COPY_SEG(ds);
#endif /* CONFIG_X86_32 */

		COPY(di); COPY(si); COPY(bp); COPY(sp); COPY(bx);
		COPY(dx); COPY(cx); COPY(ip);

#ifdef CONFIG_X86_64
		COPY(r8);
		COPY(r9);
		COPY(r10);
		COPY(r11);
		COPY(r12);
		COPY(r13);
		COPY(r14);
		COPY(r15);
#endif /* CONFIG_X86_64 */

#ifdef CONFIG_X86_32
		COPY_SEG_CPL3(cs);
		COPY_SEG_CPL3(ss);
#else /* !CONFIG_X86_32 */
		/* Kernel saves and restores only the CS segment register on signals,
		 * which is the bare minimum needed to allow mixed 32/64-bit code.
		 * App's signal handler can save/restore other segments if needed. */
		COPY_SEG_CPL3(cs);
#endif /* CONFIG_X86_32 */

		get_user_ex(tmpflags, &sc->flags);
		regs->flags = (regs->flags & ~FIX_EFLAGS) | (tmpflags & FIX_EFLAGS);
		regs->orig_ax = -1;		/* disable syscall checks */

		get_user_ex(buf, &sc->fpstate);
		err |= restore_i387_xstate(buf);

		get_user_ex(*pax, &sc->ax);
	} get_user_catch(err);

	return err;
}

static int
setup_sigcontext(struct sigcontext __user *sc, void __user *fpstate,
		 struct pt_regs *regs, unsigned long mask)
{
	int err = 0;

	put_user_try {
<<<<<<< HEAD

#ifdef CONFIG_X86_32
		{
			unsigned int tmp;

			savesegment(gs, tmp);
			put_user_ex(tmp, (unsigned int __user *)&sc->gs);
		}
=======

#ifdef CONFIG_X86_32
		put_user_ex(get_user_gs(regs), (unsigned int __user *)&sc->gs);
>>>>>>> 58105ef1
		put_user_ex(regs->fs, (unsigned int __user *)&sc->fs);
		put_user_ex(regs->es, (unsigned int __user *)&sc->es);
		put_user_ex(regs->ds, (unsigned int __user *)&sc->ds);
#endif /* CONFIG_X86_32 */

		put_user_ex(regs->di, &sc->di);
		put_user_ex(regs->si, &sc->si);
		put_user_ex(regs->bp, &sc->bp);
		put_user_ex(regs->sp, &sc->sp);
		put_user_ex(regs->bx, &sc->bx);
		put_user_ex(regs->dx, &sc->dx);
		put_user_ex(regs->cx, &sc->cx);
		put_user_ex(regs->ax, &sc->ax);
#ifdef CONFIG_X86_64
		put_user_ex(regs->r8, &sc->r8);
		put_user_ex(regs->r9, &sc->r9);
		put_user_ex(regs->r10, &sc->r10);
		put_user_ex(regs->r11, &sc->r11);
		put_user_ex(regs->r12, &sc->r12);
		put_user_ex(regs->r13, &sc->r13);
		put_user_ex(regs->r14, &sc->r14);
		put_user_ex(regs->r15, &sc->r15);
#endif /* CONFIG_X86_64 */

		put_user_ex(current->thread.trap_no, &sc->trapno);
		put_user_ex(current->thread.error_code, &sc->err);
		put_user_ex(regs->ip, &sc->ip);
#ifdef CONFIG_X86_32
		put_user_ex(regs->cs, (unsigned int __user *)&sc->cs);
		put_user_ex(regs->flags, &sc->flags);
		put_user_ex(regs->sp, &sc->sp_at_signal);
		put_user_ex(regs->ss, (unsigned int __user *)&sc->ss);
#else /* !CONFIG_X86_32 */
		put_user_ex(regs->flags, &sc->flags);
		put_user_ex(regs->cs, &sc->cs);
		put_user_ex(0, &sc->gs);
		put_user_ex(0, &sc->fs);
#endif /* CONFIG_X86_32 */

		put_user_ex(fpstate, &sc->fpstate);

		/* non-iBCS2 extensions.. */
		put_user_ex(mask, &sc->oldmask);
		put_user_ex(current->thread.cr2, &sc->cr2);
	} put_user_catch(err);

	return err;
}

/*
 * Set up a signal frame.
 */
#ifdef CONFIG_X86_32
static const struct {
	u16 poplmovl;
	u32 val;
	u16 int80;
} __attribute__((packed)) retcode = {
	0xb858,		/* popl %eax; movl $..., %eax */
	__NR_sigreturn,
	0x80cd,		/* int $0x80 */
};

static const struct {
	u8  movl;
	u32 val;
	u16 int80;
	u8  pad;
} __attribute__((packed)) rt_retcode = {
	0xb8,		/* movl $..., %eax */
	__NR_rt_sigreturn,
	0x80cd,		/* int $0x80 */
	0
};

/*
 * Determine which stack to use..
 */
static inline void __user *
get_sigframe(struct k_sigaction *ka, struct pt_regs *regs, size_t frame_size,
	     void **fpstate)
{
	unsigned long sp;

	/* Default to using normal stack */
	sp = regs->sp;

	/*
	 * If we are on the alternate signal stack and would overflow it, don't.
	 * Return an always-bogus address instead so we will die with SIGSEGV.
	 */
	if (on_sig_stack(sp) && !likely(on_sig_stack(sp - frame_size)))
		return (void __user *) -1L;

	/* This is the X/Open sanctioned signal stack switching.  */
	if (ka->sa.sa_flags & SA_ONSTACK) {
		if (sas_ss_flags(sp) == 0)
			sp = current->sas_ss_sp + current->sas_ss_size;
	} else {
		/* This is the legacy signal stack switching. */
		if ((regs->ss & 0xffff) != __USER_DS &&
			!(ka->sa.sa_flags & SA_RESTORER) &&
				ka->sa.sa_restorer)
			sp = (unsigned long) ka->sa.sa_restorer;
	}

	if (used_math()) {
		sp = sp - sig_xstate_size;
		*fpstate = (struct _fpstate *) sp;
		if (save_i387_xstate(*fpstate) < 0)
			return (void __user *)-1L;
	}

	sp -= frame_size;
	/*
	 * Align the stack pointer according to the i386 ABI,
	 * i.e. so that on function entry ((sp + 4) & 15) == 0.
	 */
	sp = ((sp + 4) & -16ul) - 4;

	return (void __user *) sp;
}

static int
__setup_frame(int sig, struct k_sigaction *ka, sigset_t *set,
	      struct pt_regs *regs)
{
	struct sigframe __user *frame;
	void __user *restorer;
	int err = 0;
	void __user *fpstate = NULL;

	frame = get_sigframe(ka, regs, sizeof(*frame), &fpstate);

	if (!access_ok(VERIFY_WRITE, frame, sizeof(*frame)))
		return -EFAULT;

	if (__put_user(sig, &frame->sig))
		return -EFAULT;

	if (setup_sigcontext(&frame->sc, fpstate, regs, set->sig[0]))
		return -EFAULT;

	if (_NSIG_WORDS > 1) {
		if (__copy_to_user(&frame->extramask, &set->sig[1],
				   sizeof(frame->extramask)))
			return -EFAULT;
	}

	if (current->mm->context.vdso)
		restorer = VDSO32_SYMBOL(current->mm->context.vdso, sigreturn);
	else
		restorer = &frame->retcode;
	if (ka->sa.sa_flags & SA_RESTORER)
		restorer = ka->sa.sa_restorer;

	/* Set up to return from userspace.  */
	err |= __put_user(restorer, &frame->pretcode);

	/*
	 * This is popl %eax ; movl $__NR_sigreturn, %eax ; int $0x80
	 *
	 * WE DO NOT USE IT ANY MORE! It's only left here for historical
	 * reasons and because gdb uses it as a signature to notice
	 * signal handler stack frames.
	 */
	err |= __put_user(*((u64 *)&retcode), (u64 *)frame->retcode);

	if (err)
		return -EFAULT;

	/* Set up registers for signal handler */
	regs->sp = (unsigned long)frame;
	regs->ip = (unsigned long)ka->sa.sa_handler;
	regs->ax = (unsigned long)sig;
	regs->dx = 0;
	regs->cx = 0;

	regs->ds = __USER_DS;
	regs->es = __USER_DS;
	regs->ss = __USER_DS;
	regs->cs = __USER_CS;

	return 0;
}

static int __setup_rt_frame(int sig, struct k_sigaction *ka, siginfo_t *info,
			    sigset_t *set, struct pt_regs *regs)
{
	struct rt_sigframe __user *frame;
	void __user *restorer;
	int err = 0;
	void __user *fpstate = NULL;

	frame = get_sigframe(ka, regs, sizeof(*frame), &fpstate);

	if (!access_ok(VERIFY_WRITE, frame, sizeof(*frame)))
		return -EFAULT;

	put_user_try {
		put_user_ex(sig, &frame->sig);
		put_user_ex(&frame->info, &frame->pinfo);
		put_user_ex(&frame->uc, &frame->puc);
		err |= copy_siginfo_to_user(&frame->info, info);

		/* Create the ucontext.  */
		if (cpu_has_xsave)
			put_user_ex(UC_FP_XSTATE, &frame->uc.uc_flags);
		else
			put_user_ex(0, &frame->uc.uc_flags);
		put_user_ex(0, &frame->uc.uc_link);
		put_user_ex(current->sas_ss_sp, &frame->uc.uc_stack.ss_sp);
		put_user_ex(sas_ss_flags(regs->sp),
			    &frame->uc.uc_stack.ss_flags);
		put_user_ex(current->sas_ss_size, &frame->uc.uc_stack.ss_size);
		err |= setup_sigcontext(&frame->uc.uc_mcontext, fpstate,
					regs, set->sig[0]);
		err |= __copy_to_user(&frame->uc.uc_sigmask, set, sizeof(*set));

		/* Set up to return from userspace.  */
		restorer = VDSO32_SYMBOL(current->mm->context.vdso, rt_sigreturn);
		if (ka->sa.sa_flags & SA_RESTORER)
			restorer = ka->sa.sa_restorer;
		put_user_ex(restorer, &frame->pretcode);

		/*
		 * This is movl $__NR_rt_sigreturn, %ax ; int $0x80
		 *
		 * WE DO NOT USE IT ANY MORE! It's only left here for historical
		 * reasons and because gdb uses it as a signature to notice
		 * signal handler stack frames.
		 */
		put_user_ex(*((u64 *)&rt_retcode), (u64 *)frame->retcode);
	} put_user_catch(err);

	if (err)
		return -EFAULT;

	/* Set up registers for signal handler */
	regs->sp = (unsigned long)frame;
	regs->ip = (unsigned long)ka->sa.sa_handler;
	regs->ax = (unsigned long)sig;
	regs->dx = (unsigned long)&frame->info;
	regs->cx = (unsigned long)&frame->uc;

	regs->ds = __USER_DS;
	regs->es = __USER_DS;
	regs->ss = __USER_DS;
	regs->cs = __USER_CS;

	return 0;
}
#else /* !CONFIG_X86_32 */
/*
 * Determine which stack to use..
 */
static void __user *
get_stack(struct k_sigaction *ka, unsigned long sp, unsigned long size)
{
	/* Default to using normal stack - redzone*/
	sp -= 128;

	/* This is the X/Open sanctioned signal stack switching.  */
	if (ka->sa.sa_flags & SA_ONSTACK) {
		if (sas_ss_flags(sp) == 0)
			sp = current->sas_ss_sp + current->sas_ss_size;
	}

	return (void __user *)round_down(sp - size, 64);
}

static int __setup_rt_frame(int sig, struct k_sigaction *ka, siginfo_t *info,
			    sigset_t *set, struct pt_regs *regs)
{
	struct rt_sigframe __user *frame;
	void __user *fp = NULL;
	int err = 0;
	struct task_struct *me = current;

	if (used_math()) {
		fp = get_stack(ka, regs->sp, sig_xstate_size);
		frame = (void __user *)round_down(
			(unsigned long)fp - sizeof(struct rt_sigframe), 16) - 8;

		if (save_i387_xstate(fp) < 0)
			return -EFAULT;
	} else
		frame = get_stack(ka, regs->sp, sizeof(struct rt_sigframe)) - 8;

	if (!access_ok(VERIFY_WRITE, frame, sizeof(*frame)))
		return -EFAULT;

	if (ka->sa.sa_flags & SA_SIGINFO) {
		if (copy_siginfo_to_user(&frame->info, info))
			return -EFAULT;
	}

	put_user_try {
		/* Create the ucontext.  */
		if (cpu_has_xsave)
			put_user_ex(UC_FP_XSTATE, &frame->uc.uc_flags);
		else
			put_user_ex(0, &frame->uc.uc_flags);
		put_user_ex(0, &frame->uc.uc_link);
		put_user_ex(me->sas_ss_sp, &frame->uc.uc_stack.ss_sp);
		put_user_ex(sas_ss_flags(regs->sp),
			    &frame->uc.uc_stack.ss_flags);
		put_user_ex(me->sas_ss_size, &frame->uc.uc_stack.ss_size);
		err |= setup_sigcontext(&frame->uc.uc_mcontext, fp, regs, set->sig[0]);
		err |= __copy_to_user(&frame->uc.uc_sigmask, set, sizeof(*set));

		/* Set up to return from userspace.  If provided, use a stub
		   already in userspace.  */
		/* x86-64 should always use SA_RESTORER. */
		if (ka->sa.sa_flags & SA_RESTORER) {
			put_user_ex(ka->sa.sa_restorer, &frame->pretcode);
		} else {
			/* could use a vstub here */
			err |= -EFAULT;
		}
	} put_user_catch(err);

	if (err)
		return -EFAULT;

	/* Set up registers for signal handler */
	regs->di = sig;
	/* In case the signal handler was declared without prototypes */
	regs->ax = 0;

	/* This also works for non SA_SIGINFO handlers because they expect the
	   next argument after the signal number on the stack. */
	regs->si = (unsigned long)&frame->info;
	regs->dx = (unsigned long)&frame->uc;
	regs->ip = (unsigned long) ka->sa.sa_handler;

	regs->sp = (unsigned long)frame;

	/* Set up the CS register to run signal handlers in 64-bit mode,
	   even if the handler happens to be interrupting 32-bit code. */
	regs->cs = __USER_CS;

	return 0;
}
#endif /* CONFIG_X86_32 */

#ifdef CONFIG_X86_32
/*
 * Atomically swap in the new signal mask, and wait for a signal.
 */
asmlinkage int
sys_sigsuspend(int history0, int history1, old_sigset_t mask)
{
	mask &= _BLOCKABLE;
	spin_lock_irq(&current->sighand->siglock);
	current->saved_sigmask = current->blocked;
	siginitset(&current->blocked, mask);
	recalc_sigpending();
	spin_unlock_irq(&current->sighand->siglock);

	current->state = TASK_INTERRUPTIBLE;
	schedule();
	set_restore_sigmask();

	return -ERESTARTNOHAND;
}

asmlinkage int
sys_sigaction(int sig, const struct old_sigaction __user *act,
	      struct old_sigaction __user *oact)
{
	struct k_sigaction new_ka, old_ka;
	int ret = 0;

	if (act) {
		old_sigset_t mask;

		if (!access_ok(VERIFY_READ, act, sizeof(*act)))
			return -EFAULT;

		get_user_try {
			get_user_ex(new_ka.sa.sa_handler, &act->sa_handler);
			get_user_ex(new_ka.sa.sa_flags, &act->sa_flags);
			get_user_ex(mask, &act->sa_mask);
			get_user_ex(new_ka.sa.sa_restorer, &act->sa_restorer);
		} get_user_catch(ret);

		if (ret)
			return -EFAULT;
		siginitset(&new_ka.sa.sa_mask, mask);
	}

	ret = do_sigaction(sig, act ? &new_ka : NULL, oact ? &old_ka : NULL);

	if (!ret && oact) {
		if (!access_ok(VERIFY_WRITE, oact, sizeof(*oact)))
			return -EFAULT;

		put_user_try {
			put_user_ex(old_ka.sa.sa_handler, &oact->sa_handler);
			put_user_ex(old_ka.sa.sa_flags, &oact->sa_flags);
			put_user_ex(old_ka.sa.sa_mask.sig[0], &oact->sa_mask);
			put_user_ex(old_ka.sa.sa_restorer, &oact->sa_restorer);
		} put_user_catch(ret);

		if (ret)
			return -EFAULT;
	}

	return ret;
}
#endif /* CONFIG_X86_32 */

#ifdef CONFIG_X86_32
int sys_sigaltstack(struct pt_regs *regs)
{
	const stack_t __user *uss = (const stack_t __user *)regs->bx;
	stack_t __user *uoss = (stack_t __user *)regs->cx;

	return do_sigaltstack(uss, uoss, regs->sp);
}
#else /* !CONFIG_X86_32 */
asmlinkage long
sys_sigaltstack(const stack_t __user *uss, stack_t __user *uoss,
		struct pt_regs *regs)
{
	return do_sigaltstack(uss, uoss, regs->sp);
}
#endif /* CONFIG_X86_32 */

/*
 * Do a signal return; undo the signal stack.
 */
#ifdef CONFIG_X86_32
unsigned long sys_sigreturn(struct pt_regs *regs)
{
	struct sigframe __user *frame;
	unsigned long ax;
	sigset_t set;

	frame = (struct sigframe __user *)(regs->sp - 8);

	if (!access_ok(VERIFY_READ, frame, sizeof(*frame)))
		goto badframe;
	if (__get_user(set.sig[0], &frame->sc.oldmask) || (_NSIG_WORDS > 1
		&& __copy_from_user(&set.sig[1], &frame->extramask,
				    sizeof(frame->extramask))))
		goto badframe;

	sigdelsetmask(&set, ~_BLOCKABLE);
	spin_lock_irq(&current->sighand->siglock);
	current->blocked = set;
	recalc_sigpending();
	spin_unlock_irq(&current->sighand->siglock);

	if (restore_sigcontext(regs, &frame->sc, &ax))
		goto badframe;
	return ax;

badframe:
	signal_fault(regs, frame, "sigreturn");

	return 0;
}
#endif /* CONFIG_X86_32 */

long sys_rt_sigreturn(struct pt_regs *regs)
{
	struct rt_sigframe __user *frame;
	unsigned long ax;
	sigset_t set;

	frame = (struct rt_sigframe __user *)(regs->sp - sizeof(long));
	if (!access_ok(VERIFY_READ, frame, sizeof(*frame)))
		goto badframe;
	if (__copy_from_user(&set, &frame->uc.uc_sigmask, sizeof(set)))
		goto badframe;

	sigdelsetmask(&set, ~_BLOCKABLE);
	spin_lock_irq(&current->sighand->siglock);
	current->blocked = set;
	recalc_sigpending();
	spin_unlock_irq(&current->sighand->siglock);

	if (restore_sigcontext(regs, &frame->uc.uc_mcontext, &ax))
		goto badframe;

	if (do_sigaltstack(&frame->uc.uc_stack, NULL, regs->sp) == -EFAULT)
		goto badframe;

	return ax;

badframe:
	signal_fault(regs, frame, "rt_sigreturn");
	return 0;
}

/*
 * OK, we're invoking a handler:
 */
static int signr_convert(int sig)
{
#ifdef CONFIG_X86_32
	struct thread_info *info = current_thread_info();

	if (info->exec_domain && info->exec_domain->signal_invmap && sig < 32)
		return info->exec_domain->signal_invmap[sig];
#endif /* CONFIG_X86_32 */
	return sig;
}

#ifdef CONFIG_X86_32

#define is_ia32	1
#define ia32_setup_frame	__setup_frame
#define ia32_setup_rt_frame	__setup_rt_frame

#else /* !CONFIG_X86_32 */

#ifdef CONFIG_IA32_EMULATION
#define is_ia32	test_thread_flag(TIF_IA32)
#else /* !CONFIG_IA32_EMULATION */
#define is_ia32	0
#endif /* CONFIG_IA32_EMULATION */

int ia32_setup_rt_frame(int sig, struct k_sigaction *ka, siginfo_t *info,
		sigset_t *set, struct pt_regs *regs);
int ia32_setup_frame(int sig, struct k_sigaction *ka,
		sigset_t *set, struct pt_regs *regs);

#endif /* CONFIG_X86_32 */

static int
setup_rt_frame(int sig, struct k_sigaction *ka, siginfo_t *info,
	       sigset_t *set, struct pt_regs *regs)
{
	int usig = signr_convert(sig);
	int ret;

	/* Set up the stack frame */
	if (is_ia32) {
		if (ka->sa.sa_flags & SA_SIGINFO)
			ret = ia32_setup_rt_frame(usig, ka, info, set, regs);
		else
			ret = ia32_setup_frame(usig, ka, set, regs);
	} else
		ret = __setup_rt_frame(sig, ka, info, set, regs);

	if (ret) {
		force_sigsegv(sig, current);
		return -EFAULT;
	}

	return ret;
}

static int
handle_signal(unsigned long sig, siginfo_t *info, struct k_sigaction *ka,
	      sigset_t *oldset, struct pt_regs *regs)
{
	int ret;

	/* Are we from a system call? */
	if (syscall_get_nr(current, regs) >= 0) {
		/* If so, check system call restarting.. */
		switch (syscall_get_error(current, regs)) {
		case -ERESTART_RESTARTBLOCK:
		case -ERESTARTNOHAND:
			regs->ax = -EINTR;
			break;

		case -ERESTARTSYS:
			if (!(ka->sa.sa_flags & SA_RESTART)) {
				regs->ax = -EINTR;
				break;
			}
		/* fallthrough */
		case -ERESTARTNOINTR:
			regs->ax = regs->orig_ax;
			regs->ip -= 2;
			break;
		}
	}

	/*
	 * If TF is set due to a debugger (TIF_FORCED_TF), clear the TF
	 * flag so that register information in the sigcontext is correct.
	 */
	if (unlikely(regs->flags & X86_EFLAGS_TF) &&
	    likely(test_and_clear_thread_flag(TIF_FORCED_TF)))
		regs->flags &= ~X86_EFLAGS_TF;

	ret = setup_rt_frame(sig, ka, info, oldset, regs);

	if (ret)
		return ret;

#ifdef CONFIG_X86_64
	/*
	 * This has nothing to do with segment registers,
	 * despite the name.  This magic affects uaccess.h
	 * macros' behavior.  Reset it to the normal setting.
	 */
	set_fs(USER_DS);
#endif

	/*
	 * Clear the direction flag as per the ABI for function entry.
	 */
	regs->flags &= ~X86_EFLAGS_DF;

	/*
	 * Clear TF when entering the signal handler, but
	 * notify any tracer that was single-stepping it.
	 * The tracer may want to single-step inside the
	 * handler too.
	 */
	regs->flags &= ~X86_EFLAGS_TF;

	spin_lock_irq(&current->sighand->siglock);
	sigorsets(&current->blocked, &current->blocked, &ka->sa.sa_mask);
	if (!(ka->sa.sa_flags & SA_NODEFER))
		sigaddset(&current->blocked, sig);
	recalc_sigpending();
	spin_unlock_irq(&current->sighand->siglock);

	tracehook_signal_handler(sig, info, ka, regs,
				 test_thread_flag(TIF_SINGLESTEP));

	return 0;
}

#ifdef CONFIG_X86_32
#define NR_restart_syscall	__NR_restart_syscall
#else /* !CONFIG_X86_32 */
#define NR_restart_syscall	\
	test_thread_flag(TIF_IA32) ? __NR_ia32_restart_syscall : __NR_restart_syscall
#endif /* CONFIG_X86_32 */

/*
 * Note that 'init' is a special process: it doesn't get signals it doesn't
 * want to handle. Thus you cannot kill init even with a SIGKILL even by
 * mistake.
 */
static void do_signal(struct pt_regs *regs)
{
	struct k_sigaction ka;
	siginfo_t info;
	int signr;
	sigset_t *oldset;

	/*
	 * We want the common case to go fast, which is why we may in certain
	 * cases get here from kernel mode. Just return without doing anything
	 * if so.
	 * X86_32: vm86 regs switched out by assembly code before reaching
	 * here, so testing against kernel CS suffices.
	 */
	if (!user_mode(regs))
		return;

	if (current_thread_info()->status & TS_RESTORE_SIGMASK)
		oldset = &current->saved_sigmask;
	else
		oldset = &current->blocked;

	signr = get_signal_to_deliver(&info, &ka, regs, NULL);
	if (signr > 0) {
		/*
		 * Re-enable any watchpoints before delivering the
		 * signal to user space. The processor register will
		 * have been cleared if the watchpoint triggered
		 * inside the kernel.
		 */
		if (current->thread.debugreg7)
			set_debugreg(current->thread.debugreg7, 7);

		/* Whee! Actually deliver the signal.  */
		if (handle_signal(signr, &info, &ka, oldset, regs) == 0) {
			/*
			 * A signal was successfully delivered; the saved
			 * sigmask will have been stored in the signal frame,
			 * and will be restored by sigreturn, so we can simply
			 * clear the TS_RESTORE_SIGMASK flag.
			 */
			current_thread_info()->status &= ~TS_RESTORE_SIGMASK;
		}
		return;
	}

	/* Did we come from a system call? */
	if (syscall_get_nr(current, regs) >= 0) {
		/* Restart the system call - no handlers present */
		switch (syscall_get_error(current, regs)) {
		case -ERESTARTNOHAND:
		case -ERESTARTSYS:
		case -ERESTARTNOINTR:
			regs->ax = regs->orig_ax;
			regs->ip -= 2;
			break;

		case -ERESTART_RESTARTBLOCK:
			regs->ax = NR_restart_syscall;
			regs->ip -= 2;
			break;
		}
	}

	/*
	 * If there's no signal to deliver, we just put the saved sigmask
	 * back.
	 */
	if (current_thread_info()->status & TS_RESTORE_SIGMASK) {
		current_thread_info()->status &= ~TS_RESTORE_SIGMASK;
		sigprocmask(SIG_SETMASK, &current->saved_sigmask, NULL);
	}
}

/*
 * notification of userspace execution resumption
 * - triggered by the TIF_WORK_MASK flags
 */
void
do_notify_resume(struct pt_regs *regs, void *unused, __u32 thread_info_flags)
{
#if defined(CONFIG_X86_64) && defined(CONFIG_X86_MCE)
	/* notify userspace of pending MCEs */
	if (thread_info_flags & _TIF_MCE_NOTIFY)
		mce_notify_user();
#endif /* CONFIG_X86_64 && CONFIG_X86_MCE */

	/* deal with pending signal delivery */
	if (thread_info_flags & _TIF_SIGPENDING)
		do_signal(regs);

	if (thread_info_flags & _TIF_NOTIFY_RESUME) {
		clear_thread_flag(TIF_NOTIFY_RESUME);
		tracehook_notify_resume(regs);
	}

#ifdef CONFIG_X86_32
	clear_thread_flag(TIF_IRET);
#endif /* CONFIG_X86_32 */
}

void signal_fault(struct pt_regs *regs, void __user *frame, char *where)
{
	struct task_struct *me = current;

	if (show_unhandled_signals && printk_ratelimit()) {
		printk("%s"
		       "%s[%d] bad frame in %s frame:%p ip:%lx sp:%lx orax:%lx",
		       task_pid_nr(current) > 1 ? KERN_INFO : KERN_EMERG,
		       me->comm, me->pid, where, frame,
		       regs->ip, regs->sp, regs->orig_ax);
		print_vma_addr(" in ", regs->ip);
		printk(KERN_CONT "\n");
	}

	force_sig(SIGSEGV, me);
}<|MERGE_RESOLUTION|>--- conflicted
+++ resolved
@@ -50,29 +50,6 @@
 # define FIX_EFLAGS	__FIX_EFLAGS
 #endif
 
-<<<<<<< HEAD
-#define COPY(x)			{		\
-	get_user_ex(regs->x, &sc->x);		\
-}
-
-#define COPY_SEG(seg)		{			\
-		unsigned short tmp;			\
-		get_user_ex(tmp, &sc->seg);		\
-		regs->seg = tmp;			\
-}
-
-#define COPY_SEG_CPL3(seg)	{			\
-		unsigned short tmp;			\
-		get_user_ex(tmp, &sc->seg);		\
-		regs->seg = tmp | 3;			\
-}
-
-#define GET_SEG(seg)		{			\
-		unsigned short tmp;			\
-		get_user_ex(tmp, &sc->seg);		\
-		loadsegment(seg, tmp);			\
-}
-=======
 #define COPY(x)			do {			\
 	get_user_ex(regs->x, &sc->x);			\
 } while (0)
@@ -90,7 +67,6 @@
 #define COPY_SEG_CPL3(seg)	do {			\
 	regs->seg = GET_SEG(seg) | 3;			\
 } while (0)
->>>>>>> 58105ef1
 
 static int
 restore_sigcontext(struct pt_regs *regs, struct sigcontext __user *sc,
@@ -106,11 +82,7 @@
 	get_user_try {
 
 #ifdef CONFIG_X86_32
-<<<<<<< HEAD
-		GET_SEG(gs);
-=======
 		set_user_gs(regs, GET_SEG(gs));
->>>>>>> 58105ef1
 		COPY_SEG(fs);
 		COPY_SEG(es);
 		COPY_SEG(ds);
@@ -160,20 +132,9 @@
 	int err = 0;
 
 	put_user_try {
-<<<<<<< HEAD
-
-#ifdef CONFIG_X86_32
-		{
-			unsigned int tmp;
-
-			savesegment(gs, tmp);
-			put_user_ex(tmp, (unsigned int __user *)&sc->gs);
-		}
-=======
 
 #ifdef CONFIG_X86_32
 		put_user_ex(get_user_gs(regs), (unsigned int __user *)&sc->gs);
->>>>>>> 58105ef1
 		put_user_ex(regs->fs, (unsigned int __user *)&sc->fs);
 		put_user_ex(regs->es, (unsigned int __user *)&sc->es);
 		put_user_ex(regs->ds, (unsigned int __user *)&sc->ds);
