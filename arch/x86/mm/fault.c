/*
 *  Copyright (C) 1995  Linus Torvalds
 *  Copyright (C) 2001,2002 Andi Kleen, SuSE Labs.
 */

#include <linux/signal.h>
#include <linux/sched.h>
#include <linux/kernel.h>
#include <linux/errno.h>
#include <linux/string.h>
#include <linux/types.h>
#include <linux/ptrace.h>
#include <linux/mmiotrace.h>
#include <linux/mman.h>
#include <linux/mm.h>
#include <linux/smp.h>
#include <linux/interrupt.h>
#include <linux/init.h>
#include <linux/tty.h>
#include <linux/vt_kern.h>		/* For unblank_screen() */
#include <linux/compiler.h>
#include <linux/highmem.h>
#include <linux/bootmem.h>		/* for max_low_pfn */
#include <linux/vmalloc.h>
#include <linux/module.h>
#include <linux/kprobes.h>
#include <linux/uaccess.h>
#include <linux/kdebug.h>

#include <asm/system.h>
#include <asm/desc.h>
#include <asm/segment.h>
#include <asm/pgalloc.h>
#include <asm/smp.h>
#include <asm/tlbflush.h>
#include <asm/proto.h>
#include <asm-generic/sections.h>

/*
 * Page fault error code bits
 *	bit 0 == 0 means no page found, 1 means protection fault
 *	bit 1 == 0 means read, 1 means write
 *	bit 2 == 0 means kernel, 1 means user-mode
 *	bit 3 == 1 means use of reserved bit detected
 *	bit 4 == 1 means fault was an instruction fetch
 */
#define PF_PROT		(1<<0)
#define PF_WRITE	(1<<1)
#define PF_USER		(1<<2)
#define PF_RSVD		(1<<3)
#define PF_INSTR	(1<<4)

<<<<<<< HEAD
#ifdef CONFIG_PAGE_FAULT_HANDLERS
static HLIST_HEAD(pf_handlers); /* protected by RCU */
static DEFINE_SPINLOCK(pf_handlers_writer);

void register_page_fault_handler(struct pf_handler *new_pfh)
{
	unsigned long flags;
	spin_lock_irqsave(&pf_handlers_writer, flags);
	hlist_add_head_rcu(&new_pfh->hlist, &pf_handlers);
	spin_unlock_irqrestore(&pf_handlers_writer, flags);
}
EXPORT_SYMBOL_GPL(register_page_fault_handler);

/**
 * unregister_page_fault_handler:
 * The caller must ensure @old_pfh is not in use anymore before freeing it.
 * This function does not guarantee it. The list of handlers is protected by
 * RCU, so you can do this by e.g. calling synchronize_rcu().
 */
void unregister_page_fault_handler(struct pf_handler *old_pfh)
{
	unsigned long flags;
	spin_lock_irqsave(&pf_handlers_writer, flags);
	hlist_del_rcu(&old_pfh->hlist);
	spin_unlock_irqrestore(&pf_handlers_writer, flags);
}
EXPORT_SYMBOL_GPL(unregister_page_fault_handler);
#endif

/* returns non-zero if do_page_fault() should return */
static int handle_custom_pf(struct pt_regs *regs, unsigned long error_code,
							unsigned long address)
{
#ifdef CONFIG_PAGE_FAULT_HANDLERS
	int ret = 0;
	struct pf_handler *cur;
	struct hlist_node *ncur;

	if (hlist_empty(&pf_handlers))
		return 0;

	rcu_read_lock();
	hlist_for_each_entry_rcu(cur, ncur, &pf_handlers, hlist) {
		ret = cur->handler(regs, error_code, address);
		if (ret)
			break;
	}
	rcu_read_unlock();
	return ret;
#else
	return 0;
#endif
=======
static inline int kmmio_fault(struct pt_regs *regs, unsigned long addr)
{
#ifdef CONFIG_MMIOTRACE_HOOKS
	if (unlikely(is_kmmio_active()))
		if (kmmio_handler(regs, addr) == 1)
			return -1;
#endif
	return 0;
>>>>>>> 4d51c758
}

static inline int notify_page_fault(struct pt_regs *regs)
{
#ifdef CONFIG_KPROBES
	int ret = 0;

	/* kprobe_running() needs smp_processor_id() */
#ifdef CONFIG_X86_32
	if (!user_mode_vm(regs)) {
#else
	if (!user_mode(regs)) {
#endif
		preempt_disable();
		if (kprobe_running() && kprobe_fault_handler(regs, 14))
			ret = 1;
		preempt_enable();
	}

	return ret;
#else
	return 0;
#endif
}

/*
 * X86_32
 * Sometimes AMD Athlon/Opteron CPUs report invalid exceptions on prefetch.
 * Check that here and ignore it.
 *
 * X86_64
 * Sometimes the CPU reports invalid exceptions on prefetch.
 * Check that here and ignore it.
 *
 * Opcode checker based on code by Richard Brunner
 */
static int is_prefetch(struct pt_regs *regs, unsigned long addr,
		       unsigned long error_code)
{
	unsigned char *instr;
	int scan_more = 1;
	int prefetch = 0;
	unsigned char *max_instr;

	/*
	 * If it was a exec (instruction fetch) fault on NX page, then
	 * do not ignore the fault:
	 */
	if (error_code & PF_INSTR)
		return 0;

	instr = (unsigned char *)convert_ip_to_linear(current, regs);
	max_instr = instr + 15;

	if (user_mode(regs) && instr >= (unsigned char *)TASK_SIZE)
		return 0;

	while (scan_more && instr < max_instr) {
		unsigned char opcode;
		unsigned char instr_hi;
		unsigned char instr_lo;

		if (probe_kernel_address(instr, opcode))
			break;

		instr_hi = opcode & 0xf0;
		instr_lo = opcode & 0x0f;
		instr++;

		switch (instr_hi) {
		case 0x20:
		case 0x30:
			/*
			 * Values 0x26,0x2E,0x36,0x3E are valid x86 prefixes.
			 * In X86_64 long mode, the CPU will signal invalid
			 * opcode if some of these prefixes are present so
			 * X86_64 will never get here anyway
			 */
			scan_more = ((instr_lo & 7) == 0x6);
			break;
#ifdef CONFIG_X86_64
		case 0x40:
			/*
			 * In AMD64 long mode 0x40..0x4F are valid REX prefixes
			 * Need to figure out under what instruction mode the
			 * instruction was issued. Could check the LDT for lm,
			 * but for now it's good enough to assume that long
			 * mode only uses well known segments or kernel.
			 */
			scan_more = (!user_mode(regs)) || (regs->cs == __USER_CS);
			break;
#endif
		case 0x60:
			/* 0x64 thru 0x67 are valid prefixes in all modes. */
			scan_more = (instr_lo & 0xC) == 0x4;
			break;
		case 0xF0:
			/* 0xF0, 0xF2, 0xF3 are valid prefixes in all modes. */
			scan_more = !instr_lo || (instr_lo>>1) == 1;
			break;
		case 0x00:
			/* Prefetch instruction is 0x0F0D or 0x0F18 */
			scan_more = 0;

			if (probe_kernel_address(instr, opcode))
				break;
			prefetch = (instr_lo == 0xF) &&
				(opcode == 0x0D || opcode == 0x18);
			break;
		default:
			scan_more = 0;
			break;
		}
	}
	return prefetch;
}

static void force_sig_info_fault(int si_signo, int si_code,
	unsigned long address, struct task_struct *tsk)
{
	siginfo_t info;

	info.si_signo = si_signo;
	info.si_errno = 0;
	info.si_code = si_code;
	info.si_addr = (void __user *)address;
	force_sig_info(si_signo, &info, tsk);
}

#ifdef CONFIG_X86_64
static int bad_address(void *p)
{
	unsigned long dummy;
	return probe_kernel_address((unsigned long *)p, dummy);
}
#endif

static void dump_pagetable(unsigned long address)
{
#ifdef CONFIG_X86_32
	__typeof__(pte_val(__pte(0))) page;

	page = read_cr3();
	page = ((__typeof__(page) *) __va(page))[address >> PGDIR_SHIFT];
#ifdef CONFIG_X86_PAE
	printk("*pdpt = %016Lx ", page);
	if ((page >> PAGE_SHIFT) < max_low_pfn
	    && page & _PAGE_PRESENT) {
		page &= PAGE_MASK;
		page = ((__typeof__(page) *) __va(page))[(address >> PMD_SHIFT)
		                                         & (PTRS_PER_PMD - 1)];
		printk(KERN_CONT "*pde = %016Lx ", page);
		page &= ~_PAGE_NX;
	}
#else
	printk("*pde = %08lx ", page);
#endif

	/*
	 * We must not directly access the pte in the highpte
	 * case if the page table is located in highmem.
	 * And let's rather not kmap-atomic the pte, just in case
	 * it's allocated already.
	 */
	if ((page >> PAGE_SHIFT) < max_low_pfn
	    && (page & _PAGE_PRESENT)
	    && !(page & _PAGE_PSE)) {
		page &= PAGE_MASK;
		page = ((__typeof__(page) *) __va(page))[(address >> PAGE_SHIFT)
		                                         & (PTRS_PER_PTE - 1)];
		printk("*pte = %0*Lx ", sizeof(page)*2, (u64)page);
	}

	printk("\n");
#else /* CONFIG_X86_64 */
	pgd_t *pgd;
	pud_t *pud;
	pmd_t *pmd;
	pte_t *pte;

	pgd = (pgd_t *)read_cr3();

	pgd = __va((unsigned long)pgd & PHYSICAL_PAGE_MASK);
	pgd += pgd_index(address);
	if (bad_address(pgd)) goto bad;
	printk("PGD %lx ", pgd_val(*pgd));
	if (!pgd_present(*pgd)) goto ret;

	pud = pud_offset(pgd, address);
	if (bad_address(pud)) goto bad;
	printk("PUD %lx ", pud_val(*pud));
	if (!pud_present(*pud) || pud_large(*pud))
		goto ret;

	pmd = pmd_offset(pud, address);
	if (bad_address(pmd)) goto bad;
	printk("PMD %lx ", pmd_val(*pmd));
	if (!pmd_present(*pmd) || pmd_large(*pmd)) goto ret;

	pte = pte_offset_kernel(pmd, address);
	if (bad_address(pte)) goto bad;
	printk("PTE %lx", pte_val(*pte));
ret:
	printk("\n");
	return;
bad:
	printk("BAD\n");
#endif
}

#ifdef CONFIG_X86_32
static inline pmd_t *vmalloc_sync_one(pgd_t *pgd, unsigned long address)
{
	unsigned index = pgd_index(address);
	pgd_t *pgd_k;
	pud_t *pud, *pud_k;
	pmd_t *pmd, *pmd_k;

	pgd += index;
	pgd_k = init_mm.pgd + index;

	if (!pgd_present(*pgd_k))
		return NULL;

	/*
	 * set_pgd(pgd, *pgd_k); here would be useless on PAE
	 * and redundant with the set_pmd() on non-PAE. As would
	 * set_pud.
	 */

	pud = pud_offset(pgd, address);
	pud_k = pud_offset(pgd_k, address);
	if (!pud_present(*pud_k))
		return NULL;

	pmd = pmd_offset(pud, address);
	pmd_k = pmd_offset(pud_k, address);
	if (!pmd_present(*pmd_k))
		return NULL;
	if (!pmd_present(*pmd)) {
		set_pmd(pmd, *pmd_k);
		arch_flush_lazy_mmu_mode();
	} else
		BUG_ON(pmd_page(*pmd) != pmd_page(*pmd_k));
	return pmd_k;
}
#endif

#ifdef CONFIG_X86_64
static const char errata93_warning[] =
KERN_ERR "******* Your BIOS seems to not contain a fix for K8 errata #93\n"
KERN_ERR "******* Working around it, but it may cause SEGVs or burn power.\n"
KERN_ERR "******* Please consider a BIOS update.\n"
KERN_ERR "******* Disabling USB legacy in the BIOS may also help.\n";
#endif

/* Workaround for K8 erratum #93 & buggy BIOS.
   BIOS SMM functions are required to use a specific workaround
   to avoid corruption of the 64bit RIP register on C stepping K8.
   A lot of BIOS that didn't get tested properly miss this.
   The OS sees this as a page fault with the upper 32bits of RIP cleared.
   Try to work around it here.
   Note we only handle faults in kernel here.
   Does nothing for X86_32
 */
static int is_errata93(struct pt_regs *regs, unsigned long address)
{
#ifdef CONFIG_X86_64
	static int warned;
	if (address != regs->ip)
		return 0;
	if ((address >> 32) != 0)
		return 0;
	address |= 0xffffffffUL << 32;
	if ((address >= (u64)_stext && address <= (u64)_etext) ||
	    (address >= MODULES_VADDR && address <= MODULES_END)) {
		if (!warned) {
			printk(errata93_warning);
			warned = 1;
		}
		regs->ip = address;
		return 1;
	}
#endif
	return 0;
}

/*
 * Work around K8 erratum #100 K8 in compat mode occasionally jumps to illegal
 * addresses >4GB.  We catch this in the page fault handler because these
 * addresses are not reachable. Just detect this case and return.  Any code
 * segment in LDT is compatibility mode.
 */
static int is_errata100(struct pt_regs *regs, unsigned long address)
{
#ifdef CONFIG_X86_64
	if ((regs->cs == __USER32_CS || (regs->cs & (1<<2))) &&
	    (address >> 32))
		return 1;
#endif
	return 0;
}

void do_invalid_op(struct pt_regs *, unsigned long);

static int is_f00f_bug(struct pt_regs *regs, unsigned long address)
{
#ifdef CONFIG_X86_F00F_BUG
	unsigned long nr;
	/*
	 * Pentium F0 0F C7 C8 bug workaround.
	 */
	if (boot_cpu_data.f00f_bug) {
		nr = (address - idt_descr.address) >> 3;

		if (nr == 6) {
			do_invalid_op(regs, 0);
			return 1;
		}
	}
#endif
	return 0;
}

static void show_fault_oops(struct pt_regs *regs, unsigned long error_code,
			    unsigned long address)
{
#ifdef CONFIG_X86_32
	if (!oops_may_print())
		return;
#endif

#ifdef CONFIG_X86_PAE
	if (error_code & PF_INSTR) {
		unsigned int level;
		pte_t *pte = lookup_address(address, &level);

		if (pte && pte_present(*pte) && !pte_exec(*pte))
			printk(KERN_CRIT "kernel tried to execute "
				"NX-protected page - exploit attempt? "
				"(uid: %d)\n", current->uid);
	}
#endif

	printk(KERN_ALERT "BUG: unable to handle kernel ");
	if (address < PAGE_SIZE)
		printk(KERN_CONT "NULL pointer dereference");
	else
		printk(KERN_CONT "paging request");
#ifdef CONFIG_X86_32
	printk(KERN_CONT " at %08lx\n", address);
#else
	printk(KERN_CONT " at %016lx\n", address);
#endif
	printk(KERN_ALERT "IP:");
	printk_address(regs->ip, 1);
	dump_pagetable(address);
}

#ifdef CONFIG_X86_64
static noinline void pgtable_bad(unsigned long address, struct pt_regs *regs,
				 unsigned long error_code)
{
	unsigned long flags = oops_begin();
	struct task_struct *tsk;

	printk(KERN_ALERT "%s: Corrupted page table at address %lx\n",
	       current->comm, address);
	dump_pagetable(address);
	tsk = current;
	tsk->thread.cr2 = address;
	tsk->thread.trap_no = 14;
	tsk->thread.error_code = error_code;
	if (__die("Bad pagetable", regs, error_code))
		regs = NULL;
	oops_end(flags, regs, SIGKILL);
}
#endif

static int spurious_fault_check(unsigned long error_code, pte_t *pte)
{
	if ((error_code & PF_WRITE) && !pte_write(*pte))
		return 0;
	if ((error_code & PF_INSTR) && !pte_exec(*pte))
		return 0;

	return 1;
}

/*
 * Handle a spurious fault caused by a stale TLB entry.  This allows
 * us to lazily refresh the TLB when increasing the permissions of a
 * kernel page (RO -> RW or NX -> X).  Doing it eagerly is very
 * expensive since that implies doing a full cross-processor TLB
 * flush, even if no stale TLB entries exist on other processors.
 * There are no security implications to leaving a stale TLB when
 * increasing the permissions on a page.
 */
static int spurious_fault(unsigned long address,
			  unsigned long error_code)
{
	pgd_t *pgd;
	pud_t *pud;
	pmd_t *pmd;
	pte_t *pte;

	/* Reserved-bit violation or user access to kernel space? */
	if (error_code & (PF_USER | PF_RSVD))
		return 0;

	pgd = init_mm.pgd + pgd_index(address);
	if (!pgd_present(*pgd))
		return 0;

	pud = pud_offset(pgd, address);
	if (!pud_present(*pud))
		return 0;

	if (pud_large(*pud))
		return spurious_fault_check(error_code, (pte_t *) pud);

	pmd = pmd_offset(pud, address);
	if (!pmd_present(*pmd))
		return 0;

	if (pmd_large(*pmd))
		return spurious_fault_check(error_code, (pte_t *) pmd);

	pte = pte_offset_kernel(pmd, address);
	if (!pte_present(*pte))
		return 0;

	return spurious_fault_check(error_code, pte);
}

/*
 * X86_32
 * Handle a fault on the vmalloc or module mapping area
 *
 * X86_64
 * Handle a fault on the vmalloc area
 *
 * This assumes no large pages in there.
 */
static int vmalloc_fault(unsigned long address)
{
#ifdef CONFIG_X86_32
	unsigned long pgd_paddr;
	pmd_t *pmd_k;
	pte_t *pte_k;

	/* Make sure we are in vmalloc area */
	if (!(address >= VMALLOC_START && address < VMALLOC_END))
		return -1;

	/*
	 * Synchronize this task's top level page-table
	 * with the 'reference' page table.
	 *
	 * Do _not_ use "current" here. We might be inside
	 * an interrupt in the middle of a task switch..
	 */
	pgd_paddr = read_cr3();
	pmd_k = vmalloc_sync_one(__va(pgd_paddr), address);
	if (!pmd_k)
		return -1;
	pte_k = pte_offset_kernel(pmd_k, address);
	if (!pte_present(*pte_k))
		return -1;
	return 0;
#else
	pgd_t *pgd, *pgd_ref;
	pud_t *pud, *pud_ref;
	pmd_t *pmd, *pmd_ref;
	pte_t *pte, *pte_ref;

	/* Make sure we are in vmalloc area */
	if (!(address >= VMALLOC_START && address < VMALLOC_END))
		return -1;

	/* Copy kernel mappings over when needed. This can also
	   happen within a race in page table update. In the later
	   case just flush. */

	pgd = pgd_offset(current->mm ?: &init_mm, address);
	pgd_ref = pgd_offset_k(address);
	if (pgd_none(*pgd_ref))
		return -1;
	if (pgd_none(*pgd))
		set_pgd(pgd, *pgd_ref);
	else
		BUG_ON(pgd_page_vaddr(*pgd) != pgd_page_vaddr(*pgd_ref));

	/* Below here mismatches are bugs because these lower tables
	   are shared */

	pud = pud_offset(pgd, address);
	pud_ref = pud_offset(pgd_ref, address);
	if (pud_none(*pud_ref))
		return -1;
	if (pud_none(*pud) || pud_page_vaddr(*pud) != pud_page_vaddr(*pud_ref))
		BUG();
	pmd = pmd_offset(pud, address);
	pmd_ref = pmd_offset(pud_ref, address);
	if (pmd_none(*pmd_ref))
		return -1;
	if (pmd_none(*pmd) || pmd_page(*pmd) != pmd_page(*pmd_ref))
		BUG();
	pte_ref = pte_offset_kernel(pmd_ref, address);
	if (!pte_present(*pte_ref))
		return -1;
	pte = pte_offset_kernel(pmd, address);
	/* Don't use pte_page here, because the mappings can point
	   outside mem_map, and the NUMA hash lookup cannot handle
	   that. */
	if (!pte_present(*pte) || pte_pfn(*pte) != pte_pfn(*pte_ref))
		BUG();
	return 0;
#endif
}

int show_unhandled_signals = 1;

/*
 * This routine handles page faults.  It determines the address,
 * and the problem, and then passes it off to one of the appropriate
 * routines.
 */
#ifdef CONFIG_X86_64
asmlinkage
#endif
void __kprobes do_page_fault(struct pt_regs *regs, unsigned long error_code)
{
	struct task_struct *tsk;
	struct mm_struct *mm;
	struct vm_area_struct *vma;
	unsigned long address;
	int write, si_code;
	int fault;
#ifdef CONFIG_X86_64
	unsigned long flags;
#endif

	/*
	 * We can fault from pretty much anywhere, with unknown IRQ state.
	 */
	trace_hardirqs_fixup();

	tsk = current;
	mm = tsk->mm;
	prefetchw(&mm->mmap_sem);

	/* get the address */
	address = read_cr2();

	si_code = SEGV_MAPERR;

	if (notify_page_fault(regs))
		return;
<<<<<<< HEAD
	if (handle_custom_pf(regs, error_code, address))
=======
	if (unlikely(kmmio_fault(regs, address)))
>>>>>>> 4d51c758
		return;

	/*
	 * We fault-in kernel-space virtual memory on-demand. The
	 * 'reference' page table is init_mm.pgd.
	 *
	 * NOTE! We MUST NOT take any locks for this case. We may
	 * be in an interrupt or a critical region, and should
	 * only copy the information from the master page table,
	 * nothing more.
	 *
	 * This verifies that the fault happens in kernel space
	 * (error_code & 4) == 0, and that the fault was not a
	 * protection error (error_code & 9) == 0.
	 */
#ifdef CONFIG_X86_32
	if (unlikely(address >= TASK_SIZE)) {
#else
	if (unlikely(address >= TASK_SIZE64)) {
#endif
		if (!(error_code & (PF_RSVD|PF_USER|PF_PROT)) &&
		    vmalloc_fault(address) >= 0)
			return;

		/* Can handle a stale RO->RW TLB */
		if (spurious_fault(address, error_code))
			return;

		/*
		 * Don't take the mm semaphore here. If we fixup a prefetch
		 * fault we could otherwise deadlock.
		 */
		goto bad_area_nosemaphore;
	}


#ifdef CONFIG_X86_32
	/* It's safe to allow irq's after cr2 has been saved and the vmalloc
	   fault has been handled. */
	if (regs->flags & (X86_EFLAGS_IF | X86_VM_MASK))
		local_irq_enable();

	/*
	 * If we're in an interrupt, have no user context or are running in an
	 * atomic region then we must not take the fault.
	 */
	if (in_atomic() || !mm)
		goto bad_area_nosemaphore;
#else /* CONFIG_X86_64 */
	if (likely(regs->flags & X86_EFLAGS_IF))
		local_irq_enable();

	if (unlikely(error_code & PF_RSVD))
		pgtable_bad(address, regs, error_code);

	/*
	 * If we're in an interrupt, have no user context or are running in an
	 * atomic region then we must not take the fault.
	 */
	if (unlikely(in_atomic() || !mm))
		goto bad_area_nosemaphore;

	/*
	 * User-mode registers count as a user access even for any
	 * potential system fault or CPU buglet.
	 */
	if (user_mode_vm(regs))
		error_code |= PF_USER;
again:
#endif
	/* When running in the kernel we expect faults to occur only to
	 * addresses in user space.  All other faults represent errors in the
	 * kernel and should generate an OOPS.  Unfortunately, in the case of an
	 * erroneous fault occurring in a code path which already holds mmap_sem
	 * we will deadlock attempting to validate the fault against the
	 * address space.  Luckily the kernel only validly references user
	 * space from well defined areas of code, which are listed in the
	 * exceptions table.
	 *
	 * As the vast majority of faults will be valid we will only perform
	 * the source reference check when there is a possibility of a deadlock.
	 * Attempt to lock the address space, if we cannot we then validate the
	 * source.  If this is invalid we can skip the address space check,
	 * thus avoiding the deadlock.
	 */
	if (!down_read_trylock(&mm->mmap_sem)) {
		if ((error_code & PF_USER) == 0 &&
		    !search_exception_tables(regs->ip))
			goto bad_area_nosemaphore;
		down_read(&mm->mmap_sem);
	}

	vma = find_vma(mm, address);
	if (!vma)
		goto bad_area;
	if (vma->vm_start <= address)
		goto good_area;
	if (!(vma->vm_flags & VM_GROWSDOWN))
		goto bad_area;
	if (error_code & PF_USER) {
		/*
		 * Accessing the stack below %sp is always a bug.
		 * The large cushion allows instructions like enter
		 * and pusha to work.  ("enter $65535,$31" pushes
		 * 32 pointers and then decrements %sp by 65535.)
		 */
		if (address + 65536 + 32 * sizeof(unsigned long) < regs->sp)
			goto bad_area;
	}
	if (expand_stack(vma, address))
		goto bad_area;
/*
 * Ok, we have a good vm_area for this memory access, so
 * we can handle it..
 */
good_area:
	si_code = SEGV_ACCERR;
	write = 0;
	switch (error_code & (PF_PROT|PF_WRITE)) {
	default:	/* 3: write, present */
		/* fall through */
	case PF_WRITE:		/* write, not present */
		if (!(vma->vm_flags & VM_WRITE))
			goto bad_area;
		write++;
		break;
	case PF_PROT:		/* read, present */
		goto bad_area;
	case 0:			/* read, not present */
		if (!(vma->vm_flags & (VM_READ | VM_EXEC | VM_WRITE)))
			goto bad_area;
	}

#ifdef CONFIG_X86_32
survive:
#endif
	/*
	 * If for any reason at all we couldn't handle the fault,
	 * make sure we exit gracefully rather than endlessly redo
	 * the fault.
	 */
	fault = handle_mm_fault(mm, vma, address, write);
	if (unlikely(fault & VM_FAULT_ERROR)) {
		if (fault & VM_FAULT_OOM)
			goto out_of_memory;
		else if (fault & VM_FAULT_SIGBUS)
			goto do_sigbus;
		BUG();
	}
	if (fault & VM_FAULT_MAJOR)
		tsk->maj_flt++;
	else
		tsk->min_flt++;

#ifdef CONFIG_X86_32
	/*
	 * Did it hit the DOS screen memory VA from vm86 mode?
	 */
	if (v8086_mode(regs)) {
		unsigned long bit = (address - 0xA0000) >> PAGE_SHIFT;
		if (bit < 32)
			tsk->thread.screen_bitmap |= 1 << bit;
	}
#endif
	up_read(&mm->mmap_sem);
	return;

/*
 * Something tried to access memory that isn't in our memory map..
 * Fix it, but check if it's kernel or user first..
 */
bad_area:
	up_read(&mm->mmap_sem);

bad_area_nosemaphore:
	/* User mode accesses just cause a SIGSEGV */
	if (error_code & PF_USER) {
		/*
		 * It's possible to have interrupts off here.
		 */
		local_irq_enable();

		/*
		 * Valid to do another page fault here because this one came
		 * from user space.
		 */
		if (is_prefetch(regs, address, error_code))
			return;

		if (is_errata100(regs, address))
			return;

		if (show_unhandled_signals && unhandled_signal(tsk, SIGSEGV) &&
		    printk_ratelimit()) {
			printk(
#ifdef CONFIG_X86_32
			"%s%s[%d]: segfault at %lx ip %08lx sp %08lx error %lx",
#else
			"%s%s[%d]: segfault at %lx ip %lx sp %lx error %lx",
#endif
			task_pid_nr(tsk) > 1 ? KERN_INFO : KERN_EMERG,
			tsk->comm, task_pid_nr(tsk), address, regs->ip,
			regs->sp, error_code);
			print_vma_addr(" in ", regs->ip);
			printk("\n");
		}

		tsk->thread.cr2 = address;
		/* Kernel addresses are always protection faults */
		tsk->thread.error_code = error_code | (address >= TASK_SIZE);
		tsk->thread.trap_no = 14;
		force_sig_info_fault(SIGSEGV, si_code, address, tsk);
		return;
	}

	if (is_f00f_bug(regs, address))
		return;

no_context:
	/* Are we prepared to handle this kernel fault?  */
	if (fixup_exception(regs))
		return;

	/*
	 * X86_32
	 * Valid to do another page fault here, because if this fault
	 * had been triggered by is_prefetch fixup_exception would have
	 * handled it.
	 *
	 * X86_64
	 * Hall of shame of CPU/BIOS bugs.
	 */
	if (is_prefetch(regs, address, error_code))
		return;

	if (is_errata93(regs, address))
		return;

/*
 * Oops. The kernel tried to access some bad page. We'll have to
 * terminate things with extreme prejudice.
 */
#ifdef CONFIG_X86_32
	bust_spinlocks(1);
#else
	flags = oops_begin();
#endif

	show_fault_oops(regs, error_code, address);

	tsk->thread.cr2 = address;
	tsk->thread.trap_no = 14;
	tsk->thread.error_code = error_code;

#ifdef CONFIG_X86_32
	die("Oops", regs, error_code);
	bust_spinlocks(0);
	do_exit(SIGKILL);
#else
	if (__die("Oops", regs, error_code))
		regs = NULL;
	/* Executive summary in case the body of the oops scrolled away */
	printk(KERN_EMERG "CR2: %016lx\n", address);
	oops_end(flags, regs, SIGKILL);
#endif

/*
 * We ran out of memory, or some other thing happened to us that made
 * us unable to handle the page fault gracefully.
 */
out_of_memory:
	up_read(&mm->mmap_sem);
	if (is_global_init(tsk)) {
		yield();
#ifdef CONFIG_X86_32
		down_read(&mm->mmap_sem);
		goto survive;
#else
		goto again;
#endif
	}

	printk("VM: killing process %s\n", tsk->comm);
	if (error_code & PF_USER)
		do_group_exit(SIGKILL);
	goto no_context;

do_sigbus:
	up_read(&mm->mmap_sem);

	/* Kernel mode? Handle exceptions or die */
	if (!(error_code & PF_USER))
		goto no_context;
#ifdef CONFIG_X86_32
	/* User space => ok to do another page fault */
	if (is_prefetch(regs, address, error_code))
		return;
#endif
	tsk->thread.cr2 = address;
	tsk->thread.error_code = error_code;
	tsk->thread.trap_no = 14;
	force_sig_info_fault(SIGBUS, BUS_ADRERR, address, tsk);
}

DEFINE_SPINLOCK(pgd_lock);
LIST_HEAD(pgd_list);

void vmalloc_sync_all(void)
{
#ifdef CONFIG_X86_32
	/*
	 * Note that races in the updates of insync and start aren't
	 * problematic: insync can only get set bits added, and updates to
	 * start are only improving performance (without affecting correctness
	 * if undone).
	 */
	static DECLARE_BITMAP(insync, PTRS_PER_PGD);
	static unsigned long start = TASK_SIZE;
	unsigned long address;

	if (SHARED_KERNEL_PMD)
		return;

	BUILD_BUG_ON(TASK_SIZE & ~PGDIR_MASK);
	for (address = start; address >= TASK_SIZE; address += PGDIR_SIZE) {
		if (!test_bit(pgd_index(address), insync)) {
			unsigned long flags;
			struct page *page;

			spin_lock_irqsave(&pgd_lock, flags);
			list_for_each_entry(page, &pgd_list, lru) {
				if (!vmalloc_sync_one(page_address(page),
						      address))
					break;
			}
			spin_unlock_irqrestore(&pgd_lock, flags);
			if (!page)
				set_bit(pgd_index(address), insync);
		}
		if (address == start && test_bit(pgd_index(address), insync))
			start = address + PGDIR_SIZE;
	}
#else /* CONFIG_X86_64 */
	/*
	 * Note that races in the updates of insync and start aren't
	 * problematic: insync can only get set bits added, and updates to
	 * start are only improving performance (without affecting correctness
	 * if undone).
	 */
	static DECLARE_BITMAP(insync, PTRS_PER_PGD);
	static unsigned long start = VMALLOC_START & PGDIR_MASK;
	unsigned long address;

	for (address = start; address <= VMALLOC_END; address += PGDIR_SIZE) {
		if (!test_bit(pgd_index(address), insync)) {
			const pgd_t *pgd_ref = pgd_offset_k(address);
			unsigned long flags;
			struct page *page;

			if (pgd_none(*pgd_ref))
				continue;
			spin_lock_irqsave(&pgd_lock, flags);
			list_for_each_entry(page, &pgd_list, lru) {
				pgd_t *pgd;
				pgd = (pgd_t *)page_address(page) + pgd_index(address);
				if (pgd_none(*pgd))
					set_pgd(pgd, *pgd_ref);
				else
					BUG_ON(pgd_page_vaddr(*pgd) != pgd_page_vaddr(*pgd_ref));
			}
			spin_unlock_irqrestore(&pgd_lock, flags);
			set_bit(pgd_index(address), insync);
		}
		if (address == start)
			start = address + PGDIR_SIZE;
	}
#endif
}<|MERGE_RESOLUTION|>--- conflicted
+++ resolved
@@ -50,60 +50,6 @@
 #define PF_RSVD		(1<<3)
 #define PF_INSTR	(1<<4)
 
-<<<<<<< HEAD
-#ifdef CONFIG_PAGE_FAULT_HANDLERS
-static HLIST_HEAD(pf_handlers); /* protected by RCU */
-static DEFINE_SPINLOCK(pf_handlers_writer);
-
-void register_page_fault_handler(struct pf_handler *new_pfh)
-{
-	unsigned long flags;
-	spin_lock_irqsave(&pf_handlers_writer, flags);
-	hlist_add_head_rcu(&new_pfh->hlist, &pf_handlers);
-	spin_unlock_irqrestore(&pf_handlers_writer, flags);
-}
-EXPORT_SYMBOL_GPL(register_page_fault_handler);
-
-/**
- * unregister_page_fault_handler:
- * The caller must ensure @old_pfh is not in use anymore before freeing it.
- * This function does not guarantee it. The list of handlers is protected by
- * RCU, so you can do this by e.g. calling synchronize_rcu().
- */
-void unregister_page_fault_handler(struct pf_handler *old_pfh)
-{
-	unsigned long flags;
-	spin_lock_irqsave(&pf_handlers_writer, flags);
-	hlist_del_rcu(&old_pfh->hlist);
-	spin_unlock_irqrestore(&pf_handlers_writer, flags);
-}
-EXPORT_SYMBOL_GPL(unregister_page_fault_handler);
-#endif
-
-/* returns non-zero if do_page_fault() should return */
-static int handle_custom_pf(struct pt_regs *regs, unsigned long error_code,
-							unsigned long address)
-{
-#ifdef CONFIG_PAGE_FAULT_HANDLERS
-	int ret = 0;
-	struct pf_handler *cur;
-	struct hlist_node *ncur;
-
-	if (hlist_empty(&pf_handlers))
-		return 0;
-
-	rcu_read_lock();
-	hlist_for_each_entry_rcu(cur, ncur, &pf_handlers, hlist) {
-		ret = cur->handler(regs, error_code, address);
-		if (ret)
-			break;
-	}
-	rcu_read_unlock();
-	return ret;
-#else
-	return 0;
-#endif
-=======
 static inline int kmmio_fault(struct pt_regs *regs, unsigned long addr)
 {
 #ifdef CONFIG_MMIOTRACE_HOOKS
@@ -112,7 +58,6 @@
 			return -1;
 #endif
 	return 0;
->>>>>>> 4d51c758
 }
 
 static inline int notify_page_fault(struct pt_regs *regs)
@@ -672,11 +617,7 @@
 
 	if (notify_page_fault(regs))
 		return;
-<<<<<<< HEAD
-	if (handle_custom_pf(regs, error_code, address))
-=======
 	if (unlikely(kmmio_fault(regs, address)))
->>>>>>> 4d51c758
 		return;
 
 	/*
