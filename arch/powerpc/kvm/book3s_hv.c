/*
 * Copyright 2011 Paul Mackerras, IBM Corp. <paulus@au1.ibm.com>
 * Copyright (C) 2009. SUSE Linux Products GmbH. All rights reserved.
 *
 * Authors:
 *    Paul Mackerras <paulus@au1.ibm.com>
 *    Alexander Graf <agraf@suse.de>
 *    Kevin Wolf <mail@kevin-wolf.de>
 *
 * Description: KVM functions specific to running on Book 3S
 * processors in hypervisor mode (specifically POWER7 and later).
 *
 * This file is derived from arch/powerpc/kvm/book3s.c,
 * by Alexander Graf <agraf@suse.de>.
 *
 * This program is free software; you can redistribute it and/or modify
 * it under the terms of the GNU General Public License, version 2, as
 * published by the Free Software Foundation.
 */

#include <linux/kvm_host.h>
#include <linux/kernel.h>
#include <linux/err.h>
#include <linux/slab.h>
#include <linux/preempt.h>
#include <linux/sched/signal.h>
#include <linux/sched/stat.h>
#include <linux/delay.h>
#include <linux/export.h>
#include <linux/fs.h>
#include <linux/anon_inodes.h>
#include <linux/cpu.h>
#include <linux/cpumask.h>
#include <linux/spinlock.h>
#include <linux/page-flags.h>
#include <linux/srcu.h>
#include <linux/miscdevice.h>
#include <linux/debugfs.h>
#include <linux/gfp.h>
#include <linux/vmalloc.h>
#include <linux/highmem.h>
#include <linux/hugetlb.h>
#include <linux/kvm_irqfd.h>
#include <linux/irqbypass.h>
#include <linux/module.h>
#include <linux/compiler.h>
#include <linux/of.h>

#include <asm/reg.h>
#include <asm/ppc-opcode.h>
#include <asm/asm-prototypes.h>
#include <asm/disassemble.h>
#include <asm/cputable.h>
#include <asm/cacheflush.h>
#include <asm/tlbflush.h>
#include <linux/uaccess.h>
#include <asm/io.h>
#include <asm/kvm_ppc.h>
#include <asm/kvm_book3s.h>
#include <asm/mmu_context.h>
#include <asm/lppaca.h>
#include <asm/processor.h>
#include <asm/cputhreads.h>
#include <asm/page.h>
#include <asm/hvcall.h>
#include <asm/switch_to.h>
#include <asm/smp.h>
#include <asm/dbell.h>
#include <asm/hmi.h>
#include <asm/pnv-pci.h>
#include <asm/mmu.h>
#include <asm/opal.h>
#include <asm/xics.h>
#include <asm/xive.h>

#include "book3s.h"

#define CREATE_TRACE_POINTS
#include "trace_hv.h"

/* #define EXIT_DEBUG */
/* #define EXIT_DEBUG_SIMPLE */
/* #define EXIT_DEBUG_INT */

/* Used to indicate that a guest page fault needs to be handled */
#define RESUME_PAGE_FAULT	(RESUME_GUEST | RESUME_FLAG_ARCH1)
/* Used to indicate that a guest passthrough interrupt needs to be handled */
#define RESUME_PASSTHROUGH	(RESUME_GUEST | RESUME_FLAG_ARCH2)

/* Used as a "null" value for timebase values */
#define TB_NIL	(~(u64)0)

static DECLARE_BITMAP(default_enabled_hcalls, MAX_HCALL_OPCODE/4 + 1);

static int dynamic_mt_modes = 6;
module_param(dynamic_mt_modes, int, 0644);
MODULE_PARM_DESC(dynamic_mt_modes, "Set of allowed dynamic micro-threading modes: 0 (= none), 2, 4, or 6 (= 2 or 4)");
static int target_smt_mode;
module_param(target_smt_mode, int, 0644);
MODULE_PARM_DESC(target_smt_mode, "Target threads per core (0 = max)");

static bool indep_threads_mode = true;
module_param(indep_threads_mode, bool, S_IRUGO | S_IWUSR);
MODULE_PARM_DESC(indep_threads_mode, "Independent-threads mode (only on POWER9)");

#ifdef CONFIG_KVM_XICS
static struct kernel_param_ops module_param_ops = {
	.set = param_set_int,
	.get = param_get_int,
};

module_param_cb(kvm_irq_bypass, &module_param_ops, &kvm_irq_bypass, 0644);
MODULE_PARM_DESC(kvm_irq_bypass, "Bypass passthrough interrupt optimization");

module_param_cb(h_ipi_redirect, &module_param_ops, &h_ipi_redirect, 0644);
MODULE_PARM_DESC(h_ipi_redirect, "Redirect H_IPI wakeup to a free host core");
#endif

/* If set, the threads on each CPU core have to be in the same MMU mode */
static bool no_mixing_hpt_and_radix;

static void kvmppc_end_cede(struct kvm_vcpu *vcpu);
static int kvmppc_hv_setup_htab_rma(struct kvm_vcpu *vcpu);

static inline struct kvm_vcpu *next_runnable_thread(struct kvmppc_vcore *vc,
		int *ip)
{
	int i = *ip;
	struct kvm_vcpu *vcpu;

	while (++i < MAX_SMT_THREADS) {
		vcpu = READ_ONCE(vc->runnable_threads[i]);
		if (vcpu) {
			*ip = i;
			return vcpu;
		}
	}
	return NULL;
}

/* Used to traverse the list of runnable threads for a given vcore */
#define for_each_runnable_thread(i, vcpu, vc) \
	for (i = -1; (vcpu = next_runnable_thread(vc, &i)); )

static bool kvmppc_ipi_thread(int cpu)
{
	unsigned long msg = PPC_DBELL_TYPE(PPC_DBELL_SERVER);

	/* On POWER9 we can use msgsnd to IPI any cpu */
	if (cpu_has_feature(CPU_FTR_ARCH_300)) {
		msg |= get_hard_smp_processor_id(cpu);
		smp_mb();
		__asm__ __volatile__ (PPC_MSGSND(%0) : : "r" (msg));
		return true;
	}

	/* On POWER8 for IPIs to threads in the same core, use msgsnd */
	if (cpu_has_feature(CPU_FTR_ARCH_207S)) {
		preempt_disable();
		if (cpu_first_thread_sibling(cpu) ==
		    cpu_first_thread_sibling(smp_processor_id())) {
			msg |= cpu_thread_in_core(cpu);
			smp_mb();
			__asm__ __volatile__ (PPC_MSGSND(%0) : : "r" (msg));
			preempt_enable();
			return true;
		}
		preempt_enable();
	}

#if defined(CONFIG_PPC_ICP_NATIVE) && defined(CONFIG_SMP)
	if (cpu >= 0 && cpu < nr_cpu_ids) {
		if (paca[cpu].kvm_hstate.xics_phys) {
			xics_wake_cpu(cpu);
			return true;
		}
		opal_int_set_mfrr(get_hard_smp_processor_id(cpu), IPI_PRIORITY);
		return true;
	}
#endif

	return false;
}

static void kvmppc_fast_vcpu_kick_hv(struct kvm_vcpu *vcpu)
{
	int cpu;
	struct swait_queue_head *wqp;

	wqp = kvm_arch_vcpu_wq(vcpu);
	if (swq_has_sleeper(wqp)) {
		swake_up(wqp);
		++vcpu->stat.halt_wakeup;
	}

	cpu = READ_ONCE(vcpu->arch.thread_cpu);
	if (cpu >= 0 && kvmppc_ipi_thread(cpu))
		return;

	/* CPU points to the first thread of the core */
	cpu = vcpu->cpu;
	if (cpu >= 0 && cpu < nr_cpu_ids && cpu_online(cpu))
		smp_send_reschedule(cpu);
}

/*
 * We use the vcpu_load/put functions to measure stolen time.
 * Stolen time is counted as time when either the vcpu is able to
 * run as part of a virtual core, but the task running the vcore
 * is preempted or sleeping, or when the vcpu needs something done
 * in the kernel by the task running the vcpu, but that task is
 * preempted or sleeping.  Those two things have to be counted
 * separately, since one of the vcpu tasks will take on the job
 * of running the core, and the other vcpu tasks in the vcore will
 * sleep waiting for it to do that, but that sleep shouldn't count
 * as stolen time.
 *
 * Hence we accumulate stolen time when the vcpu can run as part of
 * a vcore using vc->stolen_tb, and the stolen time when the vcpu
 * needs its task to do other things in the kernel (for example,
 * service a page fault) in busy_stolen.  We don't accumulate
 * stolen time for a vcore when it is inactive, or for a vcpu
 * when it is in state RUNNING or NOTREADY.  NOTREADY is a bit of
 * a misnomer; it means that the vcpu task is not executing in
 * the KVM_VCPU_RUN ioctl, i.e. it is in userspace or elsewhere in
 * the kernel.  We don't have any way of dividing up that time
 * between time that the vcpu is genuinely stopped, time that
 * the task is actively working on behalf of the vcpu, and time
 * that the task is preempted, so we don't count any of it as
 * stolen.
 *
 * Updates to busy_stolen are protected by arch.tbacct_lock;
 * updates to vc->stolen_tb are protected by the vcore->stoltb_lock
 * lock.  The stolen times are measured in units of timebase ticks.
 * (Note that the != TB_NIL checks below are purely defensive;
 * they should never fail.)
 */

static void kvmppc_core_start_stolen(struct kvmppc_vcore *vc)
{
	unsigned long flags;

	spin_lock_irqsave(&vc->stoltb_lock, flags);
	vc->preempt_tb = mftb();
	spin_unlock_irqrestore(&vc->stoltb_lock, flags);
}

static void kvmppc_core_end_stolen(struct kvmppc_vcore *vc)
{
	unsigned long flags;

	spin_lock_irqsave(&vc->stoltb_lock, flags);
	if (vc->preempt_tb != TB_NIL) {
		vc->stolen_tb += mftb() - vc->preempt_tb;
		vc->preempt_tb = TB_NIL;
	}
	spin_unlock_irqrestore(&vc->stoltb_lock, flags);
}

static void kvmppc_core_vcpu_load_hv(struct kvm_vcpu *vcpu, int cpu)
{
	struct kvmppc_vcore *vc = vcpu->arch.vcore;
	unsigned long flags;

	/*
	 * We can test vc->runner without taking the vcore lock,
	 * because only this task ever sets vc->runner to this
	 * vcpu, and once it is set to this vcpu, only this task
	 * ever sets it to NULL.
	 */
	if (vc->runner == vcpu && vc->vcore_state >= VCORE_SLEEPING)
		kvmppc_core_end_stolen(vc);

	spin_lock_irqsave(&vcpu->arch.tbacct_lock, flags);
	if (vcpu->arch.state == KVMPPC_VCPU_BUSY_IN_HOST &&
	    vcpu->arch.busy_preempt != TB_NIL) {
		vcpu->arch.busy_stolen += mftb() - vcpu->arch.busy_preempt;
		vcpu->arch.busy_preempt = TB_NIL;
	}
	spin_unlock_irqrestore(&vcpu->arch.tbacct_lock, flags);
}

static void kvmppc_core_vcpu_put_hv(struct kvm_vcpu *vcpu)
{
	struct kvmppc_vcore *vc = vcpu->arch.vcore;
	unsigned long flags;

	if (vc->runner == vcpu && vc->vcore_state >= VCORE_SLEEPING)
		kvmppc_core_start_stolen(vc);

	spin_lock_irqsave(&vcpu->arch.tbacct_lock, flags);
	if (vcpu->arch.state == KVMPPC_VCPU_BUSY_IN_HOST)
		vcpu->arch.busy_preempt = mftb();
	spin_unlock_irqrestore(&vcpu->arch.tbacct_lock, flags);
}

static void kvmppc_set_msr_hv(struct kvm_vcpu *vcpu, u64 msr)
{
	/*
	 * Check for illegal transactional state bit combination
	 * and if we find it, force the TS field to a safe state.
	 */
	if ((msr & MSR_TS_MASK) == MSR_TS_MASK)
		msr &= ~MSR_TS_MASK;
	vcpu->arch.shregs.msr = msr;
	kvmppc_end_cede(vcpu);
}

static void kvmppc_set_pvr_hv(struct kvm_vcpu *vcpu, u32 pvr)
{
	vcpu->arch.pvr = pvr;
}

/* Dummy value used in computing PCR value below */
#define PCR_ARCH_300	(PCR_ARCH_207 << 1)

static int kvmppc_set_arch_compat(struct kvm_vcpu *vcpu, u32 arch_compat)
{
	unsigned long host_pcr_bit = 0, guest_pcr_bit = 0;
	struct kvmppc_vcore *vc = vcpu->arch.vcore;

	/* We can (emulate) our own architecture version and anything older */
	if (cpu_has_feature(CPU_FTR_ARCH_300))
		host_pcr_bit = PCR_ARCH_300;
	else if (cpu_has_feature(CPU_FTR_ARCH_207S))
		host_pcr_bit = PCR_ARCH_207;
	else if (cpu_has_feature(CPU_FTR_ARCH_206))
		host_pcr_bit = PCR_ARCH_206;
	else
		host_pcr_bit = PCR_ARCH_205;

	/* Determine lowest PCR bit needed to run guest in given PVR level */
	guest_pcr_bit = host_pcr_bit;
	if (arch_compat) {
		switch (arch_compat) {
		case PVR_ARCH_205:
			guest_pcr_bit = PCR_ARCH_205;
			break;
		case PVR_ARCH_206:
		case PVR_ARCH_206p:
			guest_pcr_bit = PCR_ARCH_206;
			break;
		case PVR_ARCH_207:
			guest_pcr_bit = PCR_ARCH_207;
			break;
		case PVR_ARCH_300:
			guest_pcr_bit = PCR_ARCH_300;
			break;
		default:
			return -EINVAL;
		}
	}

	/* Check requested PCR bits don't exceed our capabilities */
	if (guest_pcr_bit > host_pcr_bit)
		return -EINVAL;

	spin_lock(&vc->lock);
	vc->arch_compat = arch_compat;
	/* Set all PCR bits for which guest_pcr_bit <= bit < host_pcr_bit */
	vc->pcr = host_pcr_bit - guest_pcr_bit;
	spin_unlock(&vc->lock);

	return 0;
}

static void kvmppc_dump_regs(struct kvm_vcpu *vcpu)
{
	int r;

	pr_err("vcpu %p (%d):\n", vcpu, vcpu->vcpu_id);
	pr_err("pc  = %.16lx  msr = %.16llx  trap = %x\n",
	       vcpu->arch.pc, vcpu->arch.shregs.msr, vcpu->arch.trap);
	for (r = 0; r < 16; ++r)
		pr_err("r%2d = %.16lx  r%d = %.16lx\n",
		       r, kvmppc_get_gpr(vcpu, r),
		       r+16, kvmppc_get_gpr(vcpu, r+16));
	pr_err("ctr = %.16lx  lr  = %.16lx\n",
	       vcpu->arch.ctr, vcpu->arch.lr);
	pr_err("srr0 = %.16llx srr1 = %.16llx\n",
	       vcpu->arch.shregs.srr0, vcpu->arch.shregs.srr1);
	pr_err("sprg0 = %.16llx sprg1 = %.16llx\n",
	       vcpu->arch.shregs.sprg0, vcpu->arch.shregs.sprg1);
	pr_err("sprg2 = %.16llx sprg3 = %.16llx\n",
	       vcpu->arch.shregs.sprg2, vcpu->arch.shregs.sprg3);
	pr_err("cr = %.8x  xer = %.16lx  dsisr = %.8x\n",
	       vcpu->arch.cr, vcpu->arch.xer, vcpu->arch.shregs.dsisr);
	pr_err("dar = %.16llx\n", vcpu->arch.shregs.dar);
	pr_err("fault dar = %.16lx dsisr = %.8x\n",
	       vcpu->arch.fault_dar, vcpu->arch.fault_dsisr);
	pr_err("SLB (%d entries):\n", vcpu->arch.slb_max);
	for (r = 0; r < vcpu->arch.slb_max; ++r)
		pr_err("  ESID = %.16llx VSID = %.16llx\n",
		       vcpu->arch.slb[r].orige, vcpu->arch.slb[r].origv);
	pr_err("lpcr = %.16lx sdr1 = %.16lx last_inst = %.8x\n",
	       vcpu->arch.vcore->lpcr, vcpu->kvm->arch.sdr1,
	       vcpu->arch.last_inst);
}

static struct kvm_vcpu *kvmppc_find_vcpu(struct kvm *kvm, int id)
{
	struct kvm_vcpu *ret;

	mutex_lock(&kvm->lock);
	ret = kvm_get_vcpu_by_id(kvm, id);
	mutex_unlock(&kvm->lock);
	return ret;
}

static void init_vpa(struct kvm_vcpu *vcpu, struct lppaca *vpa)
{
	vpa->__old_status |= LPPACA_OLD_SHARED_PROC;
	vpa->yield_count = cpu_to_be32(1);
}

static int set_vpa(struct kvm_vcpu *vcpu, struct kvmppc_vpa *v,
		   unsigned long addr, unsigned long len)
{
	/* check address is cacheline aligned */
	if (addr & (L1_CACHE_BYTES - 1))
		return -EINVAL;
	spin_lock(&vcpu->arch.vpa_update_lock);
	if (v->next_gpa != addr || v->len != len) {
		v->next_gpa = addr;
		v->len = addr ? len : 0;
		v->update_pending = 1;
	}
	spin_unlock(&vcpu->arch.vpa_update_lock);
	return 0;
}

/* Length for a per-processor buffer is passed in at offset 4 in the buffer */
struct reg_vpa {
	u32 dummy;
	union {
		__be16 hword;
		__be32 word;
	} length;
};

static int vpa_is_registered(struct kvmppc_vpa *vpap)
{
	if (vpap->update_pending)
		return vpap->next_gpa != 0;
	return vpap->pinned_addr != NULL;
}

static unsigned long do_h_register_vpa(struct kvm_vcpu *vcpu,
				       unsigned long flags,
				       unsigned long vcpuid, unsigned long vpa)
{
	struct kvm *kvm = vcpu->kvm;
	unsigned long len, nb;
	void *va;
	struct kvm_vcpu *tvcpu;
	int err;
	int subfunc;
	struct kvmppc_vpa *vpap;

	tvcpu = kvmppc_find_vcpu(kvm, vcpuid);
	if (!tvcpu)
		return H_PARAMETER;

	subfunc = (flags >> H_VPA_FUNC_SHIFT) & H_VPA_FUNC_MASK;
	if (subfunc == H_VPA_REG_VPA || subfunc == H_VPA_REG_DTL ||
	    subfunc == H_VPA_REG_SLB) {
		/* Registering new area - address must be cache-line aligned */
		if ((vpa & (L1_CACHE_BYTES - 1)) || !vpa)
			return H_PARAMETER;

		/* convert logical addr to kernel addr and read length */
		va = kvmppc_pin_guest_page(kvm, vpa, &nb);
		if (va == NULL)
			return H_PARAMETER;
		if (subfunc == H_VPA_REG_VPA)
			len = be16_to_cpu(((struct reg_vpa *)va)->length.hword);
		else
			len = be32_to_cpu(((struct reg_vpa *)va)->length.word);
		kvmppc_unpin_guest_page(kvm, va, vpa, false);

		/* Check length */
		if (len > nb || len < sizeof(struct reg_vpa))
			return H_PARAMETER;
	} else {
		vpa = 0;
		len = 0;
	}

	err = H_PARAMETER;
	vpap = NULL;
	spin_lock(&tvcpu->arch.vpa_update_lock);

	switch (subfunc) {
	case H_VPA_REG_VPA:		/* register VPA */
		/*
		 * The size of our lppaca is 1kB because of the way we align
		 * it for the guest to avoid crossing a 4kB boundary. We only
		 * use 640 bytes of the structure though, so we should accept
		 * clients that set a size of 640.
		 */
		if (len < 640)
			break;
		vpap = &tvcpu->arch.vpa;
		err = 0;
		break;

	case H_VPA_REG_DTL:		/* register DTL */
		if (len < sizeof(struct dtl_entry))
			break;
		len -= len % sizeof(struct dtl_entry);

		/* Check that they have previously registered a VPA */
		err = H_RESOURCE;
		if (!vpa_is_registered(&tvcpu->arch.vpa))
			break;

		vpap = &tvcpu->arch.dtl;
		err = 0;
		break;

	case H_VPA_REG_SLB:		/* register SLB shadow buffer */
		/* Check that they have previously registered a VPA */
		err = H_RESOURCE;
		if (!vpa_is_registered(&tvcpu->arch.vpa))
			break;

		vpap = &tvcpu->arch.slb_shadow;
		err = 0;
		break;

	case H_VPA_DEREG_VPA:		/* deregister VPA */
		/* Check they don't still have a DTL or SLB buf registered */
		err = H_RESOURCE;
		if (vpa_is_registered(&tvcpu->arch.dtl) ||
		    vpa_is_registered(&tvcpu->arch.slb_shadow))
			break;

		vpap = &tvcpu->arch.vpa;
		err = 0;
		break;

	case H_VPA_DEREG_DTL:		/* deregister DTL */
		vpap = &tvcpu->arch.dtl;
		err = 0;
		break;

	case H_VPA_DEREG_SLB:		/* deregister SLB shadow buffer */
		vpap = &tvcpu->arch.slb_shadow;
		err = 0;
		break;
	}

	if (vpap) {
		vpap->next_gpa = vpa;
		vpap->len = len;
		vpap->update_pending = 1;
	}

	spin_unlock(&tvcpu->arch.vpa_update_lock);

	return err;
}

static void kvmppc_update_vpa(struct kvm_vcpu *vcpu, struct kvmppc_vpa *vpap)
{
	struct kvm *kvm = vcpu->kvm;
	void *va;
	unsigned long nb;
	unsigned long gpa;

	/*
	 * We need to pin the page pointed to by vpap->next_gpa,
	 * but we can't call kvmppc_pin_guest_page under the lock
	 * as it does get_user_pages() and down_read().  So we
	 * have to drop the lock, pin the page, then get the lock
	 * again and check that a new area didn't get registered
	 * in the meantime.
	 */
	for (;;) {
		gpa = vpap->next_gpa;
		spin_unlock(&vcpu->arch.vpa_update_lock);
		va = NULL;
		nb = 0;
		if (gpa)
			va = kvmppc_pin_guest_page(kvm, gpa, &nb);
		spin_lock(&vcpu->arch.vpa_update_lock);
		if (gpa == vpap->next_gpa)
			break;
		/* sigh... unpin that one and try again */
		if (va)
			kvmppc_unpin_guest_page(kvm, va, gpa, false);
	}

	vpap->update_pending = 0;
	if (va && nb < vpap->len) {
		/*
		 * If it's now too short, it must be that userspace
		 * has changed the mappings underlying guest memory,
		 * so unregister the region.
		 */
		kvmppc_unpin_guest_page(kvm, va, gpa, false);
		va = NULL;
	}
	if (vpap->pinned_addr)
		kvmppc_unpin_guest_page(kvm, vpap->pinned_addr, vpap->gpa,
					vpap->dirty);
	vpap->gpa = gpa;
	vpap->pinned_addr = va;
	vpap->dirty = false;
	if (va)
		vpap->pinned_end = va + vpap->len;
}

static void kvmppc_update_vpas(struct kvm_vcpu *vcpu)
{
	if (!(vcpu->arch.vpa.update_pending ||
	      vcpu->arch.slb_shadow.update_pending ||
	      vcpu->arch.dtl.update_pending))
		return;

	spin_lock(&vcpu->arch.vpa_update_lock);
	if (vcpu->arch.vpa.update_pending) {
		kvmppc_update_vpa(vcpu, &vcpu->arch.vpa);
		if (vcpu->arch.vpa.pinned_addr)
			init_vpa(vcpu, vcpu->arch.vpa.pinned_addr);
	}
	if (vcpu->arch.dtl.update_pending) {
		kvmppc_update_vpa(vcpu, &vcpu->arch.dtl);
		vcpu->arch.dtl_ptr = vcpu->arch.dtl.pinned_addr;
		vcpu->arch.dtl_index = 0;
	}
	if (vcpu->arch.slb_shadow.update_pending)
		kvmppc_update_vpa(vcpu, &vcpu->arch.slb_shadow);
	spin_unlock(&vcpu->arch.vpa_update_lock);
}

/*
 * Return the accumulated stolen time for the vcore up until `now'.
 * The caller should hold the vcore lock.
 */
static u64 vcore_stolen_time(struct kvmppc_vcore *vc, u64 now)
{
	u64 p;
	unsigned long flags;

	spin_lock_irqsave(&vc->stoltb_lock, flags);
	p = vc->stolen_tb;
	if (vc->vcore_state != VCORE_INACTIVE &&
	    vc->preempt_tb != TB_NIL)
		p += now - vc->preempt_tb;
	spin_unlock_irqrestore(&vc->stoltb_lock, flags);
	return p;
}

static void kvmppc_create_dtl_entry(struct kvm_vcpu *vcpu,
				    struct kvmppc_vcore *vc)
{
	struct dtl_entry *dt;
	struct lppaca *vpa;
	unsigned long stolen;
	unsigned long core_stolen;
	u64 now;
	unsigned long flags;

	dt = vcpu->arch.dtl_ptr;
	vpa = vcpu->arch.vpa.pinned_addr;
	now = mftb();
	core_stolen = vcore_stolen_time(vc, now);
	stolen = core_stolen - vcpu->arch.stolen_logged;
	vcpu->arch.stolen_logged = core_stolen;
	spin_lock_irqsave(&vcpu->arch.tbacct_lock, flags);
	stolen += vcpu->arch.busy_stolen;
	vcpu->arch.busy_stolen = 0;
	spin_unlock_irqrestore(&vcpu->arch.tbacct_lock, flags);
	if (!dt || !vpa)
		return;
	memset(dt, 0, sizeof(struct dtl_entry));
	dt->dispatch_reason = 7;
	dt->processor_id = cpu_to_be16(vc->pcpu + vcpu->arch.ptid);
	dt->timebase = cpu_to_be64(now + vc->tb_offset);
	dt->enqueue_to_dispatch_time = cpu_to_be32(stolen);
	dt->srr0 = cpu_to_be64(kvmppc_get_pc(vcpu));
	dt->srr1 = cpu_to_be64(vcpu->arch.shregs.msr);
	++dt;
	if (dt == vcpu->arch.dtl.pinned_end)
		dt = vcpu->arch.dtl.pinned_addr;
	vcpu->arch.dtl_ptr = dt;
	/* order writing *dt vs. writing vpa->dtl_idx */
	smp_wmb();
	vpa->dtl_idx = cpu_to_be64(++vcpu->arch.dtl_index);
	vcpu->arch.dtl.dirty = true;
}

/* See if there is a doorbell interrupt pending for a vcpu */
static bool kvmppc_doorbell_pending(struct kvm_vcpu *vcpu)
{
	int thr;
	struct kvmppc_vcore *vc;

	if (vcpu->arch.doorbell_request)
		return true;
	/*
	 * Ensure that the read of vcore->dpdes comes after the read
	 * of vcpu->doorbell_request.  This barrier matches the
	 * lwsync in book3s_hv_rmhandlers.S just before the
	 * fast_guest_return label.
	 */
	smp_rmb();
	vc = vcpu->arch.vcore;
	thr = vcpu->vcpu_id - vc->first_vcpuid;
	return !!(vc->dpdes & (1 << thr));
}

static bool kvmppc_power8_compatible(struct kvm_vcpu *vcpu)
{
	if (vcpu->arch.vcore->arch_compat >= PVR_ARCH_207)
		return true;
	if ((!vcpu->arch.vcore->arch_compat) &&
	    cpu_has_feature(CPU_FTR_ARCH_207S))
		return true;
	return false;
}

static int kvmppc_h_set_mode(struct kvm_vcpu *vcpu, unsigned long mflags,
			     unsigned long resource, unsigned long value1,
			     unsigned long value2)
{
	switch (resource) {
	case H_SET_MODE_RESOURCE_SET_CIABR:
		if (!kvmppc_power8_compatible(vcpu))
			return H_P2;
		if (value2)
			return H_P4;
		if (mflags)
			return H_UNSUPPORTED_FLAG_START;
		/* Guests can't breakpoint the hypervisor */
		if ((value1 & CIABR_PRIV) == CIABR_PRIV_HYPER)
			return H_P3;
		vcpu->arch.ciabr  = value1;
		return H_SUCCESS;
	case H_SET_MODE_RESOURCE_SET_DAWR:
		if (!kvmppc_power8_compatible(vcpu))
			return H_P2;
		if (mflags)
			return H_UNSUPPORTED_FLAG_START;
		if (value2 & DABRX_HYP)
			return H_P4;
		vcpu->arch.dawr  = value1;
		vcpu->arch.dawrx = value2;
		return H_SUCCESS;
	default:
		return H_TOO_HARD;
	}
}

static int kvm_arch_vcpu_yield_to(struct kvm_vcpu *target)
{
	struct kvmppc_vcore *vcore = target->arch.vcore;

	/*
	 * We expect to have been called by the real mode handler
	 * (kvmppc_rm_h_confer()) which would have directly returned
	 * H_SUCCESS if the source vcore wasn't idle (e.g. if it may
	 * have useful work to do and should not confer) so we don't
	 * recheck that here.
	 */

	spin_lock(&vcore->lock);
	if (target->arch.state == KVMPPC_VCPU_RUNNABLE &&
	    vcore->vcore_state != VCORE_INACTIVE &&
	    vcore->runner)
		target = vcore->runner;
	spin_unlock(&vcore->lock);

	return kvm_vcpu_yield_to(target);
}

static int kvmppc_get_yield_count(struct kvm_vcpu *vcpu)
{
	int yield_count = 0;
	struct lppaca *lppaca;

	spin_lock(&vcpu->arch.vpa_update_lock);
	lppaca = (struct lppaca *)vcpu->arch.vpa.pinned_addr;
	if (lppaca)
		yield_count = be32_to_cpu(lppaca->yield_count);
	spin_unlock(&vcpu->arch.vpa_update_lock);
	return yield_count;
}

int kvmppc_pseries_do_hcall(struct kvm_vcpu *vcpu)
{
	unsigned long req = kvmppc_get_gpr(vcpu, 3);
	unsigned long target, ret = H_SUCCESS;
	int yield_count;
	struct kvm_vcpu *tvcpu;
	int idx, rc;

	if (req <= MAX_HCALL_OPCODE &&
	    !test_bit(req/4, vcpu->kvm->arch.enabled_hcalls))
		return RESUME_HOST;

	switch (req) {
	case H_CEDE:
		break;
	case H_PROD:
		target = kvmppc_get_gpr(vcpu, 4);
		tvcpu = kvmppc_find_vcpu(vcpu->kvm, target);
		if (!tvcpu) {
			ret = H_PARAMETER;
			break;
		}
		tvcpu->arch.prodded = 1;
		smp_mb();
		if (tvcpu->arch.ceded)
			kvmppc_fast_vcpu_kick_hv(tvcpu);
		break;
	case H_CONFER:
		target = kvmppc_get_gpr(vcpu, 4);
		if (target == -1)
			break;
		tvcpu = kvmppc_find_vcpu(vcpu->kvm, target);
		if (!tvcpu) {
			ret = H_PARAMETER;
			break;
		}
		yield_count = kvmppc_get_gpr(vcpu, 5);
		if (kvmppc_get_yield_count(tvcpu) != yield_count)
			break;
		kvm_arch_vcpu_yield_to(tvcpu);
		break;
	case H_REGISTER_VPA:
		ret = do_h_register_vpa(vcpu, kvmppc_get_gpr(vcpu, 4),
					kvmppc_get_gpr(vcpu, 5),
					kvmppc_get_gpr(vcpu, 6));
		break;
	case H_RTAS:
		if (list_empty(&vcpu->kvm->arch.rtas_tokens))
			return RESUME_HOST;

		idx = srcu_read_lock(&vcpu->kvm->srcu);
		rc = kvmppc_rtas_hcall(vcpu);
		srcu_read_unlock(&vcpu->kvm->srcu, idx);

		if (rc == -ENOENT)
			return RESUME_HOST;
		else if (rc == 0)
			break;

		/* Send the error out to userspace via KVM_RUN */
		return rc;
	case H_LOGICAL_CI_LOAD:
		ret = kvmppc_h_logical_ci_load(vcpu);
		if (ret == H_TOO_HARD)
			return RESUME_HOST;
		break;
	case H_LOGICAL_CI_STORE:
		ret = kvmppc_h_logical_ci_store(vcpu);
		if (ret == H_TOO_HARD)
			return RESUME_HOST;
		break;
	case H_SET_MODE:
		ret = kvmppc_h_set_mode(vcpu, kvmppc_get_gpr(vcpu, 4),
					kvmppc_get_gpr(vcpu, 5),
					kvmppc_get_gpr(vcpu, 6),
					kvmppc_get_gpr(vcpu, 7));
		if (ret == H_TOO_HARD)
			return RESUME_HOST;
		break;
	case H_XIRR:
	case H_CPPR:
	case H_EOI:
	case H_IPI:
	case H_IPOLL:
	case H_XIRR_X:
		if (kvmppc_xics_enabled(vcpu)) {
			if (xive_enabled()) {
				ret = H_NOT_AVAILABLE;
				return RESUME_GUEST;
			}
			ret = kvmppc_xics_hcall(vcpu, req);
			break;
		}
		return RESUME_HOST;
	case H_PUT_TCE:
		ret = kvmppc_h_put_tce(vcpu, kvmppc_get_gpr(vcpu, 4),
						kvmppc_get_gpr(vcpu, 5),
						kvmppc_get_gpr(vcpu, 6));
		if (ret == H_TOO_HARD)
			return RESUME_HOST;
		break;
	case H_PUT_TCE_INDIRECT:
		ret = kvmppc_h_put_tce_indirect(vcpu, kvmppc_get_gpr(vcpu, 4),
						kvmppc_get_gpr(vcpu, 5),
						kvmppc_get_gpr(vcpu, 6),
						kvmppc_get_gpr(vcpu, 7));
		if (ret == H_TOO_HARD)
			return RESUME_HOST;
		break;
	case H_STUFF_TCE:
		ret = kvmppc_h_stuff_tce(vcpu, kvmppc_get_gpr(vcpu, 4),
						kvmppc_get_gpr(vcpu, 5),
						kvmppc_get_gpr(vcpu, 6),
						kvmppc_get_gpr(vcpu, 7));
		if (ret == H_TOO_HARD)
			return RESUME_HOST;
		break;
	default:
		return RESUME_HOST;
	}
	kvmppc_set_gpr(vcpu, 3, ret);
	vcpu->arch.hcall_needed = 0;
	return RESUME_GUEST;
}

static int kvmppc_hcall_impl_hv(unsigned long cmd)
{
	switch (cmd) {
	case H_CEDE:
	case H_PROD:
	case H_CONFER:
	case H_REGISTER_VPA:
	case H_SET_MODE:
	case H_LOGICAL_CI_LOAD:
	case H_LOGICAL_CI_STORE:
#ifdef CONFIG_KVM_XICS
	case H_XIRR:
	case H_CPPR:
	case H_EOI:
	case H_IPI:
	case H_IPOLL:
	case H_XIRR_X:
#endif
		return 1;
	}

	/* See if it's in the real-mode table */
	return kvmppc_hcall_impl_hv_realmode(cmd);
}

static int kvmppc_emulate_debug_inst(struct kvm_run *run,
					struct kvm_vcpu *vcpu)
{
	u32 last_inst;

	if (kvmppc_get_last_inst(vcpu, INST_GENERIC, &last_inst) !=
					EMULATE_DONE) {
		/*
		 * Fetch failed, so return to guest and
		 * try executing it again.
		 */
		return RESUME_GUEST;
	}

	if (last_inst == KVMPPC_INST_SW_BREAKPOINT) {
		run->exit_reason = KVM_EXIT_DEBUG;
		run->debug.arch.address = kvmppc_get_pc(vcpu);
		return RESUME_HOST;
	} else {
		kvmppc_core_queue_program(vcpu, SRR1_PROGILL);
		return RESUME_GUEST;
	}
}

static void do_nothing(void *x)
{
}

static unsigned long kvmppc_read_dpdes(struct kvm_vcpu *vcpu)
{
	int thr, cpu, pcpu, nthreads;
	struct kvm_vcpu *v;
	unsigned long dpdes;

	nthreads = vcpu->kvm->arch.emul_smt_mode;
	dpdes = 0;
	cpu = vcpu->vcpu_id & ~(nthreads - 1);
	for (thr = 0; thr < nthreads; ++thr, ++cpu) {
		v = kvmppc_find_vcpu(vcpu->kvm, cpu);
		if (!v)
			continue;
		/*
		 * If the vcpu is currently running on a physical cpu thread,
		 * interrupt it in order to pull it out of the guest briefly,
		 * which will update its vcore->dpdes value.
		 */
		pcpu = READ_ONCE(v->cpu);
		if (pcpu >= 0)
			smp_call_function_single(pcpu, do_nothing, NULL, 1);
		if (kvmppc_doorbell_pending(v))
			dpdes |= 1 << thr;
	}
	return dpdes;
}

/*
 * On POWER9, emulate doorbell-related instructions in order to
 * give the guest the illusion of running on a multi-threaded core.
 * The instructions emulated are msgsndp, msgclrp, mfspr TIR,
 * and mfspr DPDES.
 */
static int kvmppc_emulate_doorbell_instr(struct kvm_vcpu *vcpu)
{
	u32 inst, rb, thr;
	unsigned long arg;
	struct kvm *kvm = vcpu->kvm;
	struct kvm_vcpu *tvcpu;

	if (kvmppc_get_last_inst(vcpu, INST_GENERIC, &inst) != EMULATE_DONE)
		return RESUME_GUEST;
	if (get_op(inst) != 31)
		return EMULATE_FAIL;
	rb = get_rb(inst);
	thr = vcpu->vcpu_id & (kvm->arch.emul_smt_mode - 1);
	switch (get_xop(inst)) {
	case OP_31_XOP_MSGSNDP:
		arg = kvmppc_get_gpr(vcpu, rb);
		if (((arg >> 27) & 0xf) != PPC_DBELL_SERVER)
			break;
		arg &= 0x3f;
		if (arg >= kvm->arch.emul_smt_mode)
			break;
		tvcpu = kvmppc_find_vcpu(kvm, vcpu->vcpu_id - thr + arg);
		if (!tvcpu)
			break;
		if (!tvcpu->arch.doorbell_request) {
			tvcpu->arch.doorbell_request = 1;
			kvmppc_fast_vcpu_kick_hv(tvcpu);
		}
		break;
	case OP_31_XOP_MSGCLRP:
		arg = kvmppc_get_gpr(vcpu, rb);
		if (((arg >> 27) & 0xf) != PPC_DBELL_SERVER)
			break;
		vcpu->arch.vcore->dpdes = 0;
		vcpu->arch.doorbell_request = 0;
		break;
	case OP_31_XOP_MFSPR:
		switch (get_sprn(inst)) {
		case SPRN_TIR:
			arg = thr;
			break;
		case SPRN_DPDES:
			arg = kvmppc_read_dpdes(vcpu);
			break;
		default:
			return EMULATE_FAIL;
		}
		kvmppc_set_gpr(vcpu, get_rt(inst), arg);
		break;
	default:
		return EMULATE_FAIL;
	}
	kvmppc_set_pc(vcpu, kvmppc_get_pc(vcpu) + 4);
	return RESUME_GUEST;
}

/* Called with vcpu->arch.vcore->lock held */
static int kvmppc_handle_exit_hv(struct kvm_run *run, struct kvm_vcpu *vcpu,
				 struct task_struct *tsk)
{
	int r = RESUME_HOST;

	vcpu->stat.sum_exits++;

	/*
	 * This can happen if an interrupt occurs in the last stages
	 * of guest entry or the first stages of guest exit (i.e. after
	 * setting paca->kvm_hstate.in_guest to KVM_GUEST_MODE_GUEST_HV
	 * and before setting it to KVM_GUEST_MODE_HOST_HV).
	 * That can happen due to a bug, or due to a machine check
	 * occurring at just the wrong time.
	 */
	if (vcpu->arch.shregs.msr & MSR_HV) {
		printk(KERN_EMERG "KVM trap in HV mode!\n");
		printk(KERN_EMERG "trap=0x%x | pc=0x%lx | msr=0x%llx\n",
			vcpu->arch.trap, kvmppc_get_pc(vcpu),
			vcpu->arch.shregs.msr);
		kvmppc_dump_regs(vcpu);
		run->exit_reason = KVM_EXIT_INTERNAL_ERROR;
		run->hw.hardware_exit_reason = vcpu->arch.trap;
		return RESUME_HOST;
	}
	run->exit_reason = KVM_EXIT_UNKNOWN;
	run->ready_for_interrupt_injection = 1;
	switch (vcpu->arch.trap) {
	/* We're good on these - the host merely wanted to get our attention */
	case BOOK3S_INTERRUPT_HV_DECREMENTER:
		vcpu->stat.dec_exits++;
		r = RESUME_GUEST;
		break;
	case BOOK3S_INTERRUPT_EXTERNAL:
	case BOOK3S_INTERRUPT_H_DOORBELL:
	case BOOK3S_INTERRUPT_H_VIRT:
		vcpu->stat.ext_intr_exits++;
		r = RESUME_GUEST;
		break;
	/* SR/HMI/PMI are HV interrupts that host has handled. Resume guest.*/
	case BOOK3S_INTERRUPT_HMI:
	case BOOK3S_INTERRUPT_PERFMON:
	case BOOK3S_INTERRUPT_SYSTEM_RESET:
		r = RESUME_GUEST;
		break;
	case BOOK3S_INTERRUPT_MACHINE_CHECK:
		/* Exit to guest with KVM_EXIT_NMI as exit reason */
		run->exit_reason = KVM_EXIT_NMI;
		run->hw.hardware_exit_reason = vcpu->arch.trap;
		/* Clear out the old NMI status from run->flags */
		run->flags &= ~KVM_RUN_PPC_NMI_DISP_MASK;
		/* Now set the NMI status */
		if (vcpu->arch.mce_evt.disposition == MCE_DISPOSITION_RECOVERED)
			run->flags |= KVM_RUN_PPC_NMI_DISP_FULLY_RECOV;
		else
			run->flags |= KVM_RUN_PPC_NMI_DISP_NOT_RECOV;

		r = RESUME_HOST;
		/* Print the MCE event to host console. */
		machine_check_print_event_info(&vcpu->arch.mce_evt, false);
		break;
	case BOOK3S_INTERRUPT_PROGRAM:
	{
		ulong flags;
		/*
		 * Normally program interrupts are delivered directly
		 * to the guest by the hardware, but we can get here
		 * as a result of a hypervisor emulation interrupt
		 * (e40) getting turned into a 700 by BML RTAS.
		 */
		flags = vcpu->arch.shregs.msr & 0x1f0000ull;
		kvmppc_core_queue_program(vcpu, flags);
		r = RESUME_GUEST;
		break;
	}
	case BOOK3S_INTERRUPT_SYSCALL:
	{
		/* hcall - punt to userspace */
		int i;

		/* hypercall with MSR_PR has already been handled in rmode,
		 * and never reaches here.
		 */

		run->papr_hcall.nr = kvmppc_get_gpr(vcpu, 3);
		for (i = 0; i < 9; ++i)
			run->papr_hcall.args[i] = kvmppc_get_gpr(vcpu, 4 + i);
		run->exit_reason = KVM_EXIT_PAPR_HCALL;
		vcpu->arch.hcall_needed = 1;
		r = RESUME_HOST;
		break;
	}
	/*
	 * We get these next two if the guest accesses a page which it thinks
	 * it has mapped but which is not actually present, either because
	 * it is for an emulated I/O device or because the corresonding
	 * host page has been paged out.  Any other HDSI/HISI interrupts
	 * have been handled already.
	 */
	case BOOK3S_INTERRUPT_H_DATA_STORAGE:
		r = RESUME_PAGE_FAULT;
		break;
	case BOOK3S_INTERRUPT_H_INST_STORAGE:
		vcpu->arch.fault_dar = kvmppc_get_pc(vcpu);
		vcpu->arch.fault_dsisr = 0;
		r = RESUME_PAGE_FAULT;
		break;
	/*
	 * This occurs if the guest executes an illegal instruction.
	 * If the guest debug is disabled, generate a program interrupt
	 * to the guest. If guest debug is enabled, we need to check
	 * whether the instruction is a software breakpoint instruction.
	 * Accordingly return to Guest or Host.
	 */
	case BOOK3S_INTERRUPT_H_EMUL_ASSIST:
		if (vcpu->arch.emul_inst != KVM_INST_FETCH_FAILED)
			vcpu->arch.last_inst = kvmppc_need_byteswap(vcpu) ?
				swab32(vcpu->arch.emul_inst) :
				vcpu->arch.emul_inst;
		if (vcpu->guest_debug & KVM_GUESTDBG_USE_SW_BP) {
			/* Need vcore unlocked to call kvmppc_get_last_inst */
			spin_unlock(&vcpu->arch.vcore->lock);
			r = kvmppc_emulate_debug_inst(run, vcpu);
			spin_lock(&vcpu->arch.vcore->lock);
		} else {
			kvmppc_core_queue_program(vcpu, SRR1_PROGILL);
			r = RESUME_GUEST;
		}
		break;
	/*
	 * This occurs if the guest (kernel or userspace), does something that
	 * is prohibited by HFSCR.
	 * On POWER9, this could be a doorbell instruction that we need
	 * to emulate.
	 * Otherwise, we just generate a program interrupt to the guest.
	 */
	case BOOK3S_INTERRUPT_H_FAC_UNAVAIL:
		r = EMULATE_FAIL;
		if (((vcpu->arch.hfscr >> 56) == FSCR_MSGP_LG) &&
		    cpu_has_feature(CPU_FTR_ARCH_300)) {
			/* Need vcore unlocked to call kvmppc_get_last_inst */
			spin_unlock(&vcpu->arch.vcore->lock);
			r = kvmppc_emulate_doorbell_instr(vcpu);
			spin_lock(&vcpu->arch.vcore->lock);
		}
		if (r == EMULATE_FAIL) {
			kvmppc_core_queue_program(vcpu, SRR1_PROGILL);
			r = RESUME_GUEST;
		}
		break;
	case BOOK3S_INTERRUPT_HV_RM_HARD:
		r = RESUME_PASSTHROUGH;
		break;
	default:
		kvmppc_dump_regs(vcpu);
		printk(KERN_EMERG "trap=0x%x | pc=0x%lx | msr=0x%llx\n",
			vcpu->arch.trap, kvmppc_get_pc(vcpu),
			vcpu->arch.shregs.msr);
		run->hw.hardware_exit_reason = vcpu->arch.trap;
		r = RESUME_HOST;
		break;
	}

	return r;
}

static int kvm_arch_vcpu_ioctl_get_sregs_hv(struct kvm_vcpu *vcpu,
					    struct kvm_sregs *sregs)
{
	int i;

	memset(sregs, 0, sizeof(struct kvm_sregs));
	sregs->pvr = vcpu->arch.pvr;
	for (i = 0; i < vcpu->arch.slb_max; i++) {
		sregs->u.s.ppc64.slb[i].slbe = vcpu->arch.slb[i].orige;
		sregs->u.s.ppc64.slb[i].slbv = vcpu->arch.slb[i].origv;
	}

	return 0;
}

static int kvm_arch_vcpu_ioctl_set_sregs_hv(struct kvm_vcpu *vcpu,
					    struct kvm_sregs *sregs)
{
	int i, j;

	/* Only accept the same PVR as the host's, since we can't spoof it */
	if (sregs->pvr != vcpu->arch.pvr)
		return -EINVAL;

	j = 0;
	for (i = 0; i < vcpu->arch.slb_nr; i++) {
		if (sregs->u.s.ppc64.slb[i].slbe & SLB_ESID_V) {
			vcpu->arch.slb[j].orige = sregs->u.s.ppc64.slb[i].slbe;
			vcpu->arch.slb[j].origv = sregs->u.s.ppc64.slb[i].slbv;
			++j;
		}
	}
	vcpu->arch.slb_max = j;

	return 0;
}

static void kvmppc_set_lpcr(struct kvm_vcpu *vcpu, u64 new_lpcr,
		bool preserve_top32)
{
	struct kvm *kvm = vcpu->kvm;
	struct kvmppc_vcore *vc = vcpu->arch.vcore;
	u64 mask;

	mutex_lock(&kvm->lock);
	spin_lock(&vc->lock);
	/*
	 * If ILE (interrupt little-endian) has changed, update the
	 * MSR_LE bit in the intr_msr for each vcpu in this vcore.
	 */
	if ((new_lpcr & LPCR_ILE) != (vc->lpcr & LPCR_ILE)) {
		struct kvm_vcpu *vcpu;
		int i;

		kvm_for_each_vcpu(i, vcpu, kvm) {
			if (vcpu->arch.vcore != vc)
				continue;
			if (new_lpcr & LPCR_ILE)
				vcpu->arch.intr_msr |= MSR_LE;
			else
				vcpu->arch.intr_msr &= ~MSR_LE;
		}
	}

	/*
	 * Userspace can only modify DPFD (default prefetch depth),
	 * ILE (interrupt little-endian) and TC (translation control).
	 * On POWER8 and POWER9 userspace can also modify AIL (alt. interrupt loc.).
	 */
	mask = LPCR_DPFD | LPCR_ILE | LPCR_TC;
	if (cpu_has_feature(CPU_FTR_ARCH_207S))
		mask |= LPCR_AIL;
	/*
	 * On POWER9, allow userspace to enable large decrementer for the
	 * guest, whether or not the host has it enabled.
	 */
	if (cpu_has_feature(CPU_FTR_ARCH_300))
		mask |= LPCR_LD;

	/* Broken 32-bit version of LPCR must not clear top bits */
	if (preserve_top32)
		mask &= 0xFFFFFFFF;
	vc->lpcr = (vc->lpcr & ~mask) | (new_lpcr & mask);
	spin_unlock(&vc->lock);
	mutex_unlock(&kvm->lock);
}

static int kvmppc_get_one_reg_hv(struct kvm_vcpu *vcpu, u64 id,
				 union kvmppc_one_reg *val)
{
	int r = 0;
	long int i;

	switch (id) {
	case KVM_REG_PPC_DEBUG_INST:
		*val = get_reg_val(id, KVMPPC_INST_SW_BREAKPOINT);
		break;
	case KVM_REG_PPC_HIOR:
		*val = get_reg_val(id, 0);
		break;
	case KVM_REG_PPC_DABR:
		*val = get_reg_val(id, vcpu->arch.dabr);
		break;
	case KVM_REG_PPC_DABRX:
		*val = get_reg_val(id, vcpu->arch.dabrx);
		break;
	case KVM_REG_PPC_DSCR:
		*val = get_reg_val(id, vcpu->arch.dscr);
		break;
	case KVM_REG_PPC_PURR:
		*val = get_reg_val(id, vcpu->arch.purr);
		break;
	case KVM_REG_PPC_SPURR:
		*val = get_reg_val(id, vcpu->arch.spurr);
		break;
	case KVM_REG_PPC_AMR:
		*val = get_reg_val(id, vcpu->arch.amr);
		break;
	case KVM_REG_PPC_UAMOR:
		*val = get_reg_val(id, vcpu->arch.uamor);
		break;
	case KVM_REG_PPC_MMCR0 ... KVM_REG_PPC_MMCRS:
		i = id - KVM_REG_PPC_MMCR0;
		*val = get_reg_val(id, vcpu->arch.mmcr[i]);
		break;
	case KVM_REG_PPC_PMC1 ... KVM_REG_PPC_PMC8:
		i = id - KVM_REG_PPC_PMC1;
		*val = get_reg_val(id, vcpu->arch.pmc[i]);
		break;
	case KVM_REG_PPC_SPMC1 ... KVM_REG_PPC_SPMC2:
		i = id - KVM_REG_PPC_SPMC1;
		*val = get_reg_val(id, vcpu->arch.spmc[i]);
		break;
	case KVM_REG_PPC_SIAR:
		*val = get_reg_val(id, vcpu->arch.siar);
		break;
	case KVM_REG_PPC_SDAR:
		*val = get_reg_val(id, vcpu->arch.sdar);
		break;
	case KVM_REG_PPC_SIER:
		*val = get_reg_val(id, vcpu->arch.sier);
		break;
	case KVM_REG_PPC_IAMR:
		*val = get_reg_val(id, vcpu->arch.iamr);
		break;
	case KVM_REG_PPC_PSPB:
		*val = get_reg_val(id, vcpu->arch.pspb);
		break;
	case KVM_REG_PPC_DPDES:
		*val = get_reg_val(id, vcpu->arch.vcore->dpdes);
		break;
	case KVM_REG_PPC_VTB:
		*val = get_reg_val(id, vcpu->arch.vcore->vtb);
		break;
	case KVM_REG_PPC_DAWR:
		*val = get_reg_val(id, vcpu->arch.dawr);
		break;
	case KVM_REG_PPC_DAWRX:
		*val = get_reg_val(id, vcpu->arch.dawrx);
		break;
	case KVM_REG_PPC_CIABR:
		*val = get_reg_val(id, vcpu->arch.ciabr);
		break;
	case KVM_REG_PPC_CSIGR:
		*val = get_reg_val(id, vcpu->arch.csigr);
		break;
	case KVM_REG_PPC_TACR:
		*val = get_reg_val(id, vcpu->arch.tacr);
		break;
	case KVM_REG_PPC_TCSCR:
		*val = get_reg_val(id, vcpu->arch.tcscr);
		break;
	case KVM_REG_PPC_PID:
		*val = get_reg_val(id, vcpu->arch.pid);
		break;
	case KVM_REG_PPC_ACOP:
		*val = get_reg_val(id, vcpu->arch.acop);
		break;
	case KVM_REG_PPC_WORT:
		*val = get_reg_val(id, vcpu->arch.wort);
		break;
	case KVM_REG_PPC_TIDR:
		*val = get_reg_val(id, vcpu->arch.tid);
		break;
	case KVM_REG_PPC_PSSCR:
		*val = get_reg_val(id, vcpu->arch.psscr);
		break;
	case KVM_REG_PPC_VPA_ADDR:
		spin_lock(&vcpu->arch.vpa_update_lock);
		*val = get_reg_val(id, vcpu->arch.vpa.next_gpa);
		spin_unlock(&vcpu->arch.vpa_update_lock);
		break;
	case KVM_REG_PPC_VPA_SLB:
		spin_lock(&vcpu->arch.vpa_update_lock);
		val->vpaval.addr = vcpu->arch.slb_shadow.next_gpa;
		val->vpaval.length = vcpu->arch.slb_shadow.len;
		spin_unlock(&vcpu->arch.vpa_update_lock);
		break;
	case KVM_REG_PPC_VPA_DTL:
		spin_lock(&vcpu->arch.vpa_update_lock);
		val->vpaval.addr = vcpu->arch.dtl.next_gpa;
		val->vpaval.length = vcpu->arch.dtl.len;
		spin_unlock(&vcpu->arch.vpa_update_lock);
		break;
	case KVM_REG_PPC_TB_OFFSET:
		*val = get_reg_val(id, vcpu->arch.vcore->tb_offset);
		break;
	case KVM_REG_PPC_LPCR:
	case KVM_REG_PPC_LPCR_64:
		*val = get_reg_val(id, vcpu->arch.vcore->lpcr);
		break;
	case KVM_REG_PPC_PPR:
		*val = get_reg_val(id, vcpu->arch.ppr);
		break;
#ifdef CONFIG_PPC_TRANSACTIONAL_MEM
	case KVM_REG_PPC_TFHAR:
		*val = get_reg_val(id, vcpu->arch.tfhar);
		break;
	case KVM_REG_PPC_TFIAR:
		*val = get_reg_val(id, vcpu->arch.tfiar);
		break;
	case KVM_REG_PPC_TEXASR:
		*val = get_reg_val(id, vcpu->arch.texasr);
		break;
	case KVM_REG_PPC_TM_GPR0 ... KVM_REG_PPC_TM_GPR31:
		i = id - KVM_REG_PPC_TM_GPR0;
		*val = get_reg_val(id, vcpu->arch.gpr_tm[i]);
		break;
	case KVM_REG_PPC_TM_VSR0 ... KVM_REG_PPC_TM_VSR63:
	{
		int j;
		i = id - KVM_REG_PPC_TM_VSR0;
		if (i < 32)
			for (j = 0; j < TS_FPRWIDTH; j++)
				val->vsxval[j] = vcpu->arch.fp_tm.fpr[i][j];
		else {
			if (cpu_has_feature(CPU_FTR_ALTIVEC))
				val->vval = vcpu->arch.vr_tm.vr[i-32];
			else
				r = -ENXIO;
		}
		break;
	}
	case KVM_REG_PPC_TM_CR:
		*val = get_reg_val(id, vcpu->arch.cr_tm);
		break;
	case KVM_REG_PPC_TM_XER:
		*val = get_reg_val(id, vcpu->arch.xer_tm);
		break;
	case KVM_REG_PPC_TM_LR:
		*val = get_reg_val(id, vcpu->arch.lr_tm);
		break;
	case KVM_REG_PPC_TM_CTR:
		*val = get_reg_val(id, vcpu->arch.ctr_tm);
		break;
	case KVM_REG_PPC_TM_FPSCR:
		*val = get_reg_val(id, vcpu->arch.fp_tm.fpscr);
		break;
	case KVM_REG_PPC_TM_AMR:
		*val = get_reg_val(id, vcpu->arch.amr_tm);
		break;
	case KVM_REG_PPC_TM_PPR:
		*val = get_reg_val(id, vcpu->arch.ppr_tm);
		break;
	case KVM_REG_PPC_TM_VRSAVE:
		*val = get_reg_val(id, vcpu->arch.vrsave_tm);
		break;
	case KVM_REG_PPC_TM_VSCR:
		if (cpu_has_feature(CPU_FTR_ALTIVEC))
			*val = get_reg_val(id, vcpu->arch.vr_tm.vscr.u[3]);
		else
			r = -ENXIO;
		break;
	case KVM_REG_PPC_TM_DSCR:
		*val = get_reg_val(id, vcpu->arch.dscr_tm);
		break;
	case KVM_REG_PPC_TM_TAR:
		*val = get_reg_val(id, vcpu->arch.tar_tm);
		break;
#endif
	case KVM_REG_PPC_ARCH_COMPAT:
		*val = get_reg_val(id, vcpu->arch.vcore->arch_compat);
		break;
	case KVM_REG_PPC_DEC_EXPIRY:
		*val = get_reg_val(id, vcpu->arch.dec_expires +
				   vcpu->arch.vcore->tb_offset);
		break;
	default:
		r = -EINVAL;
		break;
	}

	return r;
}

static int kvmppc_set_one_reg_hv(struct kvm_vcpu *vcpu, u64 id,
				 union kvmppc_one_reg *val)
{
	int r = 0;
	long int i;
	unsigned long addr, len;

	switch (id) {
	case KVM_REG_PPC_HIOR:
		/* Only allow this to be set to zero */
		if (set_reg_val(id, *val))
			r = -EINVAL;
		break;
	case KVM_REG_PPC_DABR:
		vcpu->arch.dabr = set_reg_val(id, *val);
		break;
	case KVM_REG_PPC_DABRX:
		vcpu->arch.dabrx = set_reg_val(id, *val) & ~DABRX_HYP;
		break;
	case KVM_REG_PPC_DSCR:
		vcpu->arch.dscr = set_reg_val(id, *val);
		break;
	case KVM_REG_PPC_PURR:
		vcpu->arch.purr = set_reg_val(id, *val);
		break;
	case KVM_REG_PPC_SPURR:
		vcpu->arch.spurr = set_reg_val(id, *val);
		break;
	case KVM_REG_PPC_AMR:
		vcpu->arch.amr = set_reg_val(id, *val);
		break;
	case KVM_REG_PPC_UAMOR:
		vcpu->arch.uamor = set_reg_val(id, *val);
		break;
	case KVM_REG_PPC_MMCR0 ... KVM_REG_PPC_MMCRS:
		i = id - KVM_REG_PPC_MMCR0;
		vcpu->arch.mmcr[i] = set_reg_val(id, *val);
		break;
	case KVM_REG_PPC_PMC1 ... KVM_REG_PPC_PMC8:
		i = id - KVM_REG_PPC_PMC1;
		vcpu->arch.pmc[i] = set_reg_val(id, *val);
		break;
	case KVM_REG_PPC_SPMC1 ... KVM_REG_PPC_SPMC2:
		i = id - KVM_REG_PPC_SPMC1;
		vcpu->arch.spmc[i] = set_reg_val(id, *val);
		break;
	case KVM_REG_PPC_SIAR:
		vcpu->arch.siar = set_reg_val(id, *val);
		break;
	case KVM_REG_PPC_SDAR:
		vcpu->arch.sdar = set_reg_val(id, *val);
		break;
	case KVM_REG_PPC_SIER:
		vcpu->arch.sier = set_reg_val(id, *val);
		break;
	case KVM_REG_PPC_IAMR:
		vcpu->arch.iamr = set_reg_val(id, *val);
		break;
	case KVM_REG_PPC_PSPB:
		vcpu->arch.pspb = set_reg_val(id, *val);
		break;
	case KVM_REG_PPC_DPDES:
		vcpu->arch.vcore->dpdes = set_reg_val(id, *val);
		break;
	case KVM_REG_PPC_VTB:
		vcpu->arch.vcore->vtb = set_reg_val(id, *val);
		break;
	case KVM_REG_PPC_DAWR:
		vcpu->arch.dawr = set_reg_val(id, *val);
		break;
	case KVM_REG_PPC_DAWRX:
		vcpu->arch.dawrx = set_reg_val(id, *val) & ~DAWRX_HYP;
		break;
	case KVM_REG_PPC_CIABR:
		vcpu->arch.ciabr = set_reg_val(id, *val);
		/* Don't allow setting breakpoints in hypervisor code */
		if ((vcpu->arch.ciabr & CIABR_PRIV) == CIABR_PRIV_HYPER)
			vcpu->arch.ciabr &= ~CIABR_PRIV;	/* disable */
		break;
	case KVM_REG_PPC_CSIGR:
		vcpu->arch.csigr = set_reg_val(id, *val);
		break;
	case KVM_REG_PPC_TACR:
		vcpu->arch.tacr = set_reg_val(id, *val);
		break;
	case KVM_REG_PPC_TCSCR:
		vcpu->arch.tcscr = set_reg_val(id, *val);
		break;
	case KVM_REG_PPC_PID:
		vcpu->arch.pid = set_reg_val(id, *val);
		break;
	case KVM_REG_PPC_ACOP:
		vcpu->arch.acop = set_reg_val(id, *val);
		break;
	case KVM_REG_PPC_WORT:
		vcpu->arch.wort = set_reg_val(id, *val);
		break;
	case KVM_REG_PPC_TIDR:
		vcpu->arch.tid = set_reg_val(id, *val);
		break;
	case KVM_REG_PPC_PSSCR:
		vcpu->arch.psscr = set_reg_val(id, *val) & PSSCR_GUEST_VIS;
		break;
	case KVM_REG_PPC_VPA_ADDR:
		addr = set_reg_val(id, *val);
		r = -EINVAL;
		if (!addr && (vcpu->arch.slb_shadow.next_gpa ||
			      vcpu->arch.dtl.next_gpa))
			break;
		r = set_vpa(vcpu, &vcpu->arch.vpa, addr, sizeof(struct lppaca));
		break;
	case KVM_REG_PPC_VPA_SLB:
		addr = val->vpaval.addr;
		len = val->vpaval.length;
		r = -EINVAL;
		if (addr && !vcpu->arch.vpa.next_gpa)
			break;
		r = set_vpa(vcpu, &vcpu->arch.slb_shadow, addr, len);
		break;
	case KVM_REG_PPC_VPA_DTL:
		addr = val->vpaval.addr;
		len = val->vpaval.length;
		r = -EINVAL;
		if (addr && (len < sizeof(struct dtl_entry) ||
			     !vcpu->arch.vpa.next_gpa))
			break;
		len -= len % sizeof(struct dtl_entry);
		r = set_vpa(vcpu, &vcpu->arch.dtl, addr, len);
		break;
	case KVM_REG_PPC_TB_OFFSET:
		/*
		 * POWER9 DD1 has an erratum where writing TBU40 causes
		 * the timebase to lose ticks.  So we don't let the
		 * timebase offset be changed on P9 DD1.  (It is
		 * initialized to zero.)
		 */
		if (cpu_has_feature(CPU_FTR_POWER9_DD1))
			break;
		/* round up to multiple of 2^24 */
		vcpu->arch.vcore->tb_offset =
			ALIGN(set_reg_val(id, *val), 1UL << 24);
		break;
	case KVM_REG_PPC_LPCR:
		kvmppc_set_lpcr(vcpu, set_reg_val(id, *val), true);
		break;
	case KVM_REG_PPC_LPCR_64:
		kvmppc_set_lpcr(vcpu, set_reg_val(id, *val), false);
		break;
	case KVM_REG_PPC_PPR:
		vcpu->arch.ppr = set_reg_val(id, *val);
		break;
#ifdef CONFIG_PPC_TRANSACTIONAL_MEM
	case KVM_REG_PPC_TFHAR:
		vcpu->arch.tfhar = set_reg_val(id, *val);
		break;
	case KVM_REG_PPC_TFIAR:
		vcpu->arch.tfiar = set_reg_val(id, *val);
		break;
	case KVM_REG_PPC_TEXASR:
		vcpu->arch.texasr = set_reg_val(id, *val);
		break;
	case KVM_REG_PPC_TM_GPR0 ... KVM_REG_PPC_TM_GPR31:
		i = id - KVM_REG_PPC_TM_GPR0;
		vcpu->arch.gpr_tm[i] = set_reg_val(id, *val);
		break;
	case KVM_REG_PPC_TM_VSR0 ... KVM_REG_PPC_TM_VSR63:
	{
		int j;
		i = id - KVM_REG_PPC_TM_VSR0;
		if (i < 32)
			for (j = 0; j < TS_FPRWIDTH; j++)
				vcpu->arch.fp_tm.fpr[i][j] = val->vsxval[j];
		else
			if (cpu_has_feature(CPU_FTR_ALTIVEC))
				vcpu->arch.vr_tm.vr[i-32] = val->vval;
			else
				r = -ENXIO;
		break;
	}
	case KVM_REG_PPC_TM_CR:
		vcpu->arch.cr_tm = set_reg_val(id, *val);
		break;
	case KVM_REG_PPC_TM_XER:
		vcpu->arch.xer_tm = set_reg_val(id, *val);
		break;
	case KVM_REG_PPC_TM_LR:
		vcpu->arch.lr_tm = set_reg_val(id, *val);
		break;
	case KVM_REG_PPC_TM_CTR:
		vcpu->arch.ctr_tm = set_reg_val(id, *val);
		break;
	case KVM_REG_PPC_TM_FPSCR:
		vcpu->arch.fp_tm.fpscr = set_reg_val(id, *val);
		break;
	case KVM_REG_PPC_TM_AMR:
		vcpu->arch.amr_tm = set_reg_val(id, *val);
		break;
	case KVM_REG_PPC_TM_PPR:
		vcpu->arch.ppr_tm = set_reg_val(id, *val);
		break;
	case KVM_REG_PPC_TM_VRSAVE:
		vcpu->arch.vrsave_tm = set_reg_val(id, *val);
		break;
	case KVM_REG_PPC_TM_VSCR:
		if (cpu_has_feature(CPU_FTR_ALTIVEC))
			vcpu->arch.vr.vscr.u[3] = set_reg_val(id, *val);
		else
			r = - ENXIO;
		break;
	case KVM_REG_PPC_TM_DSCR:
		vcpu->arch.dscr_tm = set_reg_val(id, *val);
		break;
	case KVM_REG_PPC_TM_TAR:
		vcpu->arch.tar_tm = set_reg_val(id, *val);
		break;
#endif
	case KVM_REG_PPC_ARCH_COMPAT:
		r = kvmppc_set_arch_compat(vcpu, set_reg_val(id, *val));
		break;
	case KVM_REG_PPC_DEC_EXPIRY:
		vcpu->arch.dec_expires = set_reg_val(id, *val) -
			vcpu->arch.vcore->tb_offset;
		break;
	default:
		r = -EINVAL;
		break;
	}

	return r;
}

/*
 * On POWER9, threads are independent and can be in different partitions.
 * Therefore we consider each thread to be a subcore.
 * There is a restriction that all threads have to be in the same
 * MMU mode (radix or HPT), unfortunately, but since we only support
 * HPT guests on a HPT host so far, that isn't an impediment yet.
 */
static int threads_per_vcore(struct kvm *kvm)
{
	if (kvm->arch.threads_indep)
		return 1;
	return threads_per_subcore;
}

static struct kvmppc_vcore *kvmppc_vcore_create(struct kvm *kvm, int core)
{
	struct kvmppc_vcore *vcore;

	vcore = kzalloc(sizeof(struct kvmppc_vcore), GFP_KERNEL);

	if (vcore == NULL)
		return NULL;

	spin_lock_init(&vcore->lock);
	spin_lock_init(&vcore->stoltb_lock);
	init_swait_queue_head(&vcore->wq);
	vcore->preempt_tb = TB_NIL;
	vcore->lpcr = kvm->arch.lpcr;
	vcore->first_vcpuid = core * kvm->arch.smt_mode;
	vcore->kvm = kvm;
	INIT_LIST_HEAD(&vcore->preempt_list);

	return vcore;
}

#ifdef CONFIG_KVM_BOOK3S_HV_EXIT_TIMING
static struct debugfs_timings_element {
	const char *name;
	size_t offset;
} timings[] = {
	{"rm_entry",	offsetof(struct kvm_vcpu, arch.rm_entry)},
	{"rm_intr",	offsetof(struct kvm_vcpu, arch.rm_intr)},
	{"rm_exit",	offsetof(struct kvm_vcpu, arch.rm_exit)},
	{"guest",	offsetof(struct kvm_vcpu, arch.guest_time)},
	{"cede",	offsetof(struct kvm_vcpu, arch.cede_time)},
};

#define N_TIMINGS	(ARRAY_SIZE(timings))

struct debugfs_timings_state {
	struct kvm_vcpu	*vcpu;
	unsigned int	buflen;
	char		buf[N_TIMINGS * 100];
};

static int debugfs_timings_open(struct inode *inode, struct file *file)
{
	struct kvm_vcpu *vcpu = inode->i_private;
	struct debugfs_timings_state *p;

	p = kzalloc(sizeof(*p), GFP_KERNEL);
	if (!p)
		return -ENOMEM;

	kvm_get_kvm(vcpu->kvm);
	p->vcpu = vcpu;
	file->private_data = p;

	return nonseekable_open(inode, file);
}

static int debugfs_timings_release(struct inode *inode, struct file *file)
{
	struct debugfs_timings_state *p = file->private_data;

	kvm_put_kvm(p->vcpu->kvm);
	kfree(p);
	return 0;
}

static ssize_t debugfs_timings_read(struct file *file, char __user *buf,
				    size_t len, loff_t *ppos)
{
	struct debugfs_timings_state *p = file->private_data;
	struct kvm_vcpu *vcpu = p->vcpu;
	char *s, *buf_end;
	struct kvmhv_tb_accumulator tb;
	u64 count;
	loff_t pos;
	ssize_t n;
	int i, loops;
	bool ok;

	if (!p->buflen) {
		s = p->buf;
		buf_end = s + sizeof(p->buf);
		for (i = 0; i < N_TIMINGS; ++i) {
			struct kvmhv_tb_accumulator *acc;

			acc = (struct kvmhv_tb_accumulator *)
				((unsigned long)vcpu + timings[i].offset);
			ok = false;
			for (loops = 0; loops < 1000; ++loops) {
				count = acc->seqcount;
				if (!(count & 1)) {
					smp_rmb();
					tb = *acc;
					smp_rmb();
					if (count == acc->seqcount) {
						ok = true;
						break;
					}
				}
				udelay(1);
			}
			if (!ok)
				snprintf(s, buf_end - s, "%s: stuck\n",
					timings[i].name);
			else
				snprintf(s, buf_end - s,
					"%s: %llu %llu %llu %llu\n",
					timings[i].name, count / 2,
					tb_to_ns(tb.tb_total),
					tb_to_ns(tb.tb_min),
					tb_to_ns(tb.tb_max));
			s += strlen(s);
		}
		p->buflen = s - p->buf;
	}

	pos = *ppos;
	if (pos >= p->buflen)
		return 0;
	if (len > p->buflen - pos)
		len = p->buflen - pos;
	n = copy_to_user(buf, p->buf + pos, len);
	if (n) {
		if (n == len)
			return -EFAULT;
		len -= n;
	}
	*ppos = pos + len;
	return len;
}

static ssize_t debugfs_timings_write(struct file *file, const char __user *buf,
				     size_t len, loff_t *ppos)
{
	return -EACCES;
}

static const struct file_operations debugfs_timings_ops = {
	.owner	 = THIS_MODULE,
	.open	 = debugfs_timings_open,
	.release = debugfs_timings_release,
	.read	 = debugfs_timings_read,
	.write	 = debugfs_timings_write,
	.llseek	 = generic_file_llseek,
};

/* Create a debugfs directory for the vcpu */
static void debugfs_vcpu_init(struct kvm_vcpu *vcpu, unsigned int id)
{
	char buf[16];
	struct kvm *kvm = vcpu->kvm;

	snprintf(buf, sizeof(buf), "vcpu%u", id);
	if (IS_ERR_OR_NULL(kvm->arch.debugfs_dir))
		return;
	vcpu->arch.debugfs_dir = debugfs_create_dir(buf, kvm->arch.debugfs_dir);
	if (IS_ERR_OR_NULL(vcpu->arch.debugfs_dir))
		return;
	vcpu->arch.debugfs_timings =
		debugfs_create_file("timings", 0444, vcpu->arch.debugfs_dir,
				    vcpu, &debugfs_timings_ops);
}

#else /* CONFIG_KVM_BOOK3S_HV_EXIT_TIMING */
static void debugfs_vcpu_init(struct kvm_vcpu *vcpu, unsigned int id)
{
}
#endif /* CONFIG_KVM_BOOK3S_HV_EXIT_TIMING */

static struct kvm_vcpu *kvmppc_core_vcpu_create_hv(struct kvm *kvm,
						   unsigned int id)
{
	struct kvm_vcpu *vcpu;
	int err;
	int core;
	struct kvmppc_vcore *vcore;

	err = -ENOMEM;
	vcpu = kmem_cache_zalloc(kvm_vcpu_cache, GFP_KERNEL);
	if (!vcpu)
		goto out;

	err = kvm_vcpu_init(vcpu, kvm, id);
	if (err)
		goto free_vcpu;

	vcpu->arch.shared = &vcpu->arch.shregs;
#ifdef CONFIG_KVM_BOOK3S_PR_POSSIBLE
	/*
	 * The shared struct is never shared on HV,
	 * so we can always use host endianness
	 */
#ifdef __BIG_ENDIAN__
	vcpu->arch.shared_big_endian = true;
#else
	vcpu->arch.shared_big_endian = false;
#endif
#endif
	vcpu->arch.mmcr[0] = MMCR0_FC;
	vcpu->arch.ctrl = CTRL_RUNLATCH;
	/* default to host PVR, since we can't spoof it */
	kvmppc_set_pvr_hv(vcpu, mfspr(SPRN_PVR));
	spin_lock_init(&vcpu->arch.vpa_update_lock);
	spin_lock_init(&vcpu->arch.tbacct_lock);
	vcpu->arch.busy_preempt = TB_NIL;
	vcpu->arch.intr_msr = MSR_SF | MSR_ME;

	/*
	 * Set the default HFSCR for the guest from the host value.
	 * This value is only used on POWER9.
	 * On POWER9 DD1, TM doesn't work, so we make sure to
	 * prevent the guest from using it.
	 * On POWER9, we want to virtualize the doorbell facility, so we
	 * turn off the HFSCR bit, which causes those instructions to trap.
	 */
	vcpu->arch.hfscr = mfspr(SPRN_HFSCR);
	if (!cpu_has_feature(CPU_FTR_TM))
		vcpu->arch.hfscr &= ~HFSCR_TM;
	if (cpu_has_feature(CPU_FTR_ARCH_300))
		vcpu->arch.hfscr &= ~HFSCR_MSGP;

	kvmppc_mmu_book3s_hv_init(vcpu);

	vcpu->arch.state = KVMPPC_VCPU_NOTREADY;

	init_waitqueue_head(&vcpu->arch.cpu_run);

	mutex_lock(&kvm->lock);
	vcore = NULL;
	err = -EINVAL;
	core = id / kvm->arch.smt_mode;
	if (core < KVM_MAX_VCORES) {
		vcore = kvm->arch.vcores[core];
		if (!vcore) {
			err = -ENOMEM;
			vcore = kvmppc_vcore_create(kvm, core);
			kvm->arch.vcores[core] = vcore;
			kvm->arch.online_vcores++;
		}
	}
	mutex_unlock(&kvm->lock);

	if (!vcore)
		goto free_vcpu;

	spin_lock(&vcore->lock);
	++vcore->num_threads;
	spin_unlock(&vcore->lock);
	vcpu->arch.vcore = vcore;
	vcpu->arch.ptid = vcpu->vcpu_id - vcore->first_vcpuid;
	vcpu->arch.thread_cpu = -1;
	vcpu->arch.prev_cpu = -1;

	vcpu->arch.cpu_type = KVM_CPU_3S_64;
	kvmppc_sanity_check(vcpu);

	debugfs_vcpu_init(vcpu, id);

	return vcpu;

free_vcpu:
	kmem_cache_free(kvm_vcpu_cache, vcpu);
out:
	return ERR_PTR(err);
}

static int kvmhv_set_smt_mode(struct kvm *kvm, unsigned long smt_mode,
			      unsigned long flags)
{
	int err;
	int esmt = 0;

	if (flags)
		return -EINVAL;
	if (smt_mode > MAX_SMT_THREADS || !is_power_of_2(smt_mode))
		return -EINVAL;
	if (!cpu_has_feature(CPU_FTR_ARCH_300)) {
		/*
		 * On POWER8 (or POWER7), the threading mode is "strict",
		 * so we pack smt_mode vcpus per vcore.
		 */
		if (smt_mode > threads_per_subcore)
			return -EINVAL;
	} else {
		/*
		 * On POWER9, the threading mode is "loose",
		 * so each vcpu gets its own vcore.
		 */
		esmt = smt_mode;
		smt_mode = 1;
	}
	mutex_lock(&kvm->lock);
	err = -EBUSY;
	if (!kvm->arch.online_vcores) {
		kvm->arch.smt_mode = smt_mode;
		kvm->arch.emul_smt_mode = esmt;
		err = 0;
	}
	mutex_unlock(&kvm->lock);

	return err;
}

static void unpin_vpa(struct kvm *kvm, struct kvmppc_vpa *vpa)
{
	if (vpa->pinned_addr)
		kvmppc_unpin_guest_page(kvm, vpa->pinned_addr, vpa->gpa,
					vpa->dirty);
}

static void kvmppc_core_vcpu_free_hv(struct kvm_vcpu *vcpu)
{
	spin_lock(&vcpu->arch.vpa_update_lock);
	unpin_vpa(vcpu->kvm, &vcpu->arch.dtl);
	unpin_vpa(vcpu->kvm, &vcpu->arch.slb_shadow);
	unpin_vpa(vcpu->kvm, &vcpu->arch.vpa);
	spin_unlock(&vcpu->arch.vpa_update_lock);
	kvm_vcpu_uninit(vcpu);
	kmem_cache_free(kvm_vcpu_cache, vcpu);
}

static int kvmppc_core_check_requests_hv(struct kvm_vcpu *vcpu)
{
	/* Indicate we want to get back into the guest */
	return 1;
}

static void kvmppc_set_timer(struct kvm_vcpu *vcpu)
{
	unsigned long dec_nsec, now;

	now = get_tb();
	if (now > vcpu->arch.dec_expires) {
		/* decrementer has already gone negative */
		kvmppc_core_queue_dec(vcpu);
		kvmppc_core_prepare_to_enter(vcpu);
		return;
	}
	dec_nsec = (vcpu->arch.dec_expires - now) * NSEC_PER_SEC
		   / tb_ticks_per_sec;
	hrtimer_start(&vcpu->arch.dec_timer, dec_nsec, HRTIMER_MODE_REL);
	vcpu->arch.timer_running = 1;
}

static void kvmppc_end_cede(struct kvm_vcpu *vcpu)
{
	vcpu->arch.ceded = 0;
	if (vcpu->arch.timer_running) {
		hrtimer_try_to_cancel(&vcpu->arch.dec_timer);
		vcpu->arch.timer_running = 0;
	}
}

extern int __kvmppc_vcore_entry(void);

static void kvmppc_remove_runnable(struct kvmppc_vcore *vc,
				   struct kvm_vcpu *vcpu)
{
	u64 now;

	if (vcpu->arch.state != KVMPPC_VCPU_RUNNABLE)
		return;
	spin_lock_irq(&vcpu->arch.tbacct_lock);
	now = mftb();
	vcpu->arch.busy_stolen += vcore_stolen_time(vc, now) -
		vcpu->arch.stolen_logged;
	vcpu->arch.busy_preempt = now;
	vcpu->arch.state = KVMPPC_VCPU_BUSY_IN_HOST;
	spin_unlock_irq(&vcpu->arch.tbacct_lock);
	--vc->n_runnable;
	WRITE_ONCE(vc->runnable_threads[vcpu->arch.ptid], NULL);
}

static int kvmppc_grab_hwthread(int cpu)
{
	struct paca_struct *tpaca;
	long timeout = 10000;

	tpaca = &paca[cpu];

	/* Ensure the thread won't go into the kernel if it wakes */
	tpaca->kvm_hstate.kvm_vcpu = NULL;
	tpaca->kvm_hstate.kvm_vcore = NULL;
	tpaca->kvm_hstate.napping = 0;
	smp_wmb();
	tpaca->kvm_hstate.hwthread_req = 1;

	/*
	 * If the thread is already executing in the kernel (e.g. handling
	 * a stray interrupt), wait for it to get back to nap mode.
	 * The smp_mb() is to ensure that our setting of hwthread_req
	 * is visible before we look at hwthread_state, so if this
	 * races with the code at system_reset_pSeries and the thread
	 * misses our setting of hwthread_req, we are sure to see its
	 * setting of hwthread_state, and vice versa.
	 */
	smp_mb();
	while (tpaca->kvm_hstate.hwthread_state == KVM_HWTHREAD_IN_KERNEL) {
		if (--timeout <= 0) {
			pr_err("KVM: couldn't grab cpu %d\n", cpu);
			return -EBUSY;
		}
		udelay(1);
	}
	return 0;
}

static void kvmppc_release_hwthread(int cpu)
{
	struct paca_struct *tpaca;

	tpaca = &paca[cpu];
	tpaca->kvm_hstate.hwthread_req = 0;
	tpaca->kvm_hstate.kvm_vcpu = NULL;
	tpaca->kvm_hstate.kvm_vcore = NULL;
	tpaca->kvm_hstate.kvm_split_mode = NULL;
}

static void radix_flush_cpu(struct kvm *kvm, int cpu, struct kvm_vcpu *vcpu)
{
	int i;

	cpu = cpu_first_thread_sibling(cpu);
	cpumask_set_cpu(cpu, &kvm->arch.need_tlb_flush);
	/*
	 * Make sure setting of bit in need_tlb_flush precedes
	 * testing of cpu_in_guest bits.  The matching barrier on
	 * the other side is the first smp_mb() in kvmppc_run_core().
	 */
	smp_mb();
	for (i = 0; i < threads_per_core; ++i)
		if (cpumask_test_cpu(cpu + i, &kvm->arch.cpu_in_guest))
			smp_call_function_single(cpu + i, do_nothing, NULL, 1);
}

static void kvmppc_prepare_radix_vcpu(struct kvm_vcpu *vcpu, int pcpu)
{
	struct kvm *kvm = vcpu->kvm;

	/*
	 * With radix, the guest can do TLB invalidations itself,
	 * and it could choose to use the local form (tlbiel) if
	 * it is invalidating a translation that has only ever been
	 * used on one vcpu.  However, that doesn't mean it has
	 * only ever been used on one physical cpu, since vcpus
	 * can move around between pcpus.  To cope with this, when
	 * a vcpu moves from one pcpu to another, we need to tell
	 * any vcpus running on the same core as this vcpu previously
	 * ran to flush the TLB.  The TLB is shared between threads,
	 * so we use a single bit in .need_tlb_flush for all 4 threads.
	 */
	if (vcpu->arch.prev_cpu != pcpu) {
		if (vcpu->arch.prev_cpu >= 0 &&
		    cpu_first_thread_sibling(vcpu->arch.prev_cpu) !=
		    cpu_first_thread_sibling(pcpu))
			radix_flush_cpu(kvm, vcpu->arch.prev_cpu, vcpu);
		vcpu->arch.prev_cpu = pcpu;
	}
}

static void kvmppc_start_thread(struct kvm_vcpu *vcpu, struct kvmppc_vcore *vc)
{
	int cpu;
	struct paca_struct *tpaca;
	struct kvm *kvm = vc->kvm;

	cpu = vc->pcpu;
	if (vcpu) {
		if (vcpu->arch.timer_running) {
			hrtimer_try_to_cancel(&vcpu->arch.dec_timer);
			vcpu->arch.timer_running = 0;
		}
		cpu += vcpu->arch.ptid;
		vcpu->cpu = vc->pcpu;
		vcpu->arch.thread_cpu = cpu;
		cpumask_set_cpu(cpu, &kvm->arch.cpu_in_guest);
	}
	tpaca = &paca[cpu];
	tpaca->kvm_hstate.kvm_vcpu = vcpu;
	tpaca->kvm_hstate.ptid = cpu - vc->pcpu;
	/* Order stores to hstate.kvm_vcpu etc. before store to kvm_vcore */
	smp_wmb();
	tpaca->kvm_hstate.kvm_vcore = vc;
	if (cpu != smp_processor_id())
		kvmppc_ipi_thread(cpu);
}

static void kvmppc_wait_for_nap(int n_threads)
{
	int cpu = smp_processor_id();
	int i, loops;

	if (n_threads <= 1)
		return;
	for (loops = 0; loops < 1000000; ++loops) {
		/*
		 * Check if all threads are finished.
		 * We set the vcore pointer when starting a thread
		 * and the thread clears it when finished, so we look
		 * for any threads that still have a non-NULL vcore ptr.
		 */
		for (i = 1; i < n_threads; ++i)
			if (paca[cpu + i].kvm_hstate.kvm_vcore)
				break;
		if (i == n_threads) {
			HMT_medium();
			return;
		}
		HMT_low();
	}
	HMT_medium();
	for (i = 1; i < n_threads; ++i)
		if (paca[cpu + i].kvm_hstate.kvm_vcore)
			pr_err("KVM: CPU %d seems to be stuck\n", cpu + i);
}

/*
 * Check that we are on thread 0 and that any other threads in
 * this core are off-line.  Then grab the threads so they can't
 * enter the kernel.
 */
static int on_primary_thread(void)
{
	int cpu = smp_processor_id();
	int thr;

	/* Are we on a primary subcore? */
	if (cpu_thread_in_subcore(cpu))
		return 0;

	thr = 0;
	while (++thr < threads_per_subcore)
		if (cpu_online(cpu + thr))
			return 0;

	/* Grab all hw threads so they can't go into the kernel */
	for (thr = 1; thr < threads_per_subcore; ++thr) {
		if (kvmppc_grab_hwthread(cpu + thr)) {
			/* Couldn't grab one; let the others go */
			do {
				kvmppc_release_hwthread(cpu + thr);
			} while (--thr > 0);
			return 0;
		}
	}
	return 1;
}

/*
 * A list of virtual cores for each physical CPU.
 * These are vcores that could run but their runner VCPU tasks are
 * (or may be) preempted.
 */
struct preempted_vcore_list {
	struct list_head	list;
	spinlock_t		lock;
};

static DEFINE_PER_CPU(struct preempted_vcore_list, preempted_vcores);

static void init_vcore_lists(void)
{
	int cpu;

	for_each_possible_cpu(cpu) {
		struct preempted_vcore_list *lp = &per_cpu(preempted_vcores, cpu);
		spin_lock_init(&lp->lock);
		INIT_LIST_HEAD(&lp->list);
	}
}

static void kvmppc_vcore_preempt(struct kvmppc_vcore *vc)
{
	struct preempted_vcore_list *lp = this_cpu_ptr(&preempted_vcores);

	vc->vcore_state = VCORE_PREEMPT;
	vc->pcpu = smp_processor_id();
	if (vc->num_threads < threads_per_vcore(vc->kvm)) {
		spin_lock(&lp->lock);
		list_add_tail(&vc->preempt_list, &lp->list);
		spin_unlock(&lp->lock);
	}

	/* Start accumulating stolen time */
	kvmppc_core_start_stolen(vc);
}

static void kvmppc_vcore_end_preempt(struct kvmppc_vcore *vc)
{
	struct preempted_vcore_list *lp;

	kvmppc_core_end_stolen(vc);
	if (!list_empty(&vc->preempt_list)) {
		lp = &per_cpu(preempted_vcores, vc->pcpu);
		spin_lock(&lp->lock);
		list_del_init(&vc->preempt_list);
		spin_unlock(&lp->lock);
	}
	vc->vcore_state = VCORE_INACTIVE;
}

/*
 * This stores information about the virtual cores currently
 * assigned to a physical core.
 */
struct core_info {
	int		n_subcores;
	int		max_subcore_threads;
	int		total_threads;
	int		subcore_threads[MAX_SUBCORES];
	struct kvmppc_vcore *vc[MAX_SUBCORES];
};

/*
 * This mapping means subcores 0 and 1 can use threads 0-3 and 4-7
 * respectively in 2-way micro-threading (split-core) mode on POWER8.
 */
static int subcore_thread_map[MAX_SUBCORES] = { 0, 4, 2, 6 };

static void init_core_info(struct core_info *cip, struct kvmppc_vcore *vc)
{
	memset(cip, 0, sizeof(*cip));
	cip->n_subcores = 1;
	cip->max_subcore_threads = vc->num_threads;
	cip->total_threads = vc->num_threads;
	cip->subcore_threads[0] = vc->num_threads;
	cip->vc[0] = vc;
}

static bool subcore_config_ok(int n_subcores, int n_threads)
{
	/*
<<<<<<< HEAD
	 * POWER9 "SMT4" cores are permanently in what is effectively a 4-way split-core
	 * mode, with one thread per subcore.
=======
	 * POWER9 "SMT4" cores are permanently in what is effectively a 4-way
	 * split-core mode, with one thread per subcore.
>>>>>>> 661e50bc
	 */
	if (cpu_has_feature(CPU_FTR_ARCH_300))
		return n_subcores <= 4 && n_threads == 1;

	/* On POWER8, can only dynamically split if unsplit to begin with */
	if (n_subcores > 1 && threads_per_subcore < MAX_SMT_THREADS)
		return false;
	if (n_subcores > MAX_SUBCORES)
		return false;
	if (n_subcores > 1) {
		if (!(dynamic_mt_modes & 2))
			n_subcores = 4;
		if (n_subcores > 2 && !(dynamic_mt_modes & 4))
			return false;
	}

	return n_subcores * roundup_pow_of_two(n_threads) <= MAX_SMT_THREADS;
}

static void init_vcore_to_run(struct kvmppc_vcore *vc)
{
	vc->entry_exit_map = 0;
	vc->in_guest = 0;
	vc->napping_threads = 0;
	vc->conferring_threads = 0;
}

static bool can_dynamic_split(struct kvmppc_vcore *vc, struct core_info *cip)
{
	int n_threads = vc->num_threads;
	int sub;

	if (!cpu_has_feature(CPU_FTR_ARCH_207S))
		return false;

<<<<<<< HEAD
	/* POWER9 currently requires all threads to be in the same MMU mode */
	if (cpu_has_feature(CPU_FTR_ARCH_300) &&
=======
	/* Some POWER9 chips require all threads to be in the same MMU mode */
	if (no_mixing_hpt_and_radix &&
>>>>>>> 661e50bc
	    kvm_is_radix(vc->kvm) != kvm_is_radix(cip->vc[0]->kvm))
		return false;

	if (n_threads < cip->max_subcore_threads)
		n_threads = cip->max_subcore_threads;
	if (!subcore_config_ok(cip->n_subcores + 1, n_threads))
		return false;
	cip->max_subcore_threads = n_threads;

	sub = cip->n_subcores;
	++cip->n_subcores;
	cip->total_threads += vc->num_threads;
	cip->subcore_threads[sub] = vc->num_threads;
	cip->vc[sub] = vc;
	init_vcore_to_run(vc);
	list_del_init(&vc->preempt_list);

	return true;
}

/*
 * Work out whether it is possible to piggyback the execution of
 * vcore *pvc onto the execution of the other vcores described in *cip.
 */
static bool can_piggyback(struct kvmppc_vcore *pvc, struct core_info *cip,
			  int target_threads)
{
	if (cip->total_threads + pvc->num_threads > target_threads)
		return false;

	return can_dynamic_split(pvc, cip);
}

static void prepare_threads(struct kvmppc_vcore *vc)
{
	int i;
	struct kvm_vcpu *vcpu;

	for_each_runnable_thread(i, vcpu, vc) {
		if (signal_pending(vcpu->arch.run_task))
			vcpu->arch.ret = -EINTR;
		else if (vcpu->arch.vpa.update_pending ||
			 vcpu->arch.slb_shadow.update_pending ||
			 vcpu->arch.dtl.update_pending)
			vcpu->arch.ret = RESUME_GUEST;
		else
			continue;
		kvmppc_remove_runnable(vc, vcpu);
		wake_up(&vcpu->arch.cpu_run);
	}
}

static void collect_piggybacks(struct core_info *cip, int target_threads)
{
	struct preempted_vcore_list *lp = this_cpu_ptr(&preempted_vcores);
	struct kvmppc_vcore *pvc, *vcnext;

	spin_lock(&lp->lock);
	list_for_each_entry_safe(pvc, vcnext, &lp->list, preempt_list) {
		if (!spin_trylock(&pvc->lock))
			continue;
		prepare_threads(pvc);
		if (!pvc->n_runnable) {
			list_del_init(&pvc->preempt_list);
			if (pvc->runner == NULL) {
				pvc->vcore_state = VCORE_INACTIVE;
				kvmppc_core_end_stolen(pvc);
			}
			spin_unlock(&pvc->lock);
			continue;
		}
		if (!can_piggyback(pvc, cip, target_threads)) {
			spin_unlock(&pvc->lock);
			continue;
		}
		kvmppc_core_end_stolen(pvc);
		pvc->vcore_state = VCORE_PIGGYBACK;
		if (cip->total_threads >= target_threads)
			break;
	}
	spin_unlock(&lp->lock);
}

static bool recheck_signals(struct core_info *cip)
{
	int sub, i;
	struct kvm_vcpu *vcpu;

	for (sub = 0; sub < cip->n_subcores; ++sub)
		for_each_runnable_thread(i, vcpu, cip->vc[sub])
			if (signal_pending(vcpu->arch.run_task))
				return true;
	return false;
}

static void post_guest_process(struct kvmppc_vcore *vc, bool is_master)
{
	int still_running = 0, i;
	u64 now;
	long ret;
	struct kvm_vcpu *vcpu;

	spin_lock(&vc->lock);
	now = get_tb();
	for_each_runnable_thread(i, vcpu, vc) {
		/* cancel pending dec exception if dec is positive */
		if (now < vcpu->arch.dec_expires &&
		    kvmppc_core_pending_dec(vcpu))
			kvmppc_core_dequeue_dec(vcpu);

		trace_kvm_guest_exit(vcpu);

		ret = RESUME_GUEST;
		if (vcpu->arch.trap)
			ret = kvmppc_handle_exit_hv(vcpu->arch.kvm_run, vcpu,
						    vcpu->arch.run_task);

		vcpu->arch.ret = ret;
		vcpu->arch.trap = 0;

		if (is_kvmppc_resume_guest(vcpu->arch.ret)) {
			if (vcpu->arch.pending_exceptions)
				kvmppc_core_prepare_to_enter(vcpu);
			if (vcpu->arch.ceded)
				kvmppc_set_timer(vcpu);
			else
				++still_running;
		} else {
			kvmppc_remove_runnable(vc, vcpu);
			wake_up(&vcpu->arch.cpu_run);
		}
	}
	if (!is_master) {
		if (still_running > 0) {
			kvmppc_vcore_preempt(vc);
		} else if (vc->runner) {
			vc->vcore_state = VCORE_PREEMPT;
			kvmppc_core_start_stolen(vc);
		} else {
			vc->vcore_state = VCORE_INACTIVE;
		}
		if (vc->n_runnable > 0 && vc->runner == NULL) {
			/* make sure there's a candidate runner awake */
			i = -1;
			vcpu = next_runnable_thread(vc, &i);
			wake_up(&vcpu->arch.cpu_run);
		}
	}
	spin_unlock(&vc->lock);
}

/*
 * Clear core from the list of active host cores as we are about to
 * enter the guest. Only do this if it is the primary thread of the
 * core (not if a subcore) that is entering the guest.
 */
static inline int kvmppc_clear_host_core(unsigned int cpu)
{
	int core;

	if (!kvmppc_host_rm_ops_hv || cpu_thread_in_core(cpu))
		return 0;
	/*
	 * Memory barrier can be omitted here as we will do a smp_wmb()
	 * later in kvmppc_start_thread and we need ensure that state is
	 * visible to other CPUs only after we enter guest.
	 */
	core = cpu >> threads_shift;
	kvmppc_host_rm_ops_hv->rm_core[core].rm_state.in_host = 0;
	return 0;
}

/*
 * Advertise this core as an active host core since we exited the guest
 * Only need to do this if it is the primary thread of the core that is
 * exiting.
 */
static inline int kvmppc_set_host_core(unsigned int cpu)
{
	int core;

	if (!kvmppc_host_rm_ops_hv || cpu_thread_in_core(cpu))
		return 0;

	/*
	 * Memory barrier can be omitted here because we do a spin_unlock
	 * immediately after this which provides the memory barrier.
	 */
	core = cpu >> threads_shift;
	kvmppc_host_rm_ops_hv->rm_core[core].rm_state.in_host = 1;
	return 0;
}

static void set_irq_happened(int trap)
{
	switch (trap) {
	case BOOK3S_INTERRUPT_EXTERNAL:
		local_paca->irq_happened |= PACA_IRQ_EE;
		break;
	case BOOK3S_INTERRUPT_H_DOORBELL:
		local_paca->irq_happened |= PACA_IRQ_DBELL;
		break;
	case BOOK3S_INTERRUPT_HMI:
		local_paca->irq_happened |= PACA_IRQ_HMI;
		break;
	case BOOK3S_INTERRUPT_SYSTEM_RESET:
		replay_system_reset();
		break;
	}
}

/*
 * Run a set of guest threads on a physical core.
 * Called with vc->lock held.
 */
static noinline void kvmppc_run_core(struct kvmppc_vcore *vc)
{
	struct kvm_vcpu *vcpu;
	int i;
	int srcu_idx;
	struct core_info core_info;
	struct kvmppc_vcore *pvc;
	struct kvm_split_mode split_info, *sip;
	int split, subcore_size, active;
	int sub;
	bool thr0_done;
	unsigned long cmd_bit, stat_bit;
	int pcpu, thr;
	int target_threads;
	int controlled_threads;
	int trap;
	bool is_power8;
	bool hpt_on_radix;

	/*
	 * Remove from the list any threads that have a signal pending
	 * or need a VPA update done
	 */
	prepare_threads(vc);

	/* if the runner is no longer runnable, let the caller pick a new one */
	if (vc->runner->arch.state != KVMPPC_VCPU_RUNNABLE)
		return;

	/*
	 * Initialize *vc.
	 */
	init_vcore_to_run(vc);
	vc->preempt_tb = TB_NIL;

	/*
	 * Number of threads that we will be controlling: the same as
	 * the number of threads per subcore, except on POWER9,
	 * where it's 1 because the threads are (mostly) independent.
	 */
	controlled_threads = threads_per_vcore(vc->kvm);

	/*
	 * Make sure we are running on primary threads, and that secondary
	 * threads are offline.  Also check if the number of threads in this
	 * guest are greater than the current system threads per guest.
	 * On POWER9, we need to be not in independent-threads mode if
<<<<<<< HEAD
	 * this is a HPT guest on a radix host.
	 */
	hpt_on_radix = radix_enabled() && !kvm_is_radix(vc->kvm);
=======
	 * this is a HPT guest on a radix host machine where the
	 * CPU threads may not be in different MMU modes.
	 */
	hpt_on_radix = no_mixing_hpt_and_radix && radix_enabled() &&
		!kvm_is_radix(vc->kvm);
>>>>>>> 661e50bc
	if (((controlled_threads > 1) &&
	     ((vc->num_threads > threads_per_subcore) || !on_primary_thread())) ||
	    (hpt_on_radix && vc->kvm->arch.threads_indep)) {
		for_each_runnable_thread(i, vcpu, vc) {
			vcpu->arch.ret = -EBUSY;
			kvmppc_remove_runnable(vc, vcpu);
			wake_up(&vcpu->arch.cpu_run);
		}
		goto out;
	}

	/*
	 * See if we could run any other vcores on the physical core
	 * along with this one.
	 */
	init_core_info(&core_info, vc);
	pcpu = smp_processor_id();
	target_threads = controlled_threads;
	if (target_smt_mode && target_smt_mode < target_threads)
		target_threads = target_smt_mode;
	if (vc->num_threads < target_threads)
		collect_piggybacks(&core_info, target_threads);

	/*
	 * On radix, arrange for TLB flushing if necessary.
	 * This has to be done before disabling interrupts since
	 * it uses smp_call_function().
	 */
	pcpu = smp_processor_id();
	if (kvm_is_radix(vc->kvm)) {
		for (sub = 0; sub < core_info.n_subcores; ++sub)
			for_each_runnable_thread(i, vcpu, core_info.vc[sub])
				kvmppc_prepare_radix_vcpu(vcpu, pcpu);
	}

	/*
	 * Hard-disable interrupts, and check resched flag and signals.
	 * If we need to reschedule or deliver a signal, clean up
	 * and return without going into the guest(s).
	 * If the mmu_ready flag has been cleared, don't go into the
	 * guest because that means a HPT resize operation is in progress.
	 */
	local_irq_disable();
	hard_irq_disable();
	if (lazy_irq_pending() || need_resched() ||
	    recheck_signals(&core_info) || !vc->kvm->arch.mmu_ready) {
		local_irq_enable();
		vc->vcore_state = VCORE_INACTIVE;
		/* Unlock all except the primary vcore */
		for (sub = 1; sub < core_info.n_subcores; ++sub) {
			pvc = core_info.vc[sub];
			/* Put back on to the preempted vcores list */
			kvmppc_vcore_preempt(pvc);
			spin_unlock(&pvc->lock);
		}
		for (i = 0; i < controlled_threads; ++i)
			kvmppc_release_hwthread(pcpu + i);
		return;
	}

	kvmppc_clear_host_core(pcpu);

	/* Decide on micro-threading (split-core) mode */
	subcore_size = threads_per_subcore;
	cmd_bit = stat_bit = 0;
	split = core_info.n_subcores;
	sip = NULL;
	is_power8 = cpu_has_feature(CPU_FTR_ARCH_207S)
		&& !cpu_has_feature(CPU_FTR_ARCH_300);

	if (split > 1 || hpt_on_radix) {
		sip = &split_info;
		memset(&split_info, 0, sizeof(split_info));
		for (sub = 0; sub < core_info.n_subcores; ++sub)
			split_info.vc[sub] = core_info.vc[sub];

		if (is_power8) {
			if (split == 2 && (dynamic_mt_modes & 2)) {
				cmd_bit = HID0_POWER8_1TO2LPAR;
				stat_bit = HID0_POWER8_2LPARMODE;
			} else {
				split = 4;
				cmd_bit = HID0_POWER8_1TO4LPAR;
				stat_bit = HID0_POWER8_4LPARMODE;
			}
			subcore_size = MAX_SMT_THREADS / split;
			split_info.rpr = mfspr(SPRN_RPR);
			split_info.pmmar = mfspr(SPRN_PMMAR);
			split_info.ldbar = mfspr(SPRN_LDBAR);
			split_info.subcore_size = subcore_size;
		} else {
			split_info.subcore_size = 1;
			if (hpt_on_radix) {
				/* Use the split_info for LPCR/LPIDR changes */
				split_info.lpcr_req = vc->lpcr;
				split_info.lpidr_req = vc->kvm->arch.lpid;
				split_info.host_lpcr = vc->kvm->arch.host_lpcr;
				split_info.do_set = 1;
			}
		}

		/* order writes to split_info before kvm_split_mode pointer */
		smp_wmb();
	}

	for (thr = 0; thr < controlled_threads; ++thr) {
		paca[pcpu + thr].kvm_hstate.tid = thr;
		paca[pcpu + thr].kvm_hstate.napping = 0;
		paca[pcpu + thr].kvm_hstate.kvm_split_mode = sip;
	}

	/* Initiate micro-threading (split-core) on POWER8 if required */
	if (cmd_bit) {
		unsigned long hid0 = mfspr(SPRN_HID0);

		hid0 |= cmd_bit | HID0_POWER8_DYNLPARDIS;
		mb();
		mtspr(SPRN_HID0, hid0);
		isync();
		for (;;) {
			hid0 = mfspr(SPRN_HID0);
			if (hid0 & stat_bit)
				break;
			cpu_relax();
		}
	}

	/* Start all the threads */
	active = 0;
	for (sub = 0; sub < core_info.n_subcores; ++sub) {
		thr = is_power8 ? subcore_thread_map[sub] : sub;
		thr0_done = false;
		active |= 1 << thr;
		pvc = core_info.vc[sub];
		pvc->pcpu = pcpu + thr;
		for_each_runnable_thread(i, vcpu, pvc) {
			kvmppc_start_thread(vcpu, pvc);
			kvmppc_create_dtl_entry(vcpu, pvc);
			trace_kvm_guest_enter(vcpu);
			if (!vcpu->arch.ptid)
				thr0_done = true;
			active |= 1 << (thr + vcpu->arch.ptid);
		}
		/*
		 * We need to start the first thread of each subcore
		 * even if it doesn't have a vcpu.
		 */
		if (!thr0_done)
			kvmppc_start_thread(NULL, pvc);
	}

	/*
	 * Ensure that split_info.do_nap is set after setting
	 * the vcore pointer in the PACA of the secondaries.
	 */
	smp_mb();

	/*
	 * When doing micro-threading, poke the inactive threads as well.
	 * This gets them to the nap instruction after kvm_do_nap,
	 * which reduces the time taken to unsplit later.
	 * For POWER9 HPT guest on radix host, we need all the secondary
	 * threads woken up so they can do the LPCR/LPIDR change.
	 */
	if (cmd_bit || hpt_on_radix) {
		split_info.do_nap = 1;	/* ask secondaries to nap when done */
		for (thr = 1; thr < threads_per_subcore; ++thr)
			if (!(active & (1 << thr)))
				kvmppc_ipi_thread(pcpu + thr);
	}

	vc->vcore_state = VCORE_RUNNING;
	preempt_disable();

	trace_kvmppc_run_core(vc, 0);

	for (sub = 0; sub < core_info.n_subcores; ++sub)
		spin_unlock(&core_info.vc[sub]->lock);

	/*
	 * Interrupts will be enabled once we get into the guest,
	 * so tell lockdep that we're about to enable interrupts.
	 */
	trace_hardirqs_on();

	guest_enter();

	srcu_idx = srcu_read_lock(&vc->kvm->srcu);

	trap = __kvmppc_vcore_entry();

	srcu_read_unlock(&vc->kvm->srcu, srcu_idx);

	guest_exit();

	trace_hardirqs_off();
	set_irq_happened(trap);

	spin_lock(&vc->lock);
	/* prevent other vcpu threads from doing kvmppc_start_thread() now */
	vc->vcore_state = VCORE_EXITING;

	/* wait for secondary threads to finish writing their state to memory */
	kvmppc_wait_for_nap(controlled_threads);

	/* Return to whole-core mode if we split the core earlier */
	if (cmd_bit) {
		unsigned long hid0 = mfspr(SPRN_HID0);
		unsigned long loops = 0;

		hid0 &= ~HID0_POWER8_DYNLPARDIS;
		stat_bit = HID0_POWER8_2LPARMODE | HID0_POWER8_4LPARMODE;
		mb();
		mtspr(SPRN_HID0, hid0);
		isync();
		for (;;) {
			hid0 = mfspr(SPRN_HID0);
			if (!(hid0 & stat_bit))
				break;
			cpu_relax();
			++loops;
		}
	} else if (hpt_on_radix) {
		/* Wait for all threads to have seen final sync */
		for (thr = 1; thr < controlled_threads; ++thr) {
			while (paca[pcpu + thr].kvm_hstate.kvm_split_mode) {
				HMT_low();
				barrier();
			}
			HMT_medium();
		}
	}
	split_info.do_nap = 0;

	kvmppc_set_host_core(pcpu);

	local_irq_enable();

	/* Let secondaries go back to the offline loop */
	for (i = 0; i < controlled_threads; ++i) {
		kvmppc_release_hwthread(pcpu + i);
		if (sip && sip->napped[i])
			kvmppc_ipi_thread(pcpu + i);
		cpumask_clear_cpu(pcpu + i, &vc->kvm->arch.cpu_in_guest);
	}

	spin_unlock(&vc->lock);

	/* make sure updates to secondary vcpu structs are visible now */
	smp_mb();

	preempt_enable();

	for (sub = 0; sub < core_info.n_subcores; ++sub) {
		pvc = core_info.vc[sub];
		post_guest_process(pvc, pvc == vc);
	}

	spin_lock(&vc->lock);

 out:
	vc->vcore_state = VCORE_INACTIVE;
	trace_kvmppc_run_core(vc, 1);
}

/*
 * Wait for some other vcpu thread to execute us, and
 * wake us up when we need to handle something in the host.
 */
static void kvmppc_wait_for_exec(struct kvmppc_vcore *vc,
				 struct kvm_vcpu *vcpu, int wait_state)
{
	DEFINE_WAIT(wait);

	prepare_to_wait(&vcpu->arch.cpu_run, &wait, wait_state);
	if (vcpu->arch.state == KVMPPC_VCPU_RUNNABLE) {
		spin_unlock(&vc->lock);
		schedule();
		spin_lock(&vc->lock);
	}
	finish_wait(&vcpu->arch.cpu_run, &wait);
}

static void grow_halt_poll_ns(struct kvmppc_vcore *vc)
{
	/* 10us base */
	if (vc->halt_poll_ns == 0 && halt_poll_ns_grow)
		vc->halt_poll_ns = 10000;
	else
		vc->halt_poll_ns *= halt_poll_ns_grow;
}

static void shrink_halt_poll_ns(struct kvmppc_vcore *vc)
{
	if (halt_poll_ns_shrink == 0)
		vc->halt_poll_ns = 0;
	else
		vc->halt_poll_ns /= halt_poll_ns_shrink;
}

#ifdef CONFIG_KVM_XICS
static inline bool xive_interrupt_pending(struct kvm_vcpu *vcpu)
{
	if (!xive_enabled())
		return false;
	return vcpu->arch.irq_pending || vcpu->arch.xive_saved_state.pipr <
		vcpu->arch.xive_saved_state.cppr;
}
#else
static inline bool xive_interrupt_pending(struct kvm_vcpu *vcpu)
{
	return false;
}
#endif /* CONFIG_KVM_XICS */

static bool kvmppc_vcpu_woken(struct kvm_vcpu *vcpu)
{
	if (vcpu->arch.pending_exceptions || vcpu->arch.prodded ||
	    kvmppc_doorbell_pending(vcpu) || xive_interrupt_pending(vcpu))
		return true;

	return false;
}

/*
 * Check to see if any of the runnable vcpus on the vcore have pending
 * exceptions or are no longer ceded
 */
static int kvmppc_vcore_check_block(struct kvmppc_vcore *vc)
{
	struct kvm_vcpu *vcpu;
	int i;

	for_each_runnable_thread(i, vcpu, vc) {
		if (!vcpu->arch.ceded || kvmppc_vcpu_woken(vcpu))
			return 1;
	}

	return 0;
}

/*
 * All the vcpus in this vcore are idle, so wait for a decrementer
 * or external interrupt to one of the vcpus.  vc->lock is held.
 */
static void kvmppc_vcore_blocked(struct kvmppc_vcore *vc)
{
	ktime_t cur, start_poll, start_wait;
	int do_sleep = 1;
	u64 block_ns;
	DECLARE_SWAITQUEUE(wait);

	/* Poll for pending exceptions and ceded state */
	cur = start_poll = ktime_get();
	if (vc->halt_poll_ns) {
		ktime_t stop = ktime_add_ns(start_poll, vc->halt_poll_ns);
		++vc->runner->stat.halt_attempted_poll;

		vc->vcore_state = VCORE_POLLING;
		spin_unlock(&vc->lock);

		do {
			if (kvmppc_vcore_check_block(vc)) {
				do_sleep = 0;
				break;
			}
			cur = ktime_get();
		} while (single_task_running() && ktime_before(cur, stop));

		spin_lock(&vc->lock);
		vc->vcore_state = VCORE_INACTIVE;

		if (!do_sleep) {
			++vc->runner->stat.halt_successful_poll;
			goto out;
		}
	}

	prepare_to_swait(&vc->wq, &wait, TASK_INTERRUPTIBLE);

	if (kvmppc_vcore_check_block(vc)) {
		finish_swait(&vc->wq, &wait);
		do_sleep = 0;
		/* If we polled, count this as a successful poll */
		if (vc->halt_poll_ns)
			++vc->runner->stat.halt_successful_poll;
		goto out;
	}

	start_wait = ktime_get();

	vc->vcore_state = VCORE_SLEEPING;
	trace_kvmppc_vcore_blocked(vc, 0);
	spin_unlock(&vc->lock);
	schedule();
	finish_swait(&vc->wq, &wait);
	spin_lock(&vc->lock);
	vc->vcore_state = VCORE_INACTIVE;
	trace_kvmppc_vcore_blocked(vc, 1);
	++vc->runner->stat.halt_successful_wait;

	cur = ktime_get();

out:
	block_ns = ktime_to_ns(cur) - ktime_to_ns(start_poll);

	/* Attribute wait time */
	if (do_sleep) {
		vc->runner->stat.halt_wait_ns +=
			ktime_to_ns(cur) - ktime_to_ns(start_wait);
		/* Attribute failed poll time */
		if (vc->halt_poll_ns)
			vc->runner->stat.halt_poll_fail_ns +=
				ktime_to_ns(start_wait) -
				ktime_to_ns(start_poll);
	} else {
		/* Attribute successful poll time */
		if (vc->halt_poll_ns)
			vc->runner->stat.halt_poll_success_ns +=
				ktime_to_ns(cur) -
				ktime_to_ns(start_poll);
	}

	/* Adjust poll time */
	if (halt_poll_ns) {
		if (block_ns <= vc->halt_poll_ns)
			;
		/* We slept and blocked for longer than the max halt time */
		else if (vc->halt_poll_ns && block_ns > halt_poll_ns)
			shrink_halt_poll_ns(vc);
		/* We slept and our poll time is too small */
		else if (vc->halt_poll_ns < halt_poll_ns &&
				block_ns < halt_poll_ns)
			grow_halt_poll_ns(vc);
		if (vc->halt_poll_ns > halt_poll_ns)
			vc->halt_poll_ns = halt_poll_ns;
	} else
		vc->halt_poll_ns = 0;

	trace_kvmppc_vcore_wakeup(do_sleep, block_ns);
}

static int kvmhv_setup_mmu(struct kvm_vcpu *vcpu)
{
	int r = 0;
	struct kvm *kvm = vcpu->kvm;

	mutex_lock(&kvm->lock);
	if (!kvm->arch.mmu_ready) {
		if (!kvm_is_radix(kvm))
			r = kvmppc_hv_setup_htab_rma(vcpu);
		if (!r) {
			if (cpu_has_feature(CPU_FTR_ARCH_300))
				kvmppc_setup_partition_table(kvm);
			kvm->arch.mmu_ready = 1;
		}
	}
	mutex_unlock(&kvm->lock);
	return r;
}

static int kvmppc_run_vcpu(struct kvm_run *kvm_run, struct kvm_vcpu *vcpu)
{
	int n_ceded, i, r;
	struct kvmppc_vcore *vc;
	struct kvm_vcpu *v;

	trace_kvmppc_run_vcpu_enter(vcpu);

	kvm_run->exit_reason = 0;
	vcpu->arch.ret = RESUME_GUEST;
	vcpu->arch.trap = 0;
	kvmppc_update_vpas(vcpu);

	/*
	 * Synchronize with other threads in this virtual core
	 */
	vc = vcpu->arch.vcore;
	spin_lock(&vc->lock);
	vcpu->arch.ceded = 0;
	vcpu->arch.run_task = current;
	vcpu->arch.kvm_run = kvm_run;
	vcpu->arch.stolen_logged = vcore_stolen_time(vc, mftb());
	vcpu->arch.state = KVMPPC_VCPU_RUNNABLE;
	vcpu->arch.busy_preempt = TB_NIL;
	WRITE_ONCE(vc->runnable_threads[vcpu->arch.ptid], vcpu);
	++vc->n_runnable;

	/*
	 * This happens the first time this is called for a vcpu.
	 * If the vcore is already running, we may be able to start
	 * this thread straight away and have it join in.
	 */
	if (!signal_pending(current)) {
		if ((vc->vcore_state == VCORE_PIGGYBACK ||
		     vc->vcore_state == VCORE_RUNNING) &&
			   !VCORE_IS_EXITING(vc)) {
			kvmppc_create_dtl_entry(vcpu, vc);
			kvmppc_start_thread(vcpu, vc);
			trace_kvm_guest_enter(vcpu);
		} else if (vc->vcore_state == VCORE_SLEEPING) {
			swake_up(&vc->wq);
		}

	}

	while (vcpu->arch.state == KVMPPC_VCPU_RUNNABLE &&
	       !signal_pending(current)) {
		/* See if the MMU is ready to go */
		if (!vcpu->kvm->arch.mmu_ready) {
			spin_unlock(&vc->lock);
			r = kvmhv_setup_mmu(vcpu);
			spin_lock(&vc->lock);
			if (r) {
				kvm_run->exit_reason = KVM_EXIT_FAIL_ENTRY;
				kvm_run->fail_entry.
					hardware_entry_failure_reason = 0;
				vcpu->arch.ret = r;
				break;
			}
		}

		if (vc->vcore_state == VCORE_PREEMPT && vc->runner == NULL)
			kvmppc_vcore_end_preempt(vc);

		if (vc->vcore_state != VCORE_INACTIVE) {
			kvmppc_wait_for_exec(vc, vcpu, TASK_INTERRUPTIBLE);
			continue;
		}
		for_each_runnable_thread(i, v, vc) {
			kvmppc_core_prepare_to_enter(v);
			if (signal_pending(v->arch.run_task)) {
				kvmppc_remove_runnable(vc, v);
				v->stat.signal_exits++;
				v->arch.kvm_run->exit_reason = KVM_EXIT_INTR;
				v->arch.ret = -EINTR;
				wake_up(&v->arch.cpu_run);
			}
		}
		if (!vc->n_runnable || vcpu->arch.state != KVMPPC_VCPU_RUNNABLE)
			break;
		n_ceded = 0;
		for_each_runnable_thread(i, v, vc) {
			if (!kvmppc_vcpu_woken(v))
				n_ceded += v->arch.ceded;
			else
				v->arch.ceded = 0;
		}
		vc->runner = vcpu;
		if (n_ceded == vc->n_runnable) {
			kvmppc_vcore_blocked(vc);
		} else if (need_resched()) {
			kvmppc_vcore_preempt(vc);
			/* Let something else run */
			cond_resched_lock(&vc->lock);
			if (vc->vcore_state == VCORE_PREEMPT)
				kvmppc_vcore_end_preempt(vc);
		} else {
			kvmppc_run_core(vc);
		}
		vc->runner = NULL;
	}

	while (vcpu->arch.state == KVMPPC_VCPU_RUNNABLE &&
	       (vc->vcore_state == VCORE_RUNNING ||
		vc->vcore_state == VCORE_EXITING ||
		vc->vcore_state == VCORE_PIGGYBACK))
		kvmppc_wait_for_exec(vc, vcpu, TASK_UNINTERRUPTIBLE);

	if (vc->vcore_state == VCORE_PREEMPT && vc->runner == NULL)
		kvmppc_vcore_end_preempt(vc);

	if (vcpu->arch.state == KVMPPC_VCPU_RUNNABLE) {
		kvmppc_remove_runnable(vc, vcpu);
		vcpu->stat.signal_exits++;
		kvm_run->exit_reason = KVM_EXIT_INTR;
		vcpu->arch.ret = -EINTR;
	}

	if (vc->n_runnable && vc->vcore_state == VCORE_INACTIVE) {
		/* Wake up some vcpu to run the core */
		i = -1;
		v = next_runnable_thread(vc, &i);
		wake_up(&v->arch.cpu_run);
	}

	trace_kvmppc_run_vcpu_exit(vcpu, kvm_run);
	spin_unlock(&vc->lock);
	return vcpu->arch.ret;
}

static int kvmppc_vcpu_run_hv(struct kvm_run *run, struct kvm_vcpu *vcpu)
{
	int r;
	int srcu_idx;
	unsigned long ebb_regs[3] = {};	/* shut up GCC */
	unsigned long user_tar = 0;
	unsigned int user_vrsave;
	struct kvm *kvm;

	if (!vcpu->arch.sane) {
		run->exit_reason = KVM_EXIT_INTERNAL_ERROR;
		return -EINVAL;
	}

	/*
	 * Don't allow entry with a suspended transaction, because
	 * the guest entry/exit code will lose it.
	 * If the guest has TM enabled, save away their TM-related SPRs
	 * (they will get restored by the TM unavailable interrupt).
	 */
#ifdef CONFIG_PPC_TRANSACTIONAL_MEM
	if (cpu_has_feature(CPU_FTR_TM) && current->thread.regs &&
	    (current->thread.regs->msr & MSR_TM)) {
		if (MSR_TM_ACTIVE(current->thread.regs->msr)) {
			run->exit_reason = KVM_EXIT_FAIL_ENTRY;
			run->fail_entry.hardware_entry_failure_reason = 0;
			return -EINVAL;
		}
		/* Enable TM so we can read the TM SPRs */
		mtmsr(mfmsr() | MSR_TM);
		current->thread.tm_tfhar = mfspr(SPRN_TFHAR);
		current->thread.tm_tfiar = mfspr(SPRN_TFIAR);
		current->thread.tm_texasr = mfspr(SPRN_TEXASR);
		current->thread.regs->msr &= ~MSR_TM;
	}
#endif

	kvmppc_core_prepare_to_enter(vcpu);

	/* No need to go into the guest when all we'll do is come back out */
	if (signal_pending(current)) {
		run->exit_reason = KVM_EXIT_INTR;
		return -EINTR;
	}

	kvm = vcpu->kvm;
	atomic_inc(&kvm->arch.vcpus_running);
	/* Order vcpus_running vs. mmu_ready, see kvmppc_alloc_reset_hpt */
	smp_mb();

	flush_all_to_thread(current);

	/* Save userspace EBB and other register values */
	if (cpu_has_feature(CPU_FTR_ARCH_207S)) {
		ebb_regs[0] = mfspr(SPRN_EBBHR);
		ebb_regs[1] = mfspr(SPRN_EBBRR);
		ebb_regs[2] = mfspr(SPRN_BESCR);
		user_tar = mfspr(SPRN_TAR);
	}
	user_vrsave = mfspr(SPRN_VRSAVE);

	vcpu->arch.wqp = &vcpu->arch.vcore->wq;
	vcpu->arch.pgdir = current->mm->pgd;
	vcpu->arch.state = KVMPPC_VCPU_BUSY_IN_HOST;

	do {
		r = kvmppc_run_vcpu(run, vcpu);

		if (run->exit_reason == KVM_EXIT_PAPR_HCALL &&
		    !(vcpu->arch.shregs.msr & MSR_PR)) {
			trace_kvm_hcall_enter(vcpu);
			r = kvmppc_pseries_do_hcall(vcpu);
			trace_kvm_hcall_exit(vcpu, r);
			kvmppc_core_prepare_to_enter(vcpu);
		} else if (r == RESUME_PAGE_FAULT) {
			srcu_idx = srcu_read_lock(&kvm->srcu);
			r = kvmppc_book3s_hv_page_fault(run, vcpu,
				vcpu->arch.fault_dar, vcpu->arch.fault_dsisr);
			srcu_read_unlock(&kvm->srcu, srcu_idx);
		} else if (r == RESUME_PASSTHROUGH) {
			if (WARN_ON(xive_enabled()))
				r = H_SUCCESS;
			else
				r = kvmppc_xics_rm_complete(vcpu, 0);
		}
	} while (is_kvmppc_resume_guest(r));

	/* Restore userspace EBB and other register values */
	if (cpu_has_feature(CPU_FTR_ARCH_207S)) {
		mtspr(SPRN_EBBHR, ebb_regs[0]);
		mtspr(SPRN_EBBRR, ebb_regs[1]);
		mtspr(SPRN_BESCR, ebb_regs[2]);
		mtspr(SPRN_TAR, user_tar);
		mtspr(SPRN_FSCR, current->thread.fscr);
	}
	mtspr(SPRN_VRSAVE, user_vrsave);

	vcpu->arch.state = KVMPPC_VCPU_NOTREADY;
	atomic_dec(&kvm->arch.vcpus_running);
	return r;
}

static void kvmppc_add_seg_page_size(struct kvm_ppc_one_seg_page_size **sps,
				     int shift, int sllp)
{
	(*sps)->page_shift = shift;
	(*sps)->slb_enc = sllp;
	(*sps)->enc[0].page_shift = shift;
	(*sps)->enc[0].pte_enc = kvmppc_pgsize_lp_encoding(shift, shift);
	/*
	 * Add 16MB MPSS support (may get filtered out by userspace)
	 */
	if (shift != 24) {
		int penc = kvmppc_pgsize_lp_encoding(shift, 24);
		if (penc != -1) {
			(*sps)->enc[1].page_shift = 24;
			(*sps)->enc[1].pte_enc = penc;
		}
	}
	(*sps)++;
}

static int kvm_vm_ioctl_get_smmu_info_hv(struct kvm *kvm,
					 struct kvm_ppc_smmu_info *info)
{
	struct kvm_ppc_one_seg_page_size *sps;

	/*
	 * POWER7, POWER8 and POWER9 all support 32 storage keys for data.
	 * POWER7 doesn't support keys for instruction accesses,
	 * POWER8 and POWER9 do.
	 */
	info->data_keys = 32;
	info->instr_keys = cpu_has_feature(CPU_FTR_ARCH_207S) ? 32 : 0;

	/* POWER7, 8 and 9 all have 1T segments and 32-entry SLB */
	info->flags = KVM_PPC_PAGE_SIZES_REAL | KVM_PPC_1T_SEGMENTS;
	info->slb_size = 32;

	/* We only support these sizes for now, and no muti-size segments */
	sps = &info->sps[0];
	kvmppc_add_seg_page_size(&sps, 12, 0);
	kvmppc_add_seg_page_size(&sps, 16, SLB_VSID_L | SLB_VSID_LP_01);
	kvmppc_add_seg_page_size(&sps, 24, SLB_VSID_L);

	return 0;
}

/*
 * Get (and clear) the dirty memory log for a memory slot.
 */
static int kvm_vm_ioctl_get_dirty_log_hv(struct kvm *kvm,
					 struct kvm_dirty_log *log)
{
	struct kvm_memslots *slots;
	struct kvm_memory_slot *memslot;
	int i, r;
	unsigned long n;
	unsigned long *buf, *p;
	struct kvm_vcpu *vcpu;

	mutex_lock(&kvm->slots_lock);

	r = -EINVAL;
	if (log->slot >= KVM_USER_MEM_SLOTS)
		goto out;

	slots = kvm_memslots(kvm);
	memslot = id_to_memslot(slots, log->slot);
	r = -ENOENT;
	if (!memslot->dirty_bitmap)
		goto out;

	/*
	 * Use second half of bitmap area because both HPT and radix
	 * accumulate bits in the first half.
	 */
	n = kvm_dirty_bitmap_bytes(memslot);
	buf = memslot->dirty_bitmap + n / sizeof(long);
	memset(buf, 0, n);

	if (kvm_is_radix(kvm))
		r = kvmppc_hv_get_dirty_log_radix(kvm, memslot, buf);
	else
		r = kvmppc_hv_get_dirty_log_hpt(kvm, memslot, buf);
	if (r)
		goto out;

	/*
	 * We accumulate dirty bits in the first half of the
	 * memslot's dirty_bitmap area, for when pages are paged
	 * out or modified by the host directly.  Pick up these
	 * bits and add them to the map.
	 */
	p = memslot->dirty_bitmap;
	for (i = 0; i < n / sizeof(long); ++i)
		buf[i] |= xchg(&p[i], 0);

	/* Harvest dirty bits from VPA and DTL updates */
	/* Note: we never modify the SLB shadow buffer areas */
	kvm_for_each_vcpu(i, vcpu, kvm) {
		spin_lock(&vcpu->arch.vpa_update_lock);
		kvmppc_harvest_vpa_dirty(&vcpu->arch.vpa, memslot, buf);
		kvmppc_harvest_vpa_dirty(&vcpu->arch.dtl, memslot, buf);
		spin_unlock(&vcpu->arch.vpa_update_lock);
	}

	r = -EFAULT;
	if (copy_to_user(log->dirty_bitmap, buf, n))
		goto out;

	r = 0;
out:
	mutex_unlock(&kvm->slots_lock);
	return r;
}

static void kvmppc_core_free_memslot_hv(struct kvm_memory_slot *free,
					struct kvm_memory_slot *dont)
{
	if (!dont || free->arch.rmap != dont->arch.rmap) {
		vfree(free->arch.rmap);
		free->arch.rmap = NULL;
	}
}

static int kvmppc_core_create_memslot_hv(struct kvm_memory_slot *slot,
					 unsigned long npages)
{
	slot->arch.rmap = vzalloc(npages * sizeof(*slot->arch.rmap));
	if (!slot->arch.rmap)
		return -ENOMEM;

	return 0;
}

static int kvmppc_core_prepare_memory_region_hv(struct kvm *kvm,
					struct kvm_memory_slot *memslot,
					const struct kvm_userspace_memory_region *mem)
{
	return 0;
}

static void kvmppc_core_commit_memory_region_hv(struct kvm *kvm,
				const struct kvm_userspace_memory_region *mem,
				const struct kvm_memory_slot *old,
				const struct kvm_memory_slot *new)
{
	unsigned long npages = mem->memory_size >> PAGE_SHIFT;

	/*
	 * If we are making a new memslot, it might make
	 * some address that was previously cached as emulated
	 * MMIO be no longer emulated MMIO, so invalidate
	 * all the caches of emulated MMIO translations.
	 */
	if (npages)
		atomic64_inc(&kvm->arch.mmio_update);
}

/*
 * Update LPCR values in kvm->arch and in vcores.
 * Caller must hold kvm->lock.
 */
void kvmppc_update_lpcr(struct kvm *kvm, unsigned long lpcr, unsigned long mask)
{
	long int i;
	u32 cores_done = 0;

	if ((kvm->arch.lpcr & mask) == lpcr)
		return;

	kvm->arch.lpcr = (kvm->arch.lpcr & ~mask) | lpcr;

	for (i = 0; i < KVM_MAX_VCORES; ++i) {
		struct kvmppc_vcore *vc = kvm->arch.vcores[i];
		if (!vc)
			continue;
		spin_lock(&vc->lock);
		vc->lpcr = (vc->lpcr & ~mask) | lpcr;
		spin_unlock(&vc->lock);
		if (++cores_done >= kvm->arch.online_vcores)
			break;
	}
}

static void kvmppc_mmu_destroy_hv(struct kvm_vcpu *vcpu)
{
	return;
}

void kvmppc_setup_partition_table(struct kvm *kvm)
{
	unsigned long dw0, dw1;

	if (!kvm_is_radix(kvm)) {
		/* PS field - page size for VRMA */
		dw0 = ((kvm->arch.vrma_slb_v & SLB_VSID_L) >> 1) |
			((kvm->arch.vrma_slb_v & SLB_VSID_LP) << 1);
		/* HTABSIZE and HTABORG fields */
		dw0 |= kvm->arch.sdr1;

		/* Second dword as set by userspace */
		dw1 = kvm->arch.process_table;
	} else {
		dw0 = PATB_HR | radix__get_tree_size() |
			__pa(kvm->arch.pgtable) | RADIX_PGD_INDEX_SIZE;
		dw1 = PATB_GR | kvm->arch.process_table;
	}

	mmu_partition_table_set_entry(kvm->arch.lpid, dw0, dw1);
}

/*
 * Set up HPT (hashed page table) and RMA (real-mode area).
 * Must be called with kvm->lock held.
 */
static int kvmppc_hv_setup_htab_rma(struct kvm_vcpu *vcpu)
{
	int err = 0;
	struct kvm *kvm = vcpu->kvm;
	unsigned long hva;
	struct kvm_memory_slot *memslot;
	struct vm_area_struct *vma;
	unsigned long lpcr = 0, senc;
	unsigned long psize, porder;
	int srcu_idx;

	/* Allocate hashed page table (if not done already) and reset it */
	if (!kvm->arch.hpt.virt) {
		int order = KVM_DEFAULT_HPT_ORDER;
		struct kvm_hpt_info info;

		err = kvmppc_allocate_hpt(&info, order);
		/* If we get here, it means userspace didn't specify a
		 * size explicitly.  So, try successively smaller
		 * sizes if the default failed. */
		while ((err == -ENOMEM) && --order >= PPC_MIN_HPT_ORDER)
			err  = kvmppc_allocate_hpt(&info, order);

		if (err < 0) {
			pr_err("KVM: Couldn't alloc HPT\n");
			goto out;
		}

		kvmppc_set_hpt(kvm, &info);
	}

	/* Look up the memslot for guest physical address 0 */
	srcu_idx = srcu_read_lock(&kvm->srcu);
	memslot = gfn_to_memslot(kvm, 0);

	/* We must have some memory at 0 by now */
	err = -EINVAL;
	if (!memslot || (memslot->flags & KVM_MEMSLOT_INVALID))
		goto out_srcu;

	/* Look up the VMA for the start of this memory slot */
	hva = memslot->userspace_addr;
	down_read(&current->mm->mmap_sem);
	vma = find_vma(current->mm, hva);
	if (!vma || vma->vm_start > hva || (vma->vm_flags & VM_IO))
		goto up_out;

	psize = vma_kernel_pagesize(vma);
	porder = __ilog2(psize);

	up_read(&current->mm->mmap_sem);

	/* We can handle 4k, 64k or 16M pages in the VRMA */
	err = -EINVAL;
	if (!(psize == 0x1000 || psize == 0x10000 ||
	      psize == 0x1000000))
		goto out_srcu;

	senc = slb_pgsize_encoding(psize);
	kvm->arch.vrma_slb_v = senc | SLB_VSID_B_1T |
		(VRMA_VSID << SLB_VSID_SHIFT_1T);
	/* Create HPTEs in the hash page table for the VRMA */
	kvmppc_map_vrma(vcpu, memslot, porder);

	/* Update VRMASD field in the LPCR */
	if (!cpu_has_feature(CPU_FTR_ARCH_300)) {
		/* the -4 is to account for senc values starting at 0x10 */
		lpcr = senc << (LPCR_VRMASD_SH - 4);
		kvmppc_update_lpcr(kvm, lpcr, LPCR_VRMASD);
	}

	/* Order updates to kvm->arch.lpcr etc. vs. mmu_ready */
	smp_wmb();
	err = 0;
 out_srcu:
	srcu_read_unlock(&kvm->srcu, srcu_idx);
 out:
	return err;

 up_out:
	up_read(&current->mm->mmap_sem);
	goto out_srcu;
}

/* Must be called with kvm->lock held and mmu_ready = 0 and no vcpus running */
int kvmppc_switch_mmu_to_hpt(struct kvm *kvm)
{
	kvmppc_free_radix(kvm);
	kvmppc_update_lpcr(kvm, LPCR_VPM1,
			   LPCR_VPM1 | LPCR_UPRT | LPCR_GTSE | LPCR_HR);
	kvmppc_rmap_reset(kvm);
	kvm->arch.radix = 0;
	kvm->arch.process_table = 0;
	return 0;
}

/* Must be called with kvm->lock held and mmu_ready = 0 and no vcpus running */
int kvmppc_switch_mmu_to_radix(struct kvm *kvm)
{
	int err;

	err = kvmppc_init_vm_radix(kvm);
	if (err)
		return err;

	kvmppc_free_hpt(&kvm->arch.hpt);
	kvmppc_update_lpcr(kvm, LPCR_UPRT | LPCR_GTSE | LPCR_HR,
			   LPCR_VPM1 | LPCR_UPRT | LPCR_GTSE | LPCR_HR);
	kvm->arch.radix = 1;
	return 0;
}

#ifdef CONFIG_KVM_XICS
/*
 * Allocate a per-core structure for managing state about which cores are
 * running in the host versus the guest and for exchanging data between
 * real mode KVM and CPU running in the host.
 * This is only done for the first VM.
 * The allocated structure stays even if all VMs have stopped.
 * It is only freed when the kvm-hv module is unloaded.
 * It's OK for this routine to fail, we just don't support host
 * core operations like redirecting H_IPI wakeups.
 */
void kvmppc_alloc_host_rm_ops(void)
{
	struct kvmppc_host_rm_ops *ops;
	unsigned long l_ops;
	int cpu, core;
	int size;

	/* Not the first time here ? */
	if (kvmppc_host_rm_ops_hv != NULL)
		return;

	ops = kzalloc(sizeof(struct kvmppc_host_rm_ops), GFP_KERNEL);
	if (!ops)
		return;

	size = cpu_nr_cores() * sizeof(struct kvmppc_host_rm_core);
	ops->rm_core = kzalloc(size, GFP_KERNEL);

	if (!ops->rm_core) {
		kfree(ops);
		return;
	}

	cpus_read_lock();

	for (cpu = 0; cpu < nr_cpu_ids; cpu += threads_per_core) {
		if (!cpu_online(cpu))
			continue;

		core = cpu >> threads_shift;
		ops->rm_core[core].rm_state.in_host = 1;
	}

	ops->vcpu_kick = kvmppc_fast_vcpu_kick_hv;

	/*
	 * Make the contents of the kvmppc_host_rm_ops structure visible
	 * to other CPUs before we assign it to the global variable.
	 * Do an atomic assignment (no locks used here), but if someone
	 * beats us to it, just free our copy and return.
	 */
	smp_wmb();
	l_ops = (unsigned long) ops;

	if (cmpxchg64((unsigned long *)&kvmppc_host_rm_ops_hv, 0, l_ops)) {
		cpus_read_unlock();
		kfree(ops->rm_core);
		kfree(ops);
		return;
	}

	cpuhp_setup_state_nocalls_cpuslocked(CPUHP_KVM_PPC_BOOK3S_PREPARE,
					     "ppc/kvm_book3s:prepare",
					     kvmppc_set_host_core,
					     kvmppc_clear_host_core);
	cpus_read_unlock();
}

void kvmppc_free_host_rm_ops(void)
{
	if (kvmppc_host_rm_ops_hv) {
		cpuhp_remove_state_nocalls(CPUHP_KVM_PPC_BOOK3S_PREPARE);
		kfree(kvmppc_host_rm_ops_hv->rm_core);
		kfree(kvmppc_host_rm_ops_hv);
		kvmppc_host_rm_ops_hv = NULL;
	}
}
#endif

static int kvmppc_core_init_vm_hv(struct kvm *kvm)
{
	unsigned long lpcr, lpid;
	char buf[32];
	int ret;

	/* Allocate the guest's logical partition ID */

	lpid = kvmppc_alloc_lpid();
	if ((long)lpid < 0)
		return -ENOMEM;
	kvm->arch.lpid = lpid;

	kvmppc_alloc_host_rm_ops();

	/*
	 * Since we don't flush the TLB when tearing down a VM,
	 * and this lpid might have previously been used,
	 * make sure we flush on each core before running the new VM.
	 * On POWER9, the tlbie in mmu_partition_table_set_entry()
	 * does this flush for us.
	 */
	if (!cpu_has_feature(CPU_FTR_ARCH_300))
		cpumask_setall(&kvm->arch.need_tlb_flush);

	/* Start out with the default set of hcalls enabled */
	memcpy(kvm->arch.enabled_hcalls, default_enabled_hcalls,
	       sizeof(kvm->arch.enabled_hcalls));

	if (!cpu_has_feature(CPU_FTR_ARCH_300))
		kvm->arch.host_sdr1 = mfspr(SPRN_SDR1);

	/* Init LPCR for virtual RMA mode */
	kvm->arch.host_lpid = mfspr(SPRN_LPID);
	kvm->arch.host_lpcr = lpcr = mfspr(SPRN_LPCR);
	lpcr &= LPCR_PECE | LPCR_LPES;
	lpcr |= (4UL << LPCR_DPFD_SH) | LPCR_HDICE |
		LPCR_VPM0 | LPCR_VPM1;
	kvm->arch.vrma_slb_v = SLB_VSID_B_1T |
		(VRMA_VSID << SLB_VSID_SHIFT_1T);
	/* On POWER8 turn on online bit to enable PURR/SPURR */
	if (cpu_has_feature(CPU_FTR_ARCH_207S))
		lpcr |= LPCR_ONL;
	/*
	 * On POWER9, VPM0 bit is reserved (VPM0=1 behaviour is assumed)
	 * Set HVICE bit to enable hypervisor virtualization interrupts.
	 * Set HEIC to prevent OS interrupts to go to hypervisor (should
	 * be unnecessary but better safe than sorry in case we re-enable
	 * EE in HV mode with this LPCR still set)
	 */
	if (cpu_has_feature(CPU_FTR_ARCH_300)) {
		lpcr &= ~LPCR_VPM0;
		lpcr |= LPCR_HVICE | LPCR_HEIC;

		/*
		 * If xive is enabled, we route 0x500 interrupts directly
		 * to the guest.
		 */
		if (xive_enabled())
			lpcr |= LPCR_LPES;
	}

	/*
	 * If the host uses radix, the guest starts out as radix.
	 */
	if (radix_enabled()) {
		kvm->arch.radix = 1;
		kvm->arch.mmu_ready = 1;
		lpcr &= ~LPCR_VPM1;
		lpcr |= LPCR_UPRT | LPCR_GTSE | LPCR_HR;
		ret = kvmppc_init_vm_radix(kvm);
		if (ret) {
			kvmppc_free_lpid(kvm->arch.lpid);
			return ret;
		}
		kvmppc_setup_partition_table(kvm);
	}

	kvm->arch.lpcr = lpcr;

	/* Initialization for future HPT resizes */
	kvm->arch.resize_hpt = NULL;

	/*
	 * Work out how many sets the TLB has, for the use of
	 * the TLB invalidation loop in book3s_hv_rmhandlers.S.
	 */
	if (radix_enabled())
		kvm->arch.tlb_sets = POWER9_TLB_SETS_RADIX;	/* 128 */
	else if (cpu_has_feature(CPU_FTR_ARCH_300))
		kvm->arch.tlb_sets = POWER9_TLB_SETS_HASH;	/* 256 */
	else if (cpu_has_feature(CPU_FTR_ARCH_207S))
		kvm->arch.tlb_sets = POWER8_TLB_SETS;		/* 512 */
	else
		kvm->arch.tlb_sets = POWER7_TLB_SETS;		/* 128 */

	/*
	 * Track that we now have a HV mode VM active. This blocks secondary
	 * CPU threads from coming online.
	 * On POWER9, we only need to do this if the "indep_threads_mode"
	 * module parameter has been set to N.
	 */
	if (cpu_has_feature(CPU_FTR_ARCH_300))
		kvm->arch.threads_indep = indep_threads_mode;
	if (!kvm->arch.threads_indep)
		kvm_hv_vm_activated();

	/*
	 * Initialize smt_mode depending on processor.
	 * POWER8 and earlier have to use "strict" threading, where
	 * all vCPUs in a vcore have to run on the same (sub)core,
	 * whereas on POWER9 the threads can each run a different
	 * guest.
	 */
	if (!cpu_has_feature(CPU_FTR_ARCH_300))
		kvm->arch.smt_mode = threads_per_subcore;
	else
		kvm->arch.smt_mode = 1;
	kvm->arch.emul_smt_mode = 1;

	/*
	 * Create a debugfs directory for the VM
	 */
	snprintf(buf, sizeof(buf), "vm%d", current->pid);
	kvm->arch.debugfs_dir = debugfs_create_dir(buf, kvm_debugfs_dir);
	if (!IS_ERR_OR_NULL(kvm->arch.debugfs_dir))
		kvmppc_mmu_debugfs_init(kvm);

	return 0;
}

static void kvmppc_free_vcores(struct kvm *kvm)
{
	long int i;

	for (i = 0; i < KVM_MAX_VCORES; ++i)
		kfree(kvm->arch.vcores[i]);
	kvm->arch.online_vcores = 0;
}

static void kvmppc_core_destroy_vm_hv(struct kvm *kvm)
{
	debugfs_remove_recursive(kvm->arch.debugfs_dir);

	if (!kvm->arch.threads_indep)
		kvm_hv_vm_deactivated();

	kvmppc_free_vcores(kvm);

	kvmppc_free_lpid(kvm->arch.lpid);

	if (kvm_is_radix(kvm))
		kvmppc_free_radix(kvm);
	else
		kvmppc_free_hpt(&kvm->arch.hpt);

	kvmppc_free_pimap(kvm);
}

/* We don't need to emulate any privileged instructions or dcbz */
static int kvmppc_core_emulate_op_hv(struct kvm_run *run, struct kvm_vcpu *vcpu,
				     unsigned int inst, int *advance)
{
	return EMULATE_FAIL;
}

static int kvmppc_core_emulate_mtspr_hv(struct kvm_vcpu *vcpu, int sprn,
					ulong spr_val)
{
	return EMULATE_FAIL;
}

static int kvmppc_core_emulate_mfspr_hv(struct kvm_vcpu *vcpu, int sprn,
					ulong *spr_val)
{
	return EMULATE_FAIL;
}

static int kvmppc_core_check_processor_compat_hv(void)
{
	if (!cpu_has_feature(CPU_FTR_HVMODE) ||
	    !cpu_has_feature(CPU_FTR_ARCH_206))
		return -EIO;

	return 0;
}

#ifdef CONFIG_KVM_XICS

void kvmppc_free_pimap(struct kvm *kvm)
{
	kfree(kvm->arch.pimap);
}

static struct kvmppc_passthru_irqmap *kvmppc_alloc_pimap(void)
{
	return kzalloc(sizeof(struct kvmppc_passthru_irqmap), GFP_KERNEL);
}

static int kvmppc_set_passthru_irq(struct kvm *kvm, int host_irq, int guest_gsi)
{
	struct irq_desc *desc;
	struct kvmppc_irq_map *irq_map;
	struct kvmppc_passthru_irqmap *pimap;
	struct irq_chip *chip;
	int i, rc = 0;

	if (!kvm_irq_bypass)
		return 1;

	desc = irq_to_desc(host_irq);
	if (!desc)
		return -EIO;

	mutex_lock(&kvm->lock);

	pimap = kvm->arch.pimap;
	if (pimap == NULL) {
		/* First call, allocate structure to hold IRQ map */
		pimap = kvmppc_alloc_pimap();
		if (pimap == NULL) {
			mutex_unlock(&kvm->lock);
			return -ENOMEM;
		}
		kvm->arch.pimap = pimap;
	}

	/*
	 * For now, we only support interrupts for which the EOI operation
	 * is an OPAL call followed by a write to XIRR, since that's
	 * what our real-mode EOI code does, or a XIVE interrupt
	 */
	chip = irq_data_get_irq_chip(&desc->irq_data);
	if (!chip || !(is_pnv_opal_msi(chip) || is_xive_irq(chip))) {
		pr_warn("kvmppc_set_passthru_irq_hv: Could not assign IRQ map for (%d,%d)\n",
			host_irq, guest_gsi);
		mutex_unlock(&kvm->lock);
		return -ENOENT;
	}

	/*
	 * See if we already have an entry for this guest IRQ number.
	 * If it's mapped to a hardware IRQ number, that's an error,
	 * otherwise re-use this entry.
	 */
	for (i = 0; i < pimap->n_mapped; i++) {
		if (guest_gsi == pimap->mapped[i].v_hwirq) {
			if (pimap->mapped[i].r_hwirq) {
				mutex_unlock(&kvm->lock);
				return -EINVAL;
			}
			break;
		}
	}

	if (i == KVMPPC_PIRQ_MAPPED) {
		mutex_unlock(&kvm->lock);
		return -EAGAIN;		/* table is full */
	}

	irq_map = &pimap->mapped[i];

	irq_map->v_hwirq = guest_gsi;
	irq_map->desc = desc;

	/*
	 * Order the above two stores before the next to serialize with
	 * the KVM real mode handler.
	 */
	smp_wmb();
	irq_map->r_hwirq = desc->irq_data.hwirq;

	if (i == pimap->n_mapped)
		pimap->n_mapped++;

	if (xive_enabled())
		rc = kvmppc_xive_set_mapped(kvm, guest_gsi, desc);
	else
		kvmppc_xics_set_mapped(kvm, guest_gsi, desc->irq_data.hwirq);
	if (rc)
		irq_map->r_hwirq = 0;

	mutex_unlock(&kvm->lock);

	return 0;
}

static int kvmppc_clr_passthru_irq(struct kvm *kvm, int host_irq, int guest_gsi)
{
	struct irq_desc *desc;
	struct kvmppc_passthru_irqmap *pimap;
	int i, rc = 0;

	if (!kvm_irq_bypass)
		return 0;

	desc = irq_to_desc(host_irq);
	if (!desc)
		return -EIO;

	mutex_lock(&kvm->lock);
	if (!kvm->arch.pimap)
		goto unlock;

	pimap = kvm->arch.pimap;

	for (i = 0; i < pimap->n_mapped; i++) {
		if (guest_gsi == pimap->mapped[i].v_hwirq)
			break;
	}

	if (i == pimap->n_mapped) {
		mutex_unlock(&kvm->lock);
		return -ENODEV;
	}

	if (xive_enabled())
		rc = kvmppc_xive_clr_mapped(kvm, guest_gsi, pimap->mapped[i].desc);
	else
		kvmppc_xics_clr_mapped(kvm, guest_gsi, pimap->mapped[i].r_hwirq);

	/* invalidate the entry (what do do on error from the above ?) */
	pimap->mapped[i].r_hwirq = 0;

	/*
	 * We don't free this structure even when the count goes to
	 * zero. The structure is freed when we destroy the VM.
	 */
 unlock:
	mutex_unlock(&kvm->lock);
	return rc;
}

static int kvmppc_irq_bypass_add_producer_hv(struct irq_bypass_consumer *cons,
					     struct irq_bypass_producer *prod)
{
	int ret = 0;
	struct kvm_kernel_irqfd *irqfd =
		container_of(cons, struct kvm_kernel_irqfd, consumer);

	irqfd->producer = prod;

	ret = kvmppc_set_passthru_irq(irqfd->kvm, prod->irq, irqfd->gsi);
	if (ret)
		pr_info("kvmppc_set_passthru_irq (irq %d, gsi %d) fails: %d\n",
			prod->irq, irqfd->gsi, ret);

	return ret;
}

static void kvmppc_irq_bypass_del_producer_hv(struct irq_bypass_consumer *cons,
					      struct irq_bypass_producer *prod)
{
	int ret;
	struct kvm_kernel_irqfd *irqfd =
		container_of(cons, struct kvm_kernel_irqfd, consumer);

	irqfd->producer = NULL;

	/*
	 * When producer of consumer is unregistered, we change back to
	 * default external interrupt handling mode - KVM real mode
	 * will switch back to host.
	 */
	ret = kvmppc_clr_passthru_irq(irqfd->kvm, prod->irq, irqfd->gsi);
	if (ret)
		pr_warn("kvmppc_clr_passthru_irq (irq %d, gsi %d) fails: %d\n",
			prod->irq, irqfd->gsi, ret);
}
#endif

static long kvm_arch_vm_ioctl_hv(struct file *filp,
				 unsigned int ioctl, unsigned long arg)
{
	struct kvm *kvm __maybe_unused = filp->private_data;
	void __user *argp = (void __user *)arg;
	long r;

	switch (ioctl) {

	case KVM_PPC_ALLOCATE_HTAB: {
		u32 htab_order;

		r = -EFAULT;
		if (get_user(htab_order, (u32 __user *)argp))
			break;
		r = kvmppc_alloc_reset_hpt(kvm, htab_order);
		if (r)
			break;
		r = 0;
		break;
	}

	case KVM_PPC_GET_HTAB_FD: {
		struct kvm_get_htab_fd ghf;

		r = -EFAULT;
		if (copy_from_user(&ghf, argp, sizeof(ghf)))
			break;
		r = kvm_vm_ioctl_get_htab_fd(kvm, &ghf);
		break;
	}

	case KVM_PPC_RESIZE_HPT_PREPARE: {
		struct kvm_ppc_resize_hpt rhpt;

		r = -EFAULT;
		if (copy_from_user(&rhpt, argp, sizeof(rhpt)))
			break;

		r = kvm_vm_ioctl_resize_hpt_prepare(kvm, &rhpt);
		break;
	}

	case KVM_PPC_RESIZE_HPT_COMMIT: {
		struct kvm_ppc_resize_hpt rhpt;

		r = -EFAULT;
		if (copy_from_user(&rhpt, argp, sizeof(rhpt)))
			break;

		r = kvm_vm_ioctl_resize_hpt_commit(kvm, &rhpt);
		break;
	}

	default:
		r = -ENOTTY;
	}

	return r;
}

/*
 * List of hcall numbers to enable by default.
 * For compatibility with old userspace, we enable by default
 * all hcalls that were implemented before the hcall-enabling
 * facility was added.  Note this list should not include H_RTAS.
 */
static unsigned int default_hcall_list[] = {
	H_REMOVE,
	H_ENTER,
	H_READ,
	H_PROTECT,
	H_BULK_REMOVE,
	H_GET_TCE,
	H_PUT_TCE,
	H_SET_DABR,
	H_SET_XDABR,
	H_CEDE,
	H_PROD,
	H_CONFER,
	H_REGISTER_VPA,
#ifdef CONFIG_KVM_XICS
	H_EOI,
	H_CPPR,
	H_IPI,
	H_IPOLL,
	H_XIRR,
	H_XIRR_X,
#endif
	0
};

static void init_default_hcalls(void)
{
	int i;
	unsigned int hcall;

	for (i = 0; default_hcall_list[i]; ++i) {
		hcall = default_hcall_list[i];
		WARN_ON(!kvmppc_hcall_impl_hv(hcall));
		__set_bit(hcall / 4, default_enabled_hcalls);
	}
}

static int kvmhv_configure_mmu(struct kvm *kvm, struct kvm_ppc_mmuv3_cfg *cfg)
{
	unsigned long lpcr;
	int radix;
	int err;

	/* If not on a POWER9, reject it */
	if (!cpu_has_feature(CPU_FTR_ARCH_300))
		return -ENODEV;

	/* If any unknown flags set, reject it */
	if (cfg->flags & ~(KVM_PPC_MMUV3_RADIX | KVM_PPC_MMUV3_GTSE))
		return -EINVAL;

	/* GR (guest radix) bit in process_table field must match */
	radix = !!(cfg->flags & KVM_PPC_MMUV3_RADIX);
	if (!!(cfg->process_table & PATB_GR) != radix)
		return -EINVAL;

	/* Process table size field must be reasonable, i.e. <= 24 */
	if ((cfg->process_table & PRTS_MASK) > 24)
		return -EINVAL;

	/* We can change a guest to/from radix now, if the host is radix */
	if (radix && !radix_enabled())
		return -EINVAL;

	mutex_lock(&kvm->lock);
	if (radix != kvm_is_radix(kvm)) {
		if (kvm->arch.mmu_ready) {
			kvm->arch.mmu_ready = 0;
			/* order mmu_ready vs. vcpus_running */
			smp_mb();
			if (atomic_read(&kvm->arch.vcpus_running)) {
				kvm->arch.mmu_ready = 1;
				err = -EBUSY;
				goto out_unlock;
			}
		}
		if (radix)
			err = kvmppc_switch_mmu_to_radix(kvm);
		else
			err = kvmppc_switch_mmu_to_hpt(kvm);
		if (err)
			goto out_unlock;
	}

	kvm->arch.process_table = cfg->process_table;
	kvmppc_setup_partition_table(kvm);

	lpcr = (cfg->flags & KVM_PPC_MMUV3_GTSE) ? LPCR_GTSE : 0;
	kvmppc_update_lpcr(kvm, lpcr, LPCR_GTSE);
	err = 0;

 out_unlock:
	mutex_unlock(&kvm->lock);
	return err;
}

static struct kvmppc_ops kvm_ops_hv = {
	.get_sregs = kvm_arch_vcpu_ioctl_get_sregs_hv,
	.set_sregs = kvm_arch_vcpu_ioctl_set_sregs_hv,
	.get_one_reg = kvmppc_get_one_reg_hv,
	.set_one_reg = kvmppc_set_one_reg_hv,
	.vcpu_load   = kvmppc_core_vcpu_load_hv,
	.vcpu_put    = kvmppc_core_vcpu_put_hv,
	.set_msr     = kvmppc_set_msr_hv,
	.vcpu_run    = kvmppc_vcpu_run_hv,
	.vcpu_create = kvmppc_core_vcpu_create_hv,
	.vcpu_free   = kvmppc_core_vcpu_free_hv,
	.check_requests = kvmppc_core_check_requests_hv,
	.get_dirty_log  = kvm_vm_ioctl_get_dirty_log_hv,
	.flush_memslot  = kvmppc_core_flush_memslot_hv,
	.prepare_memory_region = kvmppc_core_prepare_memory_region_hv,
	.commit_memory_region  = kvmppc_core_commit_memory_region_hv,
	.unmap_hva = kvm_unmap_hva_hv,
	.unmap_hva_range = kvm_unmap_hva_range_hv,
	.age_hva  = kvm_age_hva_hv,
	.test_age_hva = kvm_test_age_hva_hv,
	.set_spte_hva = kvm_set_spte_hva_hv,
	.mmu_destroy  = kvmppc_mmu_destroy_hv,
	.free_memslot = kvmppc_core_free_memslot_hv,
	.create_memslot = kvmppc_core_create_memslot_hv,
	.init_vm =  kvmppc_core_init_vm_hv,
	.destroy_vm = kvmppc_core_destroy_vm_hv,
	.get_smmu_info = kvm_vm_ioctl_get_smmu_info_hv,
	.emulate_op = kvmppc_core_emulate_op_hv,
	.emulate_mtspr = kvmppc_core_emulate_mtspr_hv,
	.emulate_mfspr = kvmppc_core_emulate_mfspr_hv,
	.fast_vcpu_kick = kvmppc_fast_vcpu_kick_hv,
	.arch_vm_ioctl  = kvm_arch_vm_ioctl_hv,
	.hcall_implemented = kvmppc_hcall_impl_hv,
#ifdef CONFIG_KVM_XICS
	.irq_bypass_add_producer = kvmppc_irq_bypass_add_producer_hv,
	.irq_bypass_del_producer = kvmppc_irq_bypass_del_producer_hv,
#endif
	.configure_mmu = kvmhv_configure_mmu,
	.get_rmmu_info = kvmhv_get_rmmu_info,
	.set_smt_mode = kvmhv_set_smt_mode,
};

static int kvm_init_subcore_bitmap(void)
{
	int i, j;
	int nr_cores = cpu_nr_cores();
	struct sibling_subcore_state *sibling_subcore_state;

	for (i = 0; i < nr_cores; i++) {
		int first_cpu = i * threads_per_core;
		int node = cpu_to_node(first_cpu);

		/* Ignore if it is already allocated. */
		if (paca[first_cpu].sibling_subcore_state)
			continue;

		sibling_subcore_state =
			kmalloc_node(sizeof(struct sibling_subcore_state),
							GFP_KERNEL, node);
		if (!sibling_subcore_state)
			return -ENOMEM;

		memset(sibling_subcore_state, 0,
				sizeof(struct sibling_subcore_state));

		for (j = 0; j < threads_per_core; j++) {
			int cpu = first_cpu + j;

			paca[cpu].sibling_subcore_state = sibling_subcore_state;
		}
	}
	return 0;
}

static int kvmppc_radix_possible(void)
{
	return cpu_has_feature(CPU_FTR_ARCH_300) && radix_enabled();
}

static int kvmppc_book3s_init_hv(void)
{
	int r;
	/*
	 * FIXME!! Do we need to check on all cpus ?
	 */
	r = kvmppc_core_check_processor_compat_hv();
	if (r < 0)
		return -ENODEV;

	r = kvm_init_subcore_bitmap();
	if (r)
		return r;

	/*
	 * We need a way of accessing the XICS interrupt controller,
	 * either directly, via paca[cpu].kvm_hstate.xics_phys, or
	 * indirectly, via OPAL.
	 */
#ifdef CONFIG_SMP
	if (!xive_enabled() && !local_paca->kvm_hstate.xics_phys) {
		struct device_node *np;

		np = of_find_compatible_node(NULL, NULL, "ibm,opal-intc");
		if (!np) {
			pr_err("KVM-HV: Cannot determine method for accessing XICS\n");
			return -ENODEV;
		}
	}
#endif

	kvm_ops_hv.owner = THIS_MODULE;
	kvmppc_hv_ops = &kvm_ops_hv;

	init_default_hcalls();

	init_vcore_lists();

	r = kvmppc_mmu_hv_init();
	if (r)
		return r;

	if (kvmppc_radix_possible())
		r = kvmppc_radix_init();

	/*
	 * POWER9 chips before version 2.02 can't have some threads in
	 * HPT mode and some in radix mode on the same core.
	 */
	if (cpu_has_feature(CPU_FTR_ARCH_300)) {
		unsigned int pvr = mfspr(SPRN_PVR);
		if ((pvr >> 16) == PVR_POWER9 &&
		    (((pvr & 0xe000) == 0 && (pvr & 0xfff) < 0x202) ||
		     ((pvr & 0xe000) == 0x2000 && (pvr & 0xfff) < 0x101)))
			no_mixing_hpt_and_radix = true;
	}

	return r;
}

static void kvmppc_book3s_exit_hv(void)
{
	kvmppc_free_host_rm_ops();
	if (kvmppc_radix_possible())
		kvmppc_radix_exit();
	kvmppc_hv_ops = NULL;
}

module_init(kvmppc_book3s_init_hv);
module_exit(kvmppc_book3s_exit_hv);
MODULE_LICENSE("GPL");
MODULE_ALIAS_MISCDEV(KVM_MINOR);
MODULE_ALIAS("devname:kvm");<|MERGE_RESOLUTION|>--- conflicted
+++ resolved
@@ -2394,13 +2394,8 @@
 static bool subcore_config_ok(int n_subcores, int n_threads)
 {
 	/*
-<<<<<<< HEAD
-	 * POWER9 "SMT4" cores are permanently in what is effectively a 4-way split-core
-	 * mode, with one thread per subcore.
-=======
 	 * POWER9 "SMT4" cores are permanently in what is effectively a 4-way
 	 * split-core mode, with one thread per subcore.
->>>>>>> 661e50bc
 	 */
 	if (cpu_has_feature(CPU_FTR_ARCH_300))
 		return n_subcores <= 4 && n_threads == 1;
@@ -2436,13 +2431,8 @@
 	if (!cpu_has_feature(CPU_FTR_ARCH_207S))
 		return false;
 
-<<<<<<< HEAD
-	/* POWER9 currently requires all threads to be in the same MMU mode */
-	if (cpu_has_feature(CPU_FTR_ARCH_300) &&
-=======
 	/* Some POWER9 chips require all threads to be in the same MMU mode */
 	if (no_mixing_hpt_and_radix &&
->>>>>>> 661e50bc
 	    kvm_is_radix(vc->kvm) != kvm_is_radix(cip->vc[0]->kvm))
 		return false;
 
@@ -2705,17 +2695,11 @@
 	 * threads are offline.  Also check if the number of threads in this
 	 * guest are greater than the current system threads per guest.
 	 * On POWER9, we need to be not in independent-threads mode if
-<<<<<<< HEAD
-	 * this is a HPT guest on a radix host.
-	 */
-	hpt_on_radix = radix_enabled() && !kvm_is_radix(vc->kvm);
-=======
 	 * this is a HPT guest on a radix host machine where the
 	 * CPU threads may not be in different MMU modes.
 	 */
 	hpt_on_radix = no_mixing_hpt_and_radix && radix_enabled() &&
 		!kvm_is_radix(vc->kvm);
->>>>>>> 661e50bc
 	if (((controlled_threads > 1) &&
 	     ((vc->num_threads > threads_per_subcore) || !on_primary_thread())) ||
 	    (hpt_on_radix && vc->kvm->arch.threads_indep)) {
