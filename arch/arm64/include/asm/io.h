--- conflicted
+++ resolved
@@ -206,13 +206,13 @@
 #define writeq(v,c)		({ __iowmb(); writeq_relaxed((v),(c)); })
 
 #define readb_no_log(c) \
-		({ u8  __v = readb_relaxed_no_log(c); __iormb(); __v; })
+		({ u8  __v = readb_relaxed_no_log(c); __iormb(__v); __v; })
 #define readw_no_log(c) \
-		({ u16 __v = readw_relaxed_no_log(c); __iormb(); __v; })
+		({ u16 __v = readw_relaxed_no_log(c); __iormb(__v); __v; })
 #define readl_no_log(c) \
-		({ u32 __v = readl_relaxed_no_log(c); __iormb(); __v; })
+		({ u32 __v = readl_relaxed_no_log(c); __iormb(__v); __v; })
 #define readq_no_log(c) \
-		({ u64 __v = readq_relaxed_no_log(c); __iormb(); __v; })
+		({ u64 __v = readq_relaxed_no_log(c); __iormb(__v); __v; })
 
 #define writeb_no_log(v, c) \
 		({ __iowmb(); writeb_relaxed_no_log((v), (c)); })
@@ -267,15 +267,9 @@
 /*
  * io{read,write}{16,32,64}be() macros
  */
-<<<<<<< HEAD
-#define ioread16be(p)		({ __u16 __v = be16_to_cpu((__force __be16)__raw_readw_no_log(p)); __iormb(); __v; })
-#define ioread32be(p)		({ __u32 __v = be32_to_cpu((__force __be32)__raw_readl_no_log(p)); __iormb(); __v; })
-#define ioread64be(p)		({ __u64 __v = be64_to_cpu((__force __be64)__raw_readq_no_log(p)); __iormb(); __v; })
-=======
-#define ioread16be(p)		({ __u16 __v = be16_to_cpu((__force __be16)__raw_readw(p)); __iormb(__v); __v; })
-#define ioread32be(p)		({ __u32 __v = be32_to_cpu((__force __be32)__raw_readl(p)); __iormb(__v); __v; })
-#define ioread64be(p)		({ __u64 __v = be64_to_cpu((__force __be64)__raw_readq(p)); __iormb(__v); __v; })
->>>>>>> 30031277
+#define ioread16be(p)		({ __u16 __v = be16_to_cpu((__force __be16)__raw_readw_no_log(p)); __iormb(__v); __v; })
+#define ioread32be(p)		({ __u32 __v = be32_to_cpu((__force __be32)__raw_readl_no_log(p)); __iormb(__v); __v; })
+#define ioread64be(p)		({ __u64 __v = be64_to_cpu((__force __be64)__raw_readq_no_log(p)); __iormb(__v); __v; })
 
 #define iowrite16be(v,p)	({ __iowmb(); __raw_writew_no_log((__force __u16)cpu_to_be16(v), p); })
 #define iowrite32be(v,p)	({ __iowmb(); __raw_writel_no_log((__force __u32)cpu_to_be32(v), p); })
