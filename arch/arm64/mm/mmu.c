/*
 * Based on arch/arm/mm/mmu.c
 *
 * Copyright (C) 1995-2005 Russell King
 * Copyright (C) 2012 ARM Ltd.
 *
 * This program is free software; you can redistribute it and/or modify
 * it under the terms of the GNU General Public License version 2 as
 * published by the Free Software Foundation.
 *
 * This program is distributed in the hope that it will be useful,
 * but WITHOUT ANY WARRANTY; without even the implied warranty of
 * MERCHANTABILITY or FITNESS FOR A PARTICULAR PURPOSE.  See the
 * GNU General Public License for more details.
 *
 * You should have received a copy of the GNU General Public License
 * along with this program.  If not, see <http://www.gnu.org/licenses/>.
 */

#include <linux/cache.h>
#include <linux/export.h>
#include <linux/kernel.h>
#include <linux/errno.h>
#include <linux/init.h>
#include <linux/ioport.h>
#include <linux/kexec.h>
#include <linux/libfdt.h>
#include <linux/mman.h>
#include <linux/nodemask.h>
#include <linux/memblock.h>
#include <linux/fs.h>
#include <linux/io.h>
#include <linux/mm.h>
#include <linux/vmalloc.h>
#include <linux/dma-contiguous.h>
#include <linux/cma.h>

#include <asm/barrier.h>
#include <asm/cputype.h>
#include <asm/fixmap.h>
#include <asm/kasan.h>
#include <asm/kernel-pgtable.h>
#include <asm/sections.h>
#include <asm/setup.h>
#include <asm/sizes.h>
#include <asm/tlb.h>
#include <asm/memblock.h>
#include <asm/mmu_context.h>
#include <asm/ptdump.h>
#include <asm/tlbflush.h>

#define NO_BLOCK_MAPPINGS	BIT(0)
#define NO_CONT_MAPPINGS	BIT(1)

u64 idmap_t0sz = TCR_T0SZ(VA_BITS);
u64 idmap_ptrs_per_pgd = PTRS_PER_PGD;

u64 kimage_voffset __ro_after_init;
EXPORT_SYMBOL(kimage_voffset);

/*
 * Empty_zero_page is a special page that is used for zero-initialized data
 * and COW.
 */
unsigned long empty_zero_page[PAGE_SIZE / sizeof(unsigned long)] __page_aligned_bss;
EXPORT_SYMBOL(empty_zero_page);

static pte_t bm_pte[PTRS_PER_PTE] __page_aligned_bss;
static pmd_t bm_pmd[PTRS_PER_PMD] __page_aligned_bss __maybe_unused;
static pud_t bm_pud[PTRS_PER_PUD] __page_aligned_bss __maybe_unused;

struct dma_contig_early_reserve {
	phys_addr_t base;
	unsigned long size;
};

static struct dma_contig_early_reserve dma_mmu_remap[MAX_CMA_AREAS];
static int dma_mmu_remap_num;

void __init dma_contiguous_early_fixup(phys_addr_t base, unsigned long size)
{
	if (dma_mmu_remap_num >= ARRAY_SIZE(dma_mmu_remap)) {
		pr_err("ARM64: Not enough slots for DMA fixup reserved regions!\n");
		return;
	}
	dma_mmu_remap[dma_mmu_remap_num].base = base;
	dma_mmu_remap[dma_mmu_remap_num].size = size;
	dma_mmu_remap_num++;
}

static bool dma_overlap(phys_addr_t start, phys_addr_t end)
{
	int i;

	for (i = 0; i < dma_mmu_remap_num; i++) {
		phys_addr_t dma_base = dma_mmu_remap[i].base;
		phys_addr_t dma_end = dma_mmu_remap[i].base +
			dma_mmu_remap[i].size;

		if ((dma_base < end) && (dma_end > start))
			return true;
	}
	return false;
}

pgprot_t phys_mem_access_prot(struct file *file, unsigned long pfn,
			      unsigned long size, pgprot_t vma_prot)
{
	if (!pfn_valid(pfn))
		return pgprot_noncached(vma_prot);
	else if (file->f_flags & O_SYNC)
		return pgprot_writecombine(vma_prot);
	return vma_prot;
}
EXPORT_SYMBOL(phys_mem_access_prot);

static phys_addr_t __init early_pgtable_alloc(void)
{
	phys_addr_t phys;
	void *ptr;

	phys = memblock_alloc(PAGE_SIZE, PAGE_SIZE);

	/*
	 * The FIX_{PGD,PUD,PMD} slots may be in active use, but the FIX_PTE
	 * slot will be free, so we can (ab)use the FIX_PTE slot to initialise
	 * any level of table.
	 */
	ptr = pte_set_fixmap(phys);

	memset(ptr, 0, PAGE_SIZE);

	/*
	 * Implicit barriers also ensure the zeroed page is visible to the page
	 * table walker
	 */
	pte_clear_fixmap();

	return phys;
}

static bool pgattr_change_is_safe(u64 old, u64 new)
{
	/*
	 * The following mapping attributes may be updated in live
	 * kernel mappings without the need for break-before-make.
	 */
	static const pteval_t mask = PTE_PXN | PTE_RDONLY | PTE_WRITE | PTE_NG;

	/* creating or taking down mappings is always safe */
	if (old == 0 || new == 0)
		return true;

	/* live contiguous mappings may not be manipulated at all */
	if ((old | new) & PTE_CONT)
		return false;

	/* Transitioning from Non-Global to Global is unsafe */
	if (old & ~new & PTE_NG)
		return false;

	return ((old ^ new) & ~mask) == 0;
}

static void init_pte(pmd_t *pmdp, unsigned long addr, unsigned long end,
		     phys_addr_t phys, pgprot_t prot)
{
	pte_t *ptep;

	ptep = pte_set_fixmap_offset(pmdp, addr);
	do {
		pte_t old_pte = READ_ONCE(*ptep);

		set_pte(ptep, pfn_pte(__phys_to_pfn(phys), prot));

		/*
		 * After the PTE entry has been populated once, we
		 * only allow updates to the permission attributes.
		 */
		BUG_ON(!pgattr_change_is_safe(pte_val(old_pte),
					      READ_ONCE(pte_val(*ptep))));

		phys += PAGE_SIZE;
	} while (ptep++, addr += PAGE_SIZE, addr != end);

	pte_clear_fixmap();
}

static void alloc_init_cont_pte(pmd_t *pmdp, unsigned long addr,
				unsigned long end, phys_addr_t phys,
				pgprot_t prot,
				phys_addr_t (*pgtable_alloc)(void),
				int flags)
{
	unsigned long next;
	pmd_t pmd = READ_ONCE(*pmdp);

	BUG_ON(pmd_sect(pmd));
	if (pmd_none(pmd)) {
		phys_addr_t pte_phys;
		BUG_ON(!pgtable_alloc);
		pte_phys = pgtable_alloc();
		__pmd_populate(pmdp, pte_phys, PMD_TYPE_TABLE);
		pmd = READ_ONCE(*pmdp);
	}
	BUG_ON(pmd_bad(pmd));

	do {
		pgprot_t __prot = prot;

		next = pte_cont_addr_end(addr, end);

		/* use a contiguous mapping if the range is suitably aligned */
		if ((((addr | next | phys) & ~CONT_PTE_MASK) == 0) &&
		    (flags & NO_CONT_MAPPINGS) == 0)
			__prot = __pgprot(pgprot_val(prot) | PTE_CONT);

		init_pte(pmdp, addr, next, phys, __prot);

		phys += next - addr;
	} while (addr = next, addr != end);
}

static void init_pmd(pud_t *pudp, unsigned long addr, unsigned long end,
		     phys_addr_t phys, pgprot_t prot,
		     phys_addr_t (*pgtable_alloc)(void), int flags)
{
	unsigned long next;
	pmd_t *pmdp;

	pmdp = pmd_set_fixmap_offset(pudp, addr);
	do {
		pmd_t old_pmd = READ_ONCE(*pmdp);

		next = pmd_addr_end(addr, end);

		/* try section mapping first */
		if (((addr | next | phys) & ~SECTION_MASK) == 0 &&
		    (flags & NO_BLOCK_MAPPINGS) == 0 &&
		    !dma_overlap(phys, phys + next - addr)) {
			pmd_set_huge(pmdp, phys, prot);

			/*
			 * After the PMD entry has been populated once, we
			 * only allow updates to the permission attributes.
			 */
			BUG_ON(!pgattr_change_is_safe(pmd_val(old_pmd),
						      READ_ONCE(pmd_val(*pmdp))));
		} else {
			alloc_init_cont_pte(pmdp, addr, next, phys, prot,
					    pgtable_alloc, flags);

			BUG_ON(pmd_val(old_pmd) != 0 &&
			       pmd_val(old_pmd) != READ_ONCE(pmd_val(*pmdp)));
		}
		phys += next - addr;
	} while (pmdp++, addr = next, addr != end);

	pmd_clear_fixmap();
}

static void alloc_init_cont_pmd(pud_t *pudp, unsigned long addr,
				unsigned long end, phys_addr_t phys,
				pgprot_t prot,
				phys_addr_t (*pgtable_alloc)(void), int flags)
{
	unsigned long next;
	pud_t pud = READ_ONCE(*pudp);

	/*
	 * Check for initial section mappings in the pgd/pud.
	 */
	BUG_ON(pud_sect(pud));
	if (pud_none(pud)) {
		phys_addr_t pmd_phys;
		BUG_ON(!pgtable_alloc);
		pmd_phys = pgtable_alloc();
		__pud_populate(pudp, pmd_phys, PUD_TYPE_TABLE);
		pud = READ_ONCE(*pudp);
	}
	BUG_ON(pud_bad(pud));

	do {
		pgprot_t __prot = prot;

		next = pmd_cont_addr_end(addr, end);

		/* use a contiguous mapping if the range is suitably aligned */
		if ((((addr | next | phys) & ~CONT_PMD_MASK) == 0) &&
		    (flags & NO_CONT_MAPPINGS) == 0)
			__prot = __pgprot(pgprot_val(prot) | PTE_CONT);

		init_pmd(pudp, addr, next, phys, __prot, pgtable_alloc, flags);

		phys += next - addr;
	} while (addr = next, addr != end);
}

static inline bool use_1G_block(unsigned long addr, unsigned long next,
			unsigned long phys)
{
	if (PAGE_SHIFT != 12)
		return false;

	if (((addr | next | phys) & ~PUD_MASK) != 0)
		return false;

	return true;
}

static void alloc_init_pud(pgd_t *pgdp, unsigned long addr, unsigned long end,
			   phys_addr_t phys, pgprot_t prot,
			   phys_addr_t (*pgtable_alloc)(void),
			   int flags)
{
	unsigned long next;
	pud_t *pudp;
	pgd_t pgd = READ_ONCE(*pgdp);

	if (pgd_none(pgd)) {
		phys_addr_t pud_phys;
		BUG_ON(!pgtable_alloc);
		pud_phys = pgtable_alloc();
		__pgd_populate(pgdp, pud_phys, PUD_TYPE_TABLE);
		pgd = READ_ONCE(*pgdp);
	}
	BUG_ON(pgd_bad(pgd));

	pudp = pud_set_fixmap_offset(pgdp, addr);
	do {
		pud_t old_pud = READ_ONCE(*pudp);

		next = pud_addr_end(addr, end);

		/*
		 * For 4K granule only, attempt to put down a 1GB block
		 */
		if (use_1G_block(addr, next, phys) &&
		    (flags & NO_BLOCK_MAPPINGS) == 0 &&
		    !dma_overlap(phys, phys + next - addr)) {
			pud_set_huge(pudp, phys, prot);

			/*
			 * After the PUD entry has been populated once, we
			 * only allow updates to the permission attributes.
			 */
			BUG_ON(!pgattr_change_is_safe(pud_val(old_pud),
						      READ_ONCE(pud_val(*pudp))));
		} else {
			alloc_init_cont_pmd(pudp, addr, next, phys, prot,
					    pgtable_alloc, flags);

			BUG_ON(pud_val(old_pud) != 0 &&
			       pud_val(old_pud) != READ_ONCE(pud_val(*pudp)));
		}
		phys += next - addr;
	} while (pudp++, addr = next, addr != end);

	pud_clear_fixmap();
}

static void __create_pgd_mapping(pgd_t *pgdir, phys_addr_t phys,
				 unsigned long virt, phys_addr_t size,
				 pgprot_t prot,
				 phys_addr_t (*pgtable_alloc)(void),
				 int flags)
{
	unsigned long addr, length, end, next;
	pgd_t *pgdp = pgd_offset_raw(pgdir, virt);

	/*
	 * If the virtual and physical address don't have the same offset
	 * within a page, we cannot map the region as the caller expects.
	 */
	if (WARN_ON((phys ^ virt) & ~PAGE_MASK))
		return;

	phys &= PAGE_MASK;
	addr = virt & PAGE_MASK;
	length = PAGE_ALIGN(size + (virt & ~PAGE_MASK));

	end = addr + length;
	do {
		next = pgd_addr_end(addr, end);
		alloc_init_pud(pgdp, addr, next, phys, prot, pgtable_alloc,
			       flags);
		phys += next - addr;
	} while (pgdp++, addr = next, addr != end);
}

static phys_addr_t pgd_pgtable_alloc(void)
{
	void *ptr = (void *)__get_free_page(PGALLOC_GFP);
	if (!ptr || !pgtable_page_ctor(virt_to_page(ptr)))
		BUG();

	/* Ensure the zeroed page is visible to the page table walker */
	dsb(ishst);
	return __pa(ptr);
}

/**
 * create_pgtable_mapping - create a pagetable mapping for given
 * physical start and end addresses.
 * @start: physical start address.
 * @end: physical end address.
 */
void create_pgtable_mapping(phys_addr_t start, phys_addr_t end)
{
	unsigned long virt = (unsigned long)phys_to_virt(start);

	if (virt < VMALLOC_START) {
		pr_warn("BUG: not creating mapping for %pa at 0x%016lx - outside kernel range\n",
			&start, virt);
		return;
	}

	__create_pgd_mapping(init_mm.pgd, start, virt, end - start,
				PAGE_KERNEL, NULL, 0);
}
EXPORT_SYMBOL_GPL(create_pgtable_mapping);

/*
 * This function can only be used to modify existing table entries,
 * without allocating new levels of table. Note that this permits the
 * creation of new section or page entries.
 */
static void __init create_mapping_noalloc(phys_addr_t phys, unsigned long virt,
				  phys_addr_t size, pgprot_t prot)
{
	if (virt < VMALLOC_START) {
		pr_warn("BUG: not creating mapping for %pa at 0x%016lx - outside kernel range\n",
			&phys, virt);
		return;
	}
	__create_pgd_mapping(init_mm.pgd, phys, virt, size, prot, NULL,
			     NO_CONT_MAPPINGS);
}

void __init create_pgd_mapping(struct mm_struct *mm, phys_addr_t phys,
			       unsigned long virt, phys_addr_t size,
			       pgprot_t prot, bool page_mappings_only)
{
	int flags = 0;

	BUG_ON(mm == &init_mm);

	if (page_mappings_only)
		flags = NO_BLOCK_MAPPINGS | NO_CONT_MAPPINGS;

	__create_pgd_mapping(mm->pgd, phys, virt, size, prot,
			     pgd_pgtable_alloc, flags);
}

static void update_mapping_prot(phys_addr_t phys, unsigned long virt,
				phys_addr_t size, pgprot_t prot)
{
	if (virt < VMALLOC_START) {
		pr_warn("BUG: not updating mapping for %pa at 0x%016lx - outside kernel range\n",
			&phys, virt);
		return;
	}

	__create_pgd_mapping(init_mm.pgd, phys, virt, size, prot, NULL,
			     NO_CONT_MAPPINGS);

	/* flush the TLBs after updating live kernel mappings */
	flush_tlb_kernel_range(virt, virt + size);
}

static void __init __map_memblock(pgd_t *pgdp, phys_addr_t start,
				  phys_addr_t end, pgprot_t prot, int flags)
{
	__create_pgd_mapping(pgdp, start, __phys_to_virt(start), end - start,
			     prot, early_pgtable_alloc, flags);
}

void __init mark_linear_text_alias_ro(void)
{
	/*
	 * Remove the write permissions from the linear alias of .text/.rodata
	 */
	update_mapping_prot(__pa_symbol(_text), (unsigned long)lm_alias(_text),
			    (unsigned long)__init_begin - (unsigned long)_text,
			    PAGE_KERNEL_RO);
}

static void __init map_mem(pgd_t *pgdp)
{
	phys_addr_t kernel_start = __pa_symbol(_text);
	phys_addr_t kernel_end = __pa_symbol(__init_begin);
	struct memblock_region *reg;
	int flags = 0;

	if (debug_pagealloc_enabled())
		flags = NO_BLOCK_MAPPINGS | NO_CONT_MAPPINGS;

	/*
	 * Take care not to create a writable alias for the
	 * read-only text and rodata sections of the kernel image.
	 * So temporarily mark them as NOMAP to skip mappings in
	 * the following for-loop
	 */
	memblock_mark_nomap(kernel_start, kernel_end - kernel_start);
#ifdef CONFIG_KEXEC_CORE
	if (crashk_res.end)
		memblock_mark_nomap(crashk_res.start,
				    resource_size(&crashk_res));
#endif

	/* map all the memory banks */
	for_each_memblock(memory, reg) {
		phys_addr_t start = reg->base;
		phys_addr_t end = start + reg->size;

		if (start >= end)
			break;
		if (memblock_is_nomap(reg))
			continue;

		__map_memblock(pgdp, start, end, PAGE_KERNEL, flags);
	}

	/*
	 * Map the linear alias of the [_text, __init_begin) interval
	 * as non-executable now, and remove the write permission in
	 * mark_linear_text_alias_ro() below (which will be called after
	 * alternative patching has completed). This makes the contents
	 * of the region accessible to subsystems such as hibernate,
	 * but protects it from inadvertent modification or execution.
	 * Note that contiguous mappings cannot be remapped in this way,
	 * so we should avoid them here.
	 */
	__map_memblock(pgdp, kernel_start, kernel_end,
		       PAGE_KERNEL, NO_CONT_MAPPINGS);
	memblock_clear_nomap(kernel_start, kernel_end - kernel_start);

#ifdef CONFIG_KEXEC_CORE
	/*
	 * Use page-level mappings here so that we can shrink the region
	 * in page granularity and put back unused memory to buddy system
	 * through /sys/kernel/kexec_crash_size interface.
	 */
	if (crashk_res.end) {
		__map_memblock(pgdp, crashk_res.start, crashk_res.end + 1,
			       PAGE_KERNEL,
			       NO_BLOCK_MAPPINGS | NO_CONT_MAPPINGS);
		memblock_clear_nomap(crashk_res.start,
				     resource_size(&crashk_res));
	}
#endif
}

void mark_rodata_ro(void)
{
	unsigned long section_size;

	/*
	 * mark .rodata as read only. Use __init_begin rather than __end_rodata
	 * to cover NOTES and EXCEPTION_TABLE.
	 */
	section_size = (unsigned long)__init_begin - (unsigned long)__start_rodata;
	update_mapping_prot(__pa_symbol(__start_rodata), (unsigned long)__start_rodata,
			    section_size, PAGE_KERNEL_RO);

	debug_checkwx();
}

static void __init map_kernel_segment(pgd_t *pgdp, void *va_start, void *va_end,
				      pgprot_t prot, struct vm_struct *vma,
				      int flags, unsigned long vm_flags)
{
	phys_addr_t pa_start = __pa_symbol(va_start);
	unsigned long size = va_end - va_start;

	BUG_ON(!PAGE_ALIGNED(pa_start));
	BUG_ON(!PAGE_ALIGNED(size));

	__create_pgd_mapping(pgdp, pa_start, (unsigned long)va_start, size, prot,
			     early_pgtable_alloc, flags);

	if (!(vm_flags & VM_NO_GUARD))
		size += PAGE_SIZE;

	vma->addr	= va_start;
	vma->phys_addr	= pa_start;
	vma->size	= size;
	vma->flags	= VM_MAP | vm_flags;
	vma->caller	= __builtin_return_address(0);

	vm_area_add_early(vma);
}

static int __init parse_rodata(char *arg)
{
	return strtobool(arg, &rodata_enabled);
}
early_param("rodata", parse_rodata);

#ifdef CONFIG_UNMAP_KERNEL_AT_EL0
static int __init map_entry_trampoline(void)
{
	int i;

	pgprot_t prot = rodata_enabled ? PAGE_KERNEL_ROX : PAGE_KERNEL_EXEC;
	phys_addr_t pa_start = __pa_symbol(__entry_tramp_text_start);

	/* The trampoline is always mapped and can therefore be global */
	pgprot_val(prot) &= ~PTE_NG;

	/* Map only the text into the trampoline page table */
	memset(tramp_pg_dir, 0, PGD_SIZE);
	__create_pgd_mapping(tramp_pg_dir, pa_start, TRAMP_VALIAS,
			     entry_tramp_text_size(), prot, pgd_pgtable_alloc,
			     0);

	/* Map both the text and data into the kernel page table */
	for (i = 0; i < DIV_ROUND_UP(entry_tramp_text_size(), PAGE_SIZE); i++)
		__set_fixmap(FIX_ENTRY_TRAMP_TEXT1 - i,
			     pa_start + i * PAGE_SIZE, prot);

	if (IS_ENABLED(CONFIG_RANDOMIZE_BASE)) {
		extern char __entry_tramp_data_start[];

		__set_fixmap(FIX_ENTRY_TRAMP_DATA,
			     __pa_symbol(__entry_tramp_data_start),
			     PAGE_KERNEL_RO);
	}

	return 0;
}
core_initcall(map_entry_trampoline);
#endif

/*
 * Create fine-grained mappings for the kernel.
 */
static void __init map_kernel(pgd_t *pgdp)
{
	static struct vm_struct vmlinux_text, vmlinux_rodata, vmlinux_inittext,
				vmlinux_initdata, vmlinux_data;

	/*
	 * External debuggers may need to write directly to the text
	 * mapping to install SW breakpoints. Allow this (only) when
	 * explicitly requested with rodata=off.
	 */
	pgprot_t text_prot = rodata_enabled ? PAGE_KERNEL_ROX : PAGE_KERNEL_EXEC;

	/*
	 * Only rodata will be remapped with different permissions later on,
	 * all other segments are allowed to use contiguous mappings.
	 */
	map_kernel_segment(pgdp, _text, _etext, text_prot, &vmlinux_text, 0,
			   VM_NO_GUARD);
	map_kernel_segment(pgdp, __start_rodata, __inittext_begin, PAGE_KERNEL,
			   &vmlinux_rodata, NO_CONT_MAPPINGS, VM_NO_GUARD);
	map_kernel_segment(pgdp, __inittext_begin, __inittext_end, text_prot,
			   &vmlinux_inittext, 0, VM_NO_GUARD);
	map_kernel_segment(pgdp, __initdata_begin, __initdata_end, PAGE_KERNEL,
			   &vmlinux_initdata, 0, VM_NO_GUARD);
	map_kernel_segment(pgdp, _data, _end, PAGE_KERNEL, &vmlinux_data, 0, 0);

	if (!READ_ONCE(pgd_val(*pgd_offset_raw(pgdp, FIXADDR_START)))) {
		/*
		 * The fixmap falls in a separate pgd to the kernel, and doesn't
		 * live in the carveout for the swapper_pg_dir. We can simply
		 * re-use the existing dir for the fixmap.
		 */
		set_pgd(pgd_offset_raw(pgdp, FIXADDR_START),
			READ_ONCE(*pgd_offset_k(FIXADDR_START)));
	} else if (CONFIG_PGTABLE_LEVELS > 3) {
		/*
		 * The fixmap shares its top level pgd entry with the kernel
		 * mapping. This can really only occur when we are running
		 * with 16k/4 levels, so we can simply reuse the pud level
		 * entry instead.
		 */
		BUG_ON(!IS_ENABLED(CONFIG_ARM64_16K_PAGES));
		pud_populate(&init_mm,
			     pud_set_fixmap_offset(pgdp, FIXADDR_START),
			     lm_alias(bm_pmd));
		pud_clear_fixmap();
	} else {
		BUG();
	}

	kasan_copy_shadow(pgdp);
}

/*
 * paging_init() sets up the page tables, initialises the zone memory
 * maps and sets up the zero page.
 */
void __init paging_init(void)
{
	phys_addr_t pgd_phys = early_pgtable_alloc();
	pgd_t *pgdp = pgd_set_fixmap(pgd_phys);

	map_kernel(pgdp);
	map_mem(pgdp);

	/*
	 * We want to reuse the original swapper_pg_dir so we don't have to
	 * communicate the new address to non-coherent secondaries in
	 * secondary_entry, and so cpu_switch_mm can generate the address with
	 * adrp+add rather than a load from some global variable.
	 *
	 * To do this we need to go via a temporary pgd.
	 */
	cpu_replace_ttbr1(__va(pgd_phys));
	memcpy(swapper_pg_dir, pgdp, PGD_SIZE);
	cpu_replace_ttbr1(lm_alias(swapper_pg_dir));

	pgd_clear_fixmap();
	memblock_free(pgd_phys, PAGE_SIZE);

	/*
	 * We only reuse the PGD from the swapper_pg_dir, not the pud + pmd
	 * allocated with it.
	 */
	memblock_free(__pa_symbol(swapper_pg_dir) + PAGE_SIZE,
		      __pa_symbol(swapper_pg_end) - __pa_symbol(swapper_pg_dir)
		      - PAGE_SIZE);
}

#ifdef CONFIG_MEMORY_HOTPLUG
/*
 * hotplug_paging() is used by memory hotplug to build new page tables
 * for hot added memory.
 */
void hotplug_paging(phys_addr_t start, phys_addr_t size)
{
	int flags;

	flags = debug_pagealloc_enabled() ? NO_BLOCK_MAPPINGS : 0;
	__create_pgd_mapping(swapper_pg_dir, start, __phys_to_virt(start), size,
		PAGE_KERNEL, pgd_pgtable_alloc, flags);
}

#ifdef CONFIG_MEMORY_HOTREMOVE
#define PAGE_INUSE 0xFD

static void  free_pagetable(struct page *page, int order, bool direct)
{
	unsigned long magic;
	unsigned int nr_pages = 1 << order;

	/* bootmem page has reserved flag */
	if (PageReserved(page)) {
		__ClearPageReserved(page);

		magic = (unsigned long)page->lru.next;
		if (magic == SECTION_INFO || magic == MIX_SECTION_INFO) {
			while (nr_pages--)
				put_page_bootmem(page++);
		} else {
			while (nr_pages--)
				free_reserved_page(page++);
		}
	} else {
		/*
		 * Only direct pagetable allocation (those allocated via
		 * hotplug) call the pgtable_page_ctor; vmemmap pgtable
		 * allocations don't.
		 */
		if (direct)
			pgtable_page_dtor(page);

		free_pages((unsigned long)page_address(page), order);
	}
}

static void free_pte_table(pmd_t *pmd, bool direct)
{
	pte_t *pte_start, *pte;
	struct page *page;
	int i;

	pte_start =  (pte_t *) pmd_page_vaddr(*pmd);
	/* Check if there is no valid entry in the PMD */
	for (i = 0; i < PTRS_PER_PTE; i++) {
		pte = pte_start + i;
		if (!pte_none(*pte))
			return;
	}

	page = pmd_page(*pmd);

	free_pagetable(page, 0, direct);

	/*
	 * This spin lock could be only taken in _pte_aloc_kernel
	 * in mm/memory.c and nowhere else (for arm64). Not sure if
	 * the function above can be called concurrently. In doubt,
	 * I am living it here for now, but it probably can be removed
	 */
	spin_lock(&init_mm.page_table_lock);
	pmd_clear(pmd);
	spin_unlock(&init_mm.page_table_lock);
}

static void free_pmd_table(pud_t *pud, bool direct)
{
	pmd_t *pmd_start, *pmd;
	struct page *page;
	int i;

	pmd_start = (pmd_t *) pud_page_vaddr(*pud);
	/* Check if there is no valid entry in the PMD */
	for (i = 0; i < PTRS_PER_PMD; i++) {
		pmd = pmd_start + i;
		if (!pmd_none(*pmd))
			return;
	}

	page = pud_page(*pud);

	free_pagetable(page, 0, direct);

	/*
	 * This spin lock could be only taken in _pte_aloc_kernel
	 * in mm/memory.c and nowhere else (for arm64). Not sure if
	 * the function above can be called concurrently. In doubt,
	 * I am living it here for now, but it probably can be removed
	 */
	spin_lock(&init_mm.page_table_lock);
	pud_clear(pud);
	spin_unlock(&init_mm.page_table_lock);
}

/*
 * When the PUD is folded on the PGD (three levels of paging),
 * there's no need to free PUDs
 */
#if CONFIG_PGTABLE_LEVELS > 3
static void free_pud_table(pgd_t *pgd, bool direct)
{
	pud_t *pud_start, *pud;
	struct page *page;
	int i;

	pud_start = (pud_t *) pgd_page_vaddr(*pgd);
	/* Check if there is no valid entry in the PUD */
	for (i = 0; i < PTRS_PER_PUD; i++) {
		pud = pud_start + i;
		if (!pud_none(*pud))
			return;
	}

	page = pgd_page(*pgd);

	free_pagetable(page, 0, direct);

	/*
	 * This spin lock could be only
	 * taken in _pte_aloc_kernel in
	 * mm/memory.c and nowhere else
	 * (for arm64). Not sure if the
	 * function above can be called
	 * concurrently. In doubt,
	 * I am living it here for now,
	 * but it probably can be removed.
	 */
	spin_lock(&init_mm.page_table_lock);
	pgd_clear(pgd);
	spin_unlock(&init_mm.page_table_lock);
}
#endif

static void remove_pte_table(pte_t *pte, unsigned long addr,
	unsigned long end, bool direct)
{
	unsigned long next;
	void *page_addr;

	for (; addr < end; addr = next, pte++) {
		next = (addr + PAGE_SIZE) & PAGE_MASK;
		if (next > end)
			next = end;

		if (!pte_present(*pte))
			continue;

		if (PAGE_ALIGNED(addr) && PAGE_ALIGNED(next)) {
			/*
			 * Do not free direct mapping pages since they were
			 * freed when offlining, or simplely not in use.
			 */
			if (!direct)
				free_pagetable(pte_page(*pte), 0, direct);

			/*
			 * This spin lock could be only
			 * taken in _pte_aloc_kernel in
			 * mm/memory.c and nowhere else
			 * (for arm64). Not sure if the
			 * function above can be called
			 * concurrently. In doubt,
			 * I am living it here for now,
			 * but it probably can be removed.
			 */
			spin_lock(&init_mm.page_table_lock);
			pte_clear(&init_mm, addr, pte);
			spin_unlock(&init_mm.page_table_lock);
		} else {
			/*
			 * If we are here, we are freeing vmemmap pages since
			 * direct mapped memory ranges to be freed are aligned.
			 *
			 * If we are not removing the whole page, it means
			 * other page structs in this page are being used and
			 * we canot remove them. So fill the unused page_structs
			 * with 0xFD, and remove the page when it is wholly
			 * filled with 0xFD.
			 */
			memset((void *)addr, PAGE_INUSE, next - addr);

			page_addr = page_address(pte_page(*pte));
			if (!memchr_inv(page_addr, PAGE_INUSE, PAGE_SIZE)) {
				free_pagetable(pte_page(*pte), 0, direct);

				/*
				 * This spin lock could be only
				 * taken in _pte_aloc_kernel in
				 * mm/memory.c and nowhere else
				 * (for arm64). Not sure if the
				 * function above can be called
				 * concurrently. In doubt,
				 * I am living it here for now,
				 * but it probably can be removed.
				 */
				spin_lock(&init_mm.page_table_lock);
				pte_clear(&init_mm, addr, pte);
				spin_unlock(&init_mm.page_table_lock);
			}
		}
	}

	// I am adding this flush here in simmetry to the x86 code.
	// Why do I need to call it here and not in remove_p[mu]d
	flush_tlb_all();
}

static void remove_pmd_table(pmd_t *pmd, unsigned long addr,
	unsigned long end, bool direct)
{
	unsigned long next;
	void *page_addr;
	pte_t *pte;

	for (; addr < end; addr = next, pmd++) {
		next = pmd_addr_end(addr, end);

		if (!pmd_present(*pmd))
			continue;

		// check if we are using 2MB section mappings
		if (pmd_sect(*pmd)) {
			if (PAGE_ALIGNED(addr) && PAGE_ALIGNED(next)) {
				if (!direct) {
					free_pagetable(pmd_page(*pmd),
						get_order(PMD_SIZE), direct);
				}
				/*
				 * This spin lock could be only
				 * taken in _pte_aloc_kernel in
				 * mm/memory.c and nowhere else
				 * (for arm64). Not sure if the
				 * function above can be called
				 * concurrently. In doubt,
				 * I am living it here for now,
				 * but it probably can be removed.
				 */
				spin_lock(&init_mm.page_table_lock);
				pmd_clear(pmd);
				spin_unlock(&init_mm.page_table_lock);
			} else {
				/* If here, we are freeing vmemmap pages. */
				memset((void *)addr, PAGE_INUSE, next - addr);

				page_addr = page_address(pmd_page(*pmd));
				if (!memchr_inv(page_addr, PAGE_INUSE,
						PMD_SIZE)) {
					free_pagetable(pmd_page(*pmd),
						get_order(PMD_SIZE), direct);

					/*
					 * This spin lock could be only
					 * taken in _pte_aloc_kernel in
					 * mm/memory.c and nowhere else
					 * (for arm64). Not sure if the
					 * function above can be called
					 * concurrently. In doubt,
					 * I am living it here for now,
					 * but it probably can be removed.
					 */
					spin_lock(&init_mm.page_table_lock);
					pmd_clear(pmd);
					spin_unlock(&init_mm.page_table_lock);
				}
			}
			continue;
		}

		BUG_ON(!pmd_table(*pmd));

		pte = pte_offset_map(pmd, addr);
		remove_pte_table(pte, addr, next, direct);
		free_pte_table(pmd, direct);
	}
}

static void remove_pud_table(pud_t *pud, unsigned long addr,
	unsigned long end, bool direct)
{
	unsigned long next;
	pmd_t *pmd;
	void *page_addr;

	for (; addr < end; addr = next, pud++) {
		next = pud_addr_end(addr, end);
		if (!pud_present(*pud))
			continue;
		/*
		 * If we are using 4K granules, check if we are using
		 * 1GB section mapping.
		 */
		if (pud_sect(*pud)) {
			if (PAGE_ALIGNED(addr) && PAGE_ALIGNED(next)) {
				if (!direct) {
					free_pagetable(pud_page(*pud),
						get_order(PUD_SIZE), direct);
				}

				/*
				 * This spin lock could be only
				 * taken in _pte_aloc_kernel in
				 * mm/memory.c and nowhere else
				 * (for arm64). Not sure if the
				 * function above can be called
				 * concurrently. In doubt,
				 * I am living it here for now,
				 * but it probably can be removed.
				 */
				spin_lock(&init_mm.page_table_lock);
				pud_clear(pud);
				spin_unlock(&init_mm.page_table_lock);
			} else {
				/* If here, we are freeing vmemmap pages. */
				memset((void *)addr, PAGE_INUSE, next - addr);

				page_addr = page_address(pud_page(*pud));
				if (!memchr_inv(page_addr, PAGE_INUSE,
						PUD_SIZE)) {

					free_pagetable(pud_page(*pud),
						get_order(PUD_SIZE), direct);

					/*
					 * This spin lock could be only
					 * taken in _pte_aloc_kernel in
					 * mm/memory.c and nowhere else
					 * (for arm64). Not sure if the
					 * function above can be called
					 * concurrently. In doubt,
					 * I am living it here for now,
					 * but it probably can be removed.
					 */
					spin_lock(&init_mm.page_table_lock);
					pud_clear(pud);
					spin_unlock(&init_mm.page_table_lock);
				}
			}
			continue;
		}

		BUG_ON(!pud_table(*pud));

		pmd = pmd_offset(pud, addr);
		remove_pmd_table(pmd, addr, next, direct);
		free_pmd_table(pud, direct);
	}
}

void remove_pagetable(unsigned long start, unsigned long end, bool direct)
{
	unsigned long next;
	unsigned long addr;
	pgd_t *pgd;
	pud_t *pud;

	for (addr = start; addr < end; addr = next) {
		next = pgd_addr_end(addr, end);

		pgd = pgd_offset_k(addr);
		if (pgd_none(*pgd))
			continue;

		pud = pud_offset(pgd, addr);
		remove_pud_table(pud, addr, next, direct);
		/*
		 * When the PUD is folded on the PGD (three levels of paging),
		 * I did already clear the PMD page in free_pmd_table,
		 * and reset the corresponding PGD==PUD entry.
		 */
#if CONFIG_PGTABLE_LEVELS > 3
		free_pud_table(pgd, direct);
#endif
	}

	flush_tlb_all();
}


#endif /* CONFIG_MEMORY_HOTREMOVE */
#endif /* CONFIG_MEMORY_HOTPLUG */

/*
 * Check whether a kernel address is valid (derived from arch/x86/).
 */
int kern_addr_valid(unsigned long addr)
{
	pgd_t *pgdp;
	pud_t *pudp, pud;
	pmd_t *pmdp, pmd;
	pte_t *ptep, pte;

	if ((((long)addr) >> VA_BITS) != -1UL)
		return 0;

	pgdp = pgd_offset_k(addr);
	if (pgd_none(READ_ONCE(*pgdp)))
		return 0;

	pudp = pud_offset(pgdp, addr);
	pud = READ_ONCE(*pudp);
	if (pud_none(pud))
		return 0;

	if (pud_sect(pud))
		return pfn_valid(pud_pfn(pud));

	pmdp = pmd_offset(pudp, addr);
	pmd = READ_ONCE(*pmdp);
	if (pmd_none(pmd))
		return 0;

	if (pmd_sect(pmd))
		return pfn_valid(pmd_pfn(pmd));

	ptep = pte_offset_kernel(pmdp, addr);
	pte = READ_ONCE(*ptep);
	if (pte_none(pte))
		return 0;

	return pfn_valid(pte_pfn(pte));
}
EXPORT_SYMBOL_GPL(kern_addr_valid);
#ifdef CONFIG_SPARSEMEM_VMEMMAP
#if !ARM64_SWAPPER_USES_SECTION_MAPS
int __meminit vmemmap_populate(unsigned long start, unsigned long end, int node,
		struct vmem_altmap *altmap)
{
	return vmemmap_populate_basepages(start, end, node);
}
#else	/* !ARM64_SWAPPER_USES_SECTION_MAPS */
int __meminit vmemmap_populate(unsigned long start, unsigned long end, int node,
		struct vmem_altmap *altmap)
{
	unsigned long addr = start;
	unsigned long next;
	pgd_t *pgdp;
	pud_t *pudp;
	pmd_t *pmdp;
	int ret = 0;

	do {
		next = pmd_addr_end(addr, end);

		pgdp = vmemmap_pgd_populate(addr, node);
		if (!pgdp)
			return -ENOMEM;

		pudp = vmemmap_pud_populate(pgdp, addr, node);
		if (!pudp)
			return -ENOMEM;

		pmdp = pmd_offset(pudp, addr);
		if (pmd_none(READ_ONCE(*pmdp))) {
			void *p = NULL;

			p = vmemmap_alloc_block_buf(PMD_SIZE, node);
			if (!p) {
#ifdef CONFIG_MEMORY_HOTPLUG
				vmemmap_free(start, end, altmap);
#endif
				ret = -ENOMEM;
				break;
			}

			pmd_set_huge(pmdp, __pa(p), __pgprot(PROT_SECT_NORMAL));
		} else
			vmemmap_verify((pte_t *)pmdp, node, addr, next);
	} while (addr = next, addr != end);

	if (ret)
		return vmemmap_populate_basepages(start, end, node);
	else
		return ret;
}
#endif	/* CONFIG_ARM64_64K_PAGES */
void vmemmap_free(unsigned long start, unsigned long end,
		struct vmem_altmap *altmap)
{
#ifdef CONFIG_MEMORY_HOTREMOVE
	remove_pagetable(start, end, false);
#endif
}
#endif	/* CONFIG_SPARSEMEM_VMEMMAP */

static inline pud_t * fixmap_pud(unsigned long addr)
{
	pgd_t *pgdp = pgd_offset_k(addr);
	pgd_t pgd = READ_ONCE(*pgdp);

	BUG_ON(pgd_none(pgd) || pgd_bad(pgd));

	return pud_offset_kimg(pgdp, addr);
}

static inline pmd_t * fixmap_pmd(unsigned long addr)
{
	pud_t *pudp = fixmap_pud(addr);
	pud_t pud = READ_ONCE(*pudp);

	BUG_ON(pud_none(pud) || pud_bad(pud));

	return pmd_offset_kimg(pudp, addr);
}

static inline pte_t * fixmap_pte(unsigned long addr)
{
	return &bm_pte[pte_index(addr)];
}

/*
 * The p*d_populate functions call virt_to_phys implicitly so they can't be used
 * directly on kernel symbols (bm_p*d). This function is called too early to use
 * lm_alias so __p*d_populate functions must be used to populate with the
 * physical address from __pa_symbol.
 */
void __init early_fixmap_init(void)
{
	pgd_t *pgdp, pgd;
	pud_t *pudp;
	pmd_t *pmdp;
	unsigned long addr = FIXADDR_START;

	pgdp = pgd_offset_k(addr);
	pgd = READ_ONCE(*pgdp);
	if (CONFIG_PGTABLE_LEVELS > 3 &&
	    !(pgd_none(pgd) || pgd_page_paddr(pgd) == __pa_symbol(bm_pud))) {
		/*
		 * We only end up here if the kernel mapping and the fixmap
		 * share the top level pgd entry, which should only happen on
		 * 16k/4 levels configurations.
		 */
		BUG_ON(!IS_ENABLED(CONFIG_ARM64_16K_PAGES));
		pudp = pud_offset_kimg(pgdp, addr);
	} else {
		if (pgd_none(pgd))
			__pgd_populate(pgdp, __pa_symbol(bm_pud), PUD_TYPE_TABLE);
		pudp = fixmap_pud(addr);
	}
	if (pud_none(READ_ONCE(*pudp)))
		__pud_populate(pudp, __pa_symbol(bm_pmd), PMD_TYPE_TABLE);
	pmdp = fixmap_pmd(addr);
	__pmd_populate(pmdp, __pa_symbol(bm_pte), PMD_TYPE_TABLE);

	/*
	 * The boot-ioremap range spans multiple pmds, for which
	 * we are not prepared:
	 */
	BUILD_BUG_ON((__fix_to_virt(FIX_BTMAP_BEGIN) >> PMD_SHIFT)
		     != (__fix_to_virt(FIX_BTMAP_END) >> PMD_SHIFT));

	if ((pmdp != fixmap_pmd(fix_to_virt(FIX_BTMAP_BEGIN)))
	     || pmdp != fixmap_pmd(fix_to_virt(FIX_BTMAP_END))) {
		WARN_ON(1);
		pr_warn("pmdp %p != %p, %p\n",
			pmdp, fixmap_pmd(fix_to_virt(FIX_BTMAP_BEGIN)),
			fixmap_pmd(fix_to_virt(FIX_BTMAP_END)));
		pr_warn("fix_to_virt(FIX_BTMAP_BEGIN): %08lx\n",
			fix_to_virt(FIX_BTMAP_BEGIN));
		pr_warn("fix_to_virt(FIX_BTMAP_END):   %08lx\n",
			fix_to_virt(FIX_BTMAP_END));

		pr_warn("FIX_BTMAP_END:       %d\n", FIX_BTMAP_END);
		pr_warn("FIX_BTMAP_BEGIN:     %d\n", FIX_BTMAP_BEGIN);
	}
}

/*
 * Unusually, this is also called in IRQ context (ghes_iounmap_irq) so if we
 * ever need to use IPIs for TLB broadcasting, then we're in trouble here.
 */
void __set_fixmap(enum fixed_addresses idx,
			       phys_addr_t phys, pgprot_t flags)
{
	unsigned long addr = __fix_to_virt(idx);
	pte_t *ptep;

	BUG_ON(idx <= FIX_HOLE || idx >= __end_of_fixed_addresses);

	ptep = fixmap_pte(addr);

	if (pgprot_val(flags)) {
		set_pte(ptep, pfn_pte(phys >> PAGE_SHIFT, flags));
	} else {
		pte_clear(&init_mm, addr, ptep);
		flush_tlb_kernel_range(addr, addr+PAGE_SIZE);
	}
}

void *__init fixmap_remap_fdt(phys_addr_t dt_phys, int *size, pgprot_t prot)
{
	const u64 dt_virt_base = __fix_to_virt(FIX_FDT);
	int offset;
	void *dt_virt;

	/*
	 * Check whether the physical FDT address is set and meets the minimum
	 * alignment requirement. Since we are relying on MIN_FDT_ALIGN to be
	 * at least 8 bytes so that we can always access the magic and size
	 * fields of the FDT header after mapping the first chunk, double check
	 * here if that is indeed the case.
	 */
	BUILD_BUG_ON(MIN_FDT_ALIGN < 8);
	if (!dt_phys || dt_phys % MIN_FDT_ALIGN)
		return NULL;

	/*
	 * Make sure that the FDT region can be mapped without the need to
	 * allocate additional translation table pages, so that it is safe
	 * to call create_mapping_noalloc() this early.
	 *
	 * On 64k pages, the FDT will be mapped using PTEs, so we need to
	 * be in the same PMD as the rest of the fixmap.
	 * On 4k pages, we'll use section mappings for the FDT so we only
	 * have to be in the same PUD.
	 */
	BUILD_BUG_ON(dt_virt_base % SZ_2M);

	BUILD_BUG_ON(__fix_to_virt(FIX_FDT_END) >> SWAPPER_TABLE_SHIFT !=
		     __fix_to_virt(FIX_BTMAP_BEGIN) >> SWAPPER_TABLE_SHIFT);

	offset = dt_phys % SWAPPER_BLOCK_SIZE;
	dt_virt = (void *)dt_virt_base + offset;

	/* map the first chunk so we can read the size from the header */
	create_mapping_noalloc(round_down(dt_phys, SWAPPER_BLOCK_SIZE),
			dt_virt_base, SWAPPER_BLOCK_SIZE, prot);

	if (fdt_magic(dt_virt) != FDT_MAGIC)
		return NULL;

	*size = fdt_totalsize(dt_virt);
	if (*size > MAX_FDT_SIZE)
		return NULL;

	if (offset + *size > SWAPPER_BLOCK_SIZE)
		create_mapping_noalloc(round_down(dt_phys, SWAPPER_BLOCK_SIZE), dt_virt_base,
			       round_up(offset + *size, SWAPPER_BLOCK_SIZE), prot);

	return dt_virt;
}

<<<<<<< HEAD
int __init arch_ioremap_p4d_supported(void)
{
	return 0;
}

=======
>>>>>>> d419ec8e
int __init arch_ioremap_pud_supported(void)
{
	/*
	 * Only 4k granule supports level 1 block mappings.
	 * SW table walks can't handle removal of intermediate entries.
	 */
	return IS_ENABLED(CONFIG_ARM64_4K_PAGES) &&
	       !IS_ENABLED(CONFIG_ARM64_PTDUMP_DEBUGFS);
}

int __init arch_ioremap_pmd_supported(void)
{
	/* See arch_ioremap_pud_supported() */
	return !IS_ENABLED(CONFIG_ARM64_PTDUMP_DEBUGFS);
}

int pud_set_huge(pud_t *pudp, phys_addr_t phys, pgprot_t prot)
{
	pgprot_t sect_prot = __pgprot(PUD_TYPE_SECT |
					pgprot_val(mk_sect_prot(prot)));
	pud_t new_pud = pfn_pud(__phys_to_pfn(phys), sect_prot);

	/* Only allow permission changes for now */
	if (!pgattr_change_is_safe(READ_ONCE(pud_val(*pudp)),
				   pud_val(new_pud)))
		return 0;

	BUG_ON(phys & ~PUD_MASK);
	set_pud(pudp, new_pud);
	return 1;
}

int pmd_set_huge(pmd_t *pmdp, phys_addr_t phys, pgprot_t prot)
{
	pgprot_t sect_prot = __pgprot(PMD_TYPE_SECT |
					pgprot_val(mk_sect_prot(prot)));
	pmd_t new_pmd = pfn_pmd(__phys_to_pfn(phys), sect_prot);

	/* Only allow permission changes for now */
	if (!pgattr_change_is_safe(READ_ONCE(pmd_val(*pmdp)),
				   pmd_val(new_pmd)))
		return 0;

	BUG_ON(phys & ~PMD_MASK);
	set_pmd(pmdp, new_pmd);
	return 1;
}

int pud_clear_huge(pud_t *pudp)
{
	if (!pud_sect(READ_ONCE(*pudp)))
		return 0;
	pud_clear(pudp);
	return 1;
}

int pmd_clear_huge(pmd_t *pmdp)
{
	if (!pmd_sect(READ_ONCE(*pmdp)))
		return 0;
	pmd_clear(pmdp);
	return 1;
}

int pmd_free_pte_page(pmd_t *pmdp, unsigned long addr)
{
	pte_t *table;
	pmd_t pmd;

	pmd = READ_ONCE(*pmdp);

	if (!pmd_present(pmd))
		return 1;
	if (!pmd_table(pmd)) {
		VM_WARN_ON(!pmd_table(pmd));
		return 1;
	}

	table = pte_offset_kernel(pmdp, addr);
	pmd_clear(pmdp);
	__flush_tlb_kernel_pgtable(addr);
	pte_free_kernel(NULL, table);
	return 1;
}

int pud_free_pmd_page(pud_t *pudp, unsigned long addr)
{
	pmd_t *table;
	pmd_t *pmdp;
	pud_t pud;
	unsigned long next, end;

	pud = READ_ONCE(*pudp);

	if (!pud_present(pud))
		return 1;
	if (!pud_table(pud)) {
		VM_WARN_ON(!pud_table(pud));
		return 1;
	}

	table = pmd_offset(pudp, addr);
	pmdp = table;
	next = addr;
	end = addr + PUD_SIZE;
	do {
		pmd_free_pte_page(pmdp, next);
	} while (pmdp++, next += PMD_SIZE, next != end);

	pud_clear(pudp);
	__flush_tlb_kernel_pgtable(addr);
	pmd_free(NULL, table);
	return 1;
}<|MERGE_RESOLUTION|>--- conflicted
+++ resolved
@@ -1376,14 +1376,6 @@
 	return dt_virt;
 }
 
-<<<<<<< HEAD
-int __init arch_ioremap_p4d_supported(void)
-{
-	return 0;
-}
-
-=======
->>>>>>> d419ec8e
 int __init arch_ioremap_pud_supported(void)
 {
 	/*
