/*
 * Copyright (C) 2015-2018 - ARM Ltd
 * Author: Marc Zyngier <marc.zyngier@arm.com>
 *
 * This program is free software; you can redistribute it and/or modify
 * it under the terms of the GNU General Public License version 2 as
 * published by the Free Software Foundation.
 *
 * This program is distributed in the hope that it will be useful,
 * but WITHOUT ANY WARRANTY; without even the implied warranty of
 * MERCHANTABILITY or FITNESS FOR A PARTICULAR PURPOSE.  See the
 * GNU General Public License for more details.
 *
 * You should have received a copy of the GNU General Public License
 * along with this program.  If not, see <http://www.gnu.org/licenses/>.
 */

#include <linux/arm-smccc.h>
#include <linux/linkage.h>

#include <asm/alternative.h>
#include <asm/assembler.h>
#include <asm/cpufeature.h>
#include <asm/kvm_arm.h>
#include <asm/kvm_asm.h>
#include <asm/kvm_mmu.h>
#include <asm/mmu.h>

.macro save_caller_saved_regs_vect
	/* x0 and x1 were saved in the vector entry */
	stp	x2, x3,   [sp, #-16]!
	stp	x4, x5,   [sp, #-16]!
	stp	x6, x7,   [sp, #-16]!
	stp	x8, x9,   [sp, #-16]!
	stp	x10, x11, [sp, #-16]!
	stp	x12, x13, [sp, #-16]!
	stp	x14, x15, [sp, #-16]!
	stp	x16, x17, [sp, #-16]!
.endm

.macro restore_caller_saved_regs_vect
	ldp	x16, x17, [sp], #16
	ldp	x14, x15, [sp], #16
	ldp	x12, x13, [sp], #16
	ldp	x10, x11, [sp], #16
	ldp	x8, x9,   [sp], #16
	ldp	x6, x7,   [sp], #16
	ldp	x4, x5,   [sp], #16
	ldp	x2, x3,   [sp], #16
	ldp	x0, x1,   [sp], #16
.endm

	.text
	.pushsection	.hyp.text, "ax"

.macro do_el2_call
	/*
	 * Shuffle the parameters before calling the function
	 * pointed to in x0. Assumes parameters in x[1,2,3].
	 */
	str	lr, [sp, #-16]!
	mov	lr, x0
	mov	x0, x1
	mov	x1, x2
	mov	x2, x3
	blr	lr
	ldr	lr, [sp], #16
.endm

ENTRY(__vhe_hyp_call)
	do_el2_call
	/*
	 * We used to rely on having an exception return to get
	 * an implicit isb. In the E2H case, we don't have it anymore.
	 * rather than changing all the leaf functions, just do it here
	 * before returning to the rest of the kernel.
	 */
	isb
	ret
ENDPROC(__vhe_hyp_call)

el1_sync:				// Guest trapped into EL2

	mrs	x0, esr_el2
	lsr	x0, x0, #ESR_ELx_EC_SHIFT
	cmp	x0, #ESR_ELx_EC_HVC64
	ccmp	x0, #ESR_ELx_EC_HVC32, #4, ne
	b.ne	el1_trap

	mrs	x1, vttbr_el2		// If vttbr is valid, the guest
	cbnz	x1, el1_hvc_guest	// called HVC

	/* Here, we're pretty sure the host called HVC. */
	ldp	x0, x1, [sp], #16

	/* Check for a stub HVC call */
	cmp	x0, #HVC_STUB_HCALL_NR
	b.hs	1f

	/*
	 * Compute the idmap address of __kvm_handle_stub_hvc and
	 * jump there. Since we use kimage_voffset, do not use the
	 * HYP VA for __kvm_handle_stub_hvc, but the kernel VA instead
	 * (by loading it from the constant pool).
	 *
	 * Preserve x0-x4, which may contain stub parameters.
	 */
	ldr	x5, =__kvm_handle_stub_hvc
	ldr_l	x6, kimage_voffset

	/* x5 = __pa(x5) */
	sub	x5, x5, x6
	br	x5

1:
	/*
	 * Perform the EL2 call
	 */
	kern_hyp_va	x0
	do_el2_call

	eret

el1_hvc_guest:
	/*
	 * Fastest possible path for ARM_SMCCC_ARCH_WORKAROUND_1.
	 * The workaround has already been applied on the host,
	 * so let's quickly get back to the guest. We don't bother
	 * restoring x1, as it can be clobbered anyway.
	 */
	ldr	x1, [sp]				// Guest's x0
	eor	w1, w1, #ARM_SMCCC_ARCH_WORKAROUND_1
	cbz	w1, wa_epilogue

	/* ARM_SMCCC_ARCH_WORKAROUND_2 handling */
	eor	w1, w1, #(ARM_SMCCC_ARCH_WORKAROUND_1 ^ \
			  ARM_SMCCC_ARCH_WORKAROUND_2)
	cbz	w1, wa_epilogue

	eor	w1, w1, #(ARM_SMCCC_ARCH_WORKAROUND_2 ^ \
			  ARM_SMCCC_ARCH_WORKAROUND_3)
	cbnz	w1, el1_trap

#ifdef CONFIG_ARM64_SSBD
alternative_cb	arm64_enable_wa2_handling
	b	wa2_end
alternative_cb_end
	get_vcpu_ptr	x2, x0
	ldr	x0, [x2, #VCPU_WORKAROUND_FLAGS]

	// Sanitize the argument and update the guest flags
	ldr	x1, [sp, #8]			// Guest's x1
	clz	w1, w1				// Murphy's device:
	lsr	w1, w1, #5			// w1 = !!w1 without using
	eor	w1, w1, #1			// the flags...
	bfi	x0, x1, #VCPU_WORKAROUND_2_FLAG_SHIFT, #1
	str	x0, [x2, #VCPU_WORKAROUND_FLAGS]

	/* Check that we actually need to perform the call */
	hyp_ldr_this_cpu x0, arm64_ssbd_callback_required, x2
	cbz	x0, wa2_end

	mov	w0, #ARM_SMCCC_ARCH_WORKAROUND_2
	smc	#0

	/* Don't leak data from the SMC call */
	mov	x3, xzr
wa2_end:
	mov	x2, xzr
	mov	x1, xzr
#endif

wa_epilogue:
	mov	x0, xzr
	add	sp, sp, #16
	eret

el1_trap:
	get_vcpu_ptr	x1, x0
	mov	x0, #ARM_EXCEPTION_TRAP
	b	__guest_exit

el1_irq:
	get_vcpu_ptr	x1, x0
	mov	x0, #ARM_EXCEPTION_IRQ
	b	__guest_exit

el1_error:
	get_vcpu_ptr	x1, x0
	mov	x0, #ARM_EXCEPTION_EL1_SERROR
	b	__guest_exit

el2_sync:
	save_caller_saved_regs_vect
	stp     x29, x30, [sp, #-16]!
	bl	kvm_unexpected_el2_exception
	ldp     x29, x30, [sp], #16
	restore_caller_saved_regs_vect

	eret

el2_error:
	save_caller_saved_regs_vect
	stp     x29, x30, [sp, #-16]!

	bl	kvm_unexpected_el2_exception

	ldp     x29, x30, [sp], #16
	restore_caller_saved_regs_vect

	eret

ENTRY(__hyp_do_panic)
	mov	lr, #(PSR_F_BIT | PSR_I_BIT | PSR_A_BIT | PSR_D_BIT |\
		      PSR_MODE_EL1h)
	msr	spsr_el2, lr
	ldr	lr, =panic
	msr	elr_el2, lr
	eret
ENDPROC(__hyp_do_panic)

ENTRY(__hyp_panic)
	get_host_ctxt x0, x1
	b	hyp_panic
ENDPROC(__hyp_panic)

.macro invalid_vector	label, target = __hyp_panic
	.align	2
\label:
	b \target
ENDPROC(\label)
.endm

	/* None of these should ever happen */
	invalid_vector	el2t_sync_invalid
	invalid_vector	el2t_irq_invalid
	invalid_vector	el2t_fiq_invalid
	invalid_vector	el2t_error_invalid
	invalid_vector	el2h_irq_invalid
	invalid_vector	el2h_fiq_invalid
	invalid_vector	el1_fiq_invalid

	.ltorg

	.align 11

.macro valid_vect target
	.align 7
	stp	x0, x1, [sp, #-16]!
	b	\target
.endm

.macro invalid_vect target
	.align 7
	b	\target
	ldp	x0, x1, [sp], #16
	b	\target
.endm

ENTRY(__kvm_hyp_vector)
	invalid_vect	el2t_sync_invalid	// Synchronous EL2t
	invalid_vect	el2t_irq_invalid	// IRQ EL2t
	invalid_vect	el2t_fiq_invalid	// FIQ EL2t
	invalid_vect	el2t_error_invalid	// Error EL2t

	valid_vect	el2_sync		// Synchronous EL2h
	invalid_vect	el2h_irq_invalid	// IRQ EL2h
	invalid_vect	el2h_fiq_invalid	// FIQ EL2h
	valid_vect	el2_error		// Error EL2h

	valid_vect	el1_sync		// Synchronous 64-bit EL1
	valid_vect	el1_irq			// IRQ 64-bit EL1
	invalid_vect	el1_fiq_invalid		// FIQ 64-bit EL1
	valid_vect	el1_error		// Error 64-bit EL1

	valid_vect	el1_sync		// Synchronous 32-bit EL1
	valid_vect	el1_irq			// IRQ 32-bit EL1
	invalid_vect	el1_fiq_invalid		// FIQ 32-bit EL1
	valid_vect	el1_error		// Error 32-bit EL1
ENDPROC(__kvm_hyp_vector)

#ifdef CONFIG_KVM_INDIRECT_VECTORS
.macro hyp_ventry
	.align 7
1:	.rept 27
	nop
	.endr
/*
 * The default sequence is to directly branch to the KVM vectors,
 * using the computed offset. This applies for VHE as well as
 * !ARM64_HARDEN_EL2_VECTORS.
 *
 * For ARM64_HARDEN_EL2_VECTORS configurations, this gets replaced
 * with:
 *
 * stp	x0, x1, [sp, #-16]!
 * movz	x0, #(addr & 0xffff)
 * movk	x0, #((addr >> 16) & 0xffff), lsl #16
 * movk	x0, #((addr >> 32) & 0xffff), lsl #32
 * br	x0
 *
 * Where addr = kern_hyp_va(__kvm_hyp_vector) + vector-offset + 4.
 * See kvm_patch_vector_branch for details.
 */
alternative_cb	kvm_patch_vector_branch
	b	__kvm_hyp_vector + (1b - 0b)
	nop
	nop
	nop
	nop
alternative_cb_end
.endm

.macro generate_vectors
0:
	.rept 16
	hyp_ventry
	.endr
	.org 0b + SZ_2K		// Safety measure
.endm

	.align	11
ENTRY(__bp_harden_hyp_vecs_start)
	.rept BP_HARDEN_EL2_SLOTS
	generate_vectors
	.endr
ENTRY(__bp_harden_hyp_vecs_end)

	.popsection

ENTRY(__smccc_workaround_1_smc_start)
	sub	sp, sp, #(8 * 4)
	stp	x2, x3, [sp, #(8 * 0)]
	stp	x0, x1, [sp, #(8 * 2)]
	mov	w0, #ARM_SMCCC_ARCH_WORKAROUND_1
	smc	#0
	ldp	x2, x3, [sp, #(8 * 0)]
	ldp	x0, x1, [sp, #(8 * 2)]
	add	sp, sp, #(8 * 4)
ENTRY(__smccc_workaround_1_smc_end)

ENTRY(__smccc_workaround_3_smc_start)
	esb
	sub	sp, sp, #(8 * 4)
	stp	x2, x3, [sp, #(8 * 0)]
	stp	x0, x1, [sp, #(8 * 2)]
	mov	w0, #ARM_SMCCC_ARCH_WORKAROUND_3
	smc	#0
	ldp	x2, x3, [sp, #(8 * 0)]
	ldp	x0, x1, [sp, #(8 * 2)]
	add	sp, sp, #(8 * 4)
ENTRY(__smccc_workaround_3_smc_end)

ENTRY(__spectre_bhb_loop_k8_start)
	esb
	sub	sp, sp, #(8 * 2)
	stp	x0, x1, [sp, #(8 * 0)]
	mov	x0, #8
2:	b	. + 4
	subs	x0, x0, #1
	b.ne	2b
	dsb	nsh
	isb
	ldp	x0, x1, [sp, #(8 * 0)]
	add	sp, sp, #(8 * 2)
ENTRY(__spectre_bhb_loop_k8_end)

ENTRY(__spectre_bhb_loop_k24_start)
	esb
	sub	sp, sp, #(8 * 2)
	stp	x0, x1, [sp, #(8 * 0)]
	mov	x0, #24
2:	b	. + 4
	subs	x0, x0, #1
	b.ne	2b
	dsb	nsh
	isb
	ldp	x0, x1, [sp, #(8 * 0)]
	add	sp, sp, #(8 * 2)
ENTRY(__spectre_bhb_loop_k24_end)

ENTRY(__spectre_bhb_loop_k32_start)
	esb
	sub	sp, sp, #(8 * 2)
	stp	x0, x1, [sp, #(8 * 0)]
	mov     x0, #32
2:	b	. + 4
	subs	x0, x0, #1
	b.ne	2b
	dsb	nsh
	isb
	ldp	x0, x1, [sp, #(8 * 0)]
	add	sp, sp, #(8 * 2)
ENTRY(__spectre_bhb_loop_k32_end)

ENTRY(__spectre_bhb_clearbhb_start)
	esb
	clearbhb
	isb
ENTRY(__spectre_bhb_clearbhb_end)
<<<<<<< HEAD
=======

>>>>>>> b7af6d71
#endif<|MERGE_RESOLUTION|>--- conflicted
+++ resolved
@@ -398,8 +398,5 @@
 	clearbhb
 	isb
 ENTRY(__spectre_bhb_clearbhb_end)
-<<<<<<< HEAD
-=======
-
->>>>>>> b7af6d71
+
 #endif