--- conflicted
+++ resolved
@@ -4,12 +4,8 @@
 #
 
 ccflags-y += -fno-stack-protector -DDISABLE_BRANCH_PROFILING \
-<<<<<<< HEAD
-		$(DISABLE_STACKLEAK_PLUGIN) $(DISABLE_CFI)
-=======
 		$(DISABLE_STACKLEAK_PLUGIN) \
 		$(DISABLE_CFI)
->>>>>>> 50f91435
 
 ifeq ($(cc-name),clang)
 ccflags-y += -fno-jump-tables
