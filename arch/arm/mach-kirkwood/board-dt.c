--- conflicted
+++ resolved
@@ -33,10 +33,7 @@
 	OF_DEV_AUXDATA("marvell,orion-wdt", 0xf1020300, "orion_wdt", NULL),
 	OF_DEV_AUXDATA("marvell,orion-sata", 0xf1080000, "sata_mv.0", NULL),
 	OF_DEV_AUXDATA("marvell,orion-nand", 0xf4000000, "orion_nand", NULL),
-<<<<<<< HEAD
-=======
 	OF_DEV_AUXDATA("marvell,orion-crypto", 0xf1030000, "mv_crypto", NULL),
->>>>>>> 4a8e43fe
 	{},
 };
 
@@ -84,27 +81,21 @@
 	if (of_machine_is_compatible("qnap,ts219"))
 		qnap_dt_ts219_init();
 
-<<<<<<< HEAD
-=======
 	if (of_machine_is_compatible("seagate,dockstar"))
 		dockstar_dt_init();
 
->>>>>>> 4a8e43fe
 	if (of_machine_is_compatible("seagate,goflexnet"))
 		goflexnet_init();
 
 	if (of_machine_is_compatible("buffalo,lsxl"))
 		lsxl_init();
 
-<<<<<<< HEAD
-=======
 	if (of_machine_is_compatible("iom,ix2-200"))
 		iomega_ix2_200_init();
 
 	if (of_machine_is_compatible("keymile,km_kirkwood"))
 		km_kirkwood_init();
 
->>>>>>> 4a8e43fe
 	of_platform_populate(NULL, kirkwood_dt_match_table,
 			     kirkwood_auxdata_lookup, NULL);
 }
@@ -116,16 +107,11 @@
 	"iom,iconnect",
 	"raidsonic,ib-nas62x0",
 	"qnap,ts219",
-<<<<<<< HEAD
-	"seagate,goflexnet",
-	"buffalo,lsxl",
-=======
 	"seagate,dockstar",
 	"seagate,goflexnet",
 	"buffalo,lsxl",
 	"iom,ix2-200",
 	"keymile,km_kirkwood",
->>>>>>> 4a8e43fe
 	NULL
 };
 
