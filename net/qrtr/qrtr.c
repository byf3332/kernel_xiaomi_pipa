/*
 * Copyright (c) 2015, Sony Mobile Communications Inc.
 * Copyright (c) 2013, 2018-2019 The Linux Foundation. All rights reserved.
 *
 * This program is free software; you can redistribute it and/or modify
 * it under the terms of the GNU General Public License version 2 and
 * only version 2 as published by the Free Software Foundation.
 *
 * This program is distributed in the hope that it will be useful,
 * but WITHOUT ANY WARRANTY; without even the implied warranty of
 * MERCHANTABILITY or FITNESS FOR A PARTICULAR PURPOSE.  See the
 * GNU General Public License for more details.
 */
#include <linux/kthread.h>
#include <linux/module.h>
#include <linux/netlink.h>
#include <linux/qrtr.h>
#include <linux/termios.h>	/* For TIOCINQ/OUTQ */
#include <linux/wait.h>
#include <linux/rwsem.h>
#include <linux/ipc_logging.h>
#include <linux/uidgid.h>
#include <linux/pm_wakeup.h>

#include <net/sock.h>
#include <uapi/linux/sched/types.h>

#include "qrtr.h"

#define QRTR_LOG_PAGE_CNT 4
#define QRTR_INFO(ctx, x, ...)				\
	ipc_log_string(ctx, x, ##__VA_ARGS__)

#define QRTR_PROTO_VER_1 1
#define QRTR_PROTO_VER_2 3

/* auto-bind range */
#define QRTR_MIN_EPH_SOCKET 0x4000
#define QRTR_MAX_EPH_SOCKET 0x7fff

#define QRTR_PORT_CTRL_LEGACY 0xffff

/* qrtr socket states */
#define QRTR_STATE_MULTI	-2
#define QRTR_STATE_INIT	-1

#define AID_VENDOR_QRTR	KGIDT_INIT(2906)

/**
 * struct qrtr_hdr_v1 - (I|R)PCrouter packet header version 1
 * @version: protocol version
 * @type: packet type; one of QRTR_TYPE_*
 * @src_node_id: source node
 * @src_port_id: source port
 * @confirm_rx: boolean; whether a resume-tx packet should be send in reply
 * @size: length of packet, excluding this header
 * @dst_node_id: destination node
 * @dst_port_id: destination port
 */
struct qrtr_hdr_v1 {
	__le32 version;
	__le32 type;
	__le32 src_node_id;
	__le32 src_port_id;
	__le32 confirm_rx;
	__le32 size;
	__le32 dst_node_id;
	__le32 dst_port_id;
} __packed;

/**
 * struct qrtr_hdr_v2 - (I|R)PCrouter packet header later versions
 * @version: protocol version
 * @type: packet type; one of QRTR_TYPE_*
 * @flags: bitmask of QRTR_FLAGS_*
 * @optlen: length of optional header data
 * @size: length of packet, excluding this header and optlen
 * @src_node_id: source node
 * @src_port_id: source port
 * @dst_node_id: destination node
 * @dst_port_id: destination port
 */
struct qrtr_hdr_v2 {
	u8 version;
	u8 type;
	u8 flags;
	u8 optlen;
	__le32 size;
	__le16 src_node_id;
	__le16 src_port_id;
	__le16 dst_node_id;
	__le16 dst_port_id;
};

#define QRTR_FLAGS_CONFIRM_RX	BIT(0)

struct qrtr_cb {
	u32 src_node;
	u32 src_port;
	u32 dst_node;
	u32 dst_port;

	u8 type;
	u8 confirm_rx;
};

#define QRTR_HDR_MAX_SIZE max_t(size_t, sizeof(struct qrtr_hdr_v1), \
					sizeof(struct qrtr_hdr_v2))

struct qrtr_sock {
	/* WARNING: sk must be the first member */
	struct sock sk;
	struct sockaddr_qrtr us;
	struct sockaddr_qrtr peer;

	int state;
};

static inline struct qrtr_sock *qrtr_sk(struct sock *sk)
{
	BUILD_BUG_ON(offsetof(struct qrtr_sock, sk) != 0);
	return container_of(sk, struct qrtr_sock, sk);
}

static unsigned int qrtr_local_nid = 1;
static unsigned int qrtr_wakeup_ms = CONFIG_QRTR_WAKEUP_MS;

/* for node ids */
static RADIX_TREE(qrtr_nodes, GFP_KERNEL);
/* broadcast list */
static LIST_HEAD(qrtr_all_epts);
/* lock for qrtr_nodes, qrtr_all_epts and node reference */
static DECLARE_RWSEM(qrtr_node_lock);

/* local port allocation management */
static DEFINE_IDR(qrtr_ports);
static DEFINE_MUTEX(qrtr_port_lock);

/* backup buffers */
#define QRTR_BACKUP_HI_NUM	5
#define QRTR_BACKUP_HI_SIZE	SZ_16K
#define QRTR_BACKUP_LO_NUM	20
#define QRTR_BACKUP_LO_SIZE	SZ_1K
static struct sk_buff_head qrtr_backup_lo;
static struct sk_buff_head qrtr_backup_hi;
static struct work_struct qrtr_backup_work;

/**
 * struct qrtr_node - endpoint node
 * @ep_lock: lock for endpoint management and callbacks
 * @ep: endpoint
 * @ref: reference count for node
 * @nid: node id
 * @net_id: network cluster identifer
 * @hello_sent: hello packet sent to endpoint
 * @qrtr_tx_flow: remote port tx flow control list
 * @resume_tx: wait until remote port acks control flag
 * @qrtr_tx_lock: lock for qrtr_tx_flow
 * @rx_queue: receive queue
 * @item: list item for broadcast list
 * @kworker: worker thread for recv work
 * @task: task to run the worker thread
 * @read_data: scheduled work for recv work
 * @say_hello: scheduled work for initiating hello
 * @ws: wakeupsource avoid system suspend
 * @ilc: ipc logging context reference
 */
struct qrtr_node {
	struct mutex ep_lock;
	struct qrtr_endpoint *ep;
	struct kref ref;
	unsigned int nid;
	unsigned int net_id;
	atomic_t hello_sent;
	atomic_t hello_rcvd;

	struct radix_tree_root qrtr_tx_flow;
	struct wait_queue_head resume_tx;
	struct mutex qrtr_tx_lock;	/* for qrtr_tx_flow */

	struct sk_buff_head rx_queue;
	struct list_head item;

	struct kthread_worker kworker;
	struct task_struct *task;
	struct kthread_work read_data;
	struct kthread_work say_hello;

	struct wakeup_source *ws;

	void *ilc;
};

struct qrtr_tx_flow_waiter {
	struct list_head node;
	struct sock *sk;
};

struct qrtr_tx_flow {
	atomic_t pending;
	struct list_head waiters;
};

#define QRTR_TX_FLOW_HIGH	10
#define QRTR_TX_FLOW_LOW	5

static struct sk_buff *qrtr_alloc_ctrl_packet(struct qrtr_ctrl_pkt **pkt);
static int qrtr_local_enqueue(struct qrtr_node *node, struct sk_buff *skb,
			      int type, struct sockaddr_qrtr *from,
			      struct sockaddr_qrtr *to, unsigned int flags);
static int qrtr_bcast_enqueue(struct qrtr_node *node, struct sk_buff *skb,
			      int type, struct sockaddr_qrtr *from,
			      struct sockaddr_qrtr *to, unsigned int flags);
static void qrtr_handle_del_proc(struct qrtr_node *node, struct sk_buff *skb);
static void qrtr_cleanup_flow_control(struct qrtr_node *node,
				      struct sk_buff *skb);

static void qrtr_log_tx_msg(struct qrtr_node *node, struct qrtr_hdr_v1 *hdr,
			    struct sk_buff *skb)
{
	struct qrtr_ctrl_pkt pkt = {0,};
	u64 pl_buf = 0;

	if (!hdr || !skb)
		return;

	if (hdr->type == QRTR_TYPE_DATA) {
		skb_copy_bits(skb, QRTR_HDR_MAX_SIZE, &pl_buf, sizeof(pl_buf));
		QRTR_INFO(node->ilc,
			  "TX DATA: Len:0x%x CF:0x%x src[0x%x:0x%x] dst[0x%x:0x%x] [%08x %08x] [%s]\n",
			  hdr->size, hdr->confirm_rx,
			  hdr->src_node_id, hdr->src_port_id,
			  hdr->dst_node_id, hdr->dst_port_id,
			  (unsigned int)pl_buf, (unsigned int)(pl_buf >> 32),
			  current->comm);
	} else {
		skb_copy_bits(skb, QRTR_HDR_MAX_SIZE, &pkt, sizeof(pkt));
		if (hdr->type == QRTR_TYPE_NEW_SERVER ||
		    hdr->type == QRTR_TYPE_DEL_SERVER)
			QRTR_INFO(node->ilc,
				  "TX CTRL: cmd:0x%x SVC[0x%x:0x%x] addr[0x%x:0x%x]\n",
				  hdr->type, le32_to_cpu(pkt.server.service),
				  le32_to_cpu(pkt.server.instance),
				  le32_to_cpu(pkt.server.node),
				  le32_to_cpu(pkt.server.port));
		else if (hdr->type == QRTR_TYPE_DEL_CLIENT ||
			 hdr->type == QRTR_TYPE_RESUME_TX)
			QRTR_INFO(node->ilc,
				  "TX CTRL: cmd:0x%x addr[0x%x:0x%x]\n",
				  hdr->type, le32_to_cpu(pkt.client.node),
				  le32_to_cpu(pkt.client.port));
		else if (hdr->type == QRTR_TYPE_HELLO ||
			 hdr->type == QRTR_TYPE_BYE)
			QRTR_INFO(node->ilc,
				  "TX CTRL: cmd:0x%x node[0x%x]\n",
				  hdr->type, hdr->src_node_id);
		else if (hdr->type == QRTR_TYPE_DEL_PROC)
			QRTR_INFO(node->ilc,
				  "TX CTRL: cmd:0x%x node[0x%x]\n",
				  hdr->type, pkt.proc.node);
	}
}

static void qrtr_log_rx_msg(struct qrtr_node *node, struct sk_buff *skb)
{
	struct qrtr_ctrl_pkt pkt = {0,};
	struct qrtr_cb *cb;
	u64 pl_buf = 0;

	if (!skb || !skb->data)
		return;

	cb = (struct qrtr_cb *)skb->cb;

	if (cb->type == QRTR_TYPE_DATA) {
		skb_copy_bits(skb, 0, &pl_buf, sizeof(pl_buf));
		QRTR_INFO(node->ilc,
			  "RX DATA: Len:0x%x CF:0x%x src[0x%x:0x%x] dst[0x%x:0x%x] [%08x %08x]\n",
			  skb->len, cb->confirm_rx, cb->src_node, cb->src_port,
			  cb->dst_node, cb->dst_port,
			  (unsigned int)pl_buf, (unsigned int)(pl_buf >> 32));
	} else {
		skb_copy_bits(skb, 0, &pkt, sizeof(pkt));
		if (cb->type == QRTR_TYPE_NEW_SERVER ||
		    cb->type == QRTR_TYPE_DEL_SERVER)
			QRTR_INFO(node->ilc,
				  "RX CTRL: cmd:0x%x SVC[0x%x:0x%x] addr[0x%x:0x%x]\n",
				  cb->type, le32_to_cpu(pkt.server.service),
				  le32_to_cpu(pkt.server.instance),
				  le32_to_cpu(pkt.server.node),
				  le32_to_cpu(pkt.server.port));
		else if (cb->type == QRTR_TYPE_DEL_CLIENT ||
			 cb->type == QRTR_TYPE_RESUME_TX)
			QRTR_INFO(node->ilc,
				  "RX CTRL: cmd:0x%x addr[0x%x:0x%x]\n",
				  cb->type, le32_to_cpu(pkt.client.node),
				  le32_to_cpu(pkt.client.port));
		else if (cb->type == QRTR_TYPE_HELLO ||
			 cb->type == QRTR_TYPE_BYE)
			QRTR_INFO(node->ilc,
				  "RX CTRL: cmd:0x%x node[0x%x]\n",
				  cb->type, cb->src_node);
		else if (cb->type == QRTR_TYPE_DEL_PROC)
			QRTR_INFO(node->ilc,
				  "RX CTRL: cmd:0x%x node[0x%x]\n",
				  cb->type, le32_to_cpu(pkt.proc.node));
	}
}

static bool refcount_dec_and_rwsem_lock(refcount_t *r,
					struct rw_semaphore *sem)
{
	if (refcount_dec_not_one(r))
		return false;

	down_write(sem);
	if (!refcount_dec_and_test(r)) {
		up_write(sem);
		return false;
	}

	return true;
}

static inline int kref_put_rwsem_lock(struct kref *kref,
				      void (*release)(struct kref *kref),
				      struct rw_semaphore *sem)
{
	if (refcount_dec_and_rwsem_lock(&kref->refcount, sem)) {
		release(kref);
		return 1;
	}
	return 0;
}

/* Release node resources and free the node.
 *
 * Do not call directly, use qrtr_node_release.  To be used with
 * kref_put_mutex.  As such, the node mutex is expected to be locked on call.
 */
static void __qrtr_node_release(struct kref *kref)
{
	struct qrtr_tx_flow_waiter *waiter;
	struct qrtr_tx_flow_waiter *temp;
	struct radix_tree_iter iter;
	struct qrtr_tx_flow *flow;
	struct qrtr_node *node = container_of(kref, struct qrtr_node, ref);
	void __rcu **slot;

	if (node->nid != QRTR_EP_NID_AUTO) {
		radix_tree_for_each_slot(slot, &qrtr_nodes, &iter, 0) {
			if (node == *slot)
				radix_tree_iter_delete(&qrtr_nodes, &iter,
						       slot);
		}
	}

	list_del(&node->item);
	up_write(&qrtr_node_lock);

	/* Free tx flow counters */
	mutex_lock(&node->qrtr_tx_lock);
	radix_tree_for_each_slot(slot, &node->qrtr_tx_flow, &iter, 0) {
		flow = *slot;
		list_for_each_entry_safe(waiter, temp, &flow->waiters, node) {
			list_del(&waiter->node);
			sock_put(waiter->sk);
			kfree(waiter);
		}
		radix_tree_iter_delete(&node->qrtr_tx_flow, &iter, slot);
		kfree(flow);
	}
	mutex_unlock(&node->qrtr_tx_lock);

	wakeup_source_unregister(node->ws);
	kthread_flush_worker(&node->kworker);
	kthread_stop(node->task);

	skb_queue_purge(&node->rx_queue);
	kfree(node);
}

/* Increment reference to node. */
static struct qrtr_node *qrtr_node_acquire(struct qrtr_node *node)
{
	if (node)
		kref_get(&node->ref);
	return node;
}

/* Decrement reference to node and release as necessary. */
static void qrtr_node_release(struct qrtr_node *node)
{
	if (!node)
		return;
	kref_put_rwsem_lock(&node->ref, __qrtr_node_release, &qrtr_node_lock);
}

/**
 * qrtr_tx_resume() - reset flow control counter
 * @node:	qrtr_node that the QRTR_TYPE_RESUME_TX packet arrived on
 * @skb:	skb for resume tx control packet
 */
static void qrtr_tx_resume(struct qrtr_node *node, struct sk_buff *skb)
{
	struct qrtr_tx_flow_waiter *waiter;
	struct qrtr_tx_flow_waiter *temp;
	struct qrtr_ctrl_pkt pkt = {0,};
	struct qrtr_tx_flow *flow;
	struct sockaddr_qrtr src;
	struct qrtr_sock *ipc;
	struct sk_buff *skbn;
	unsigned long key;

	skb_copy_bits(skb, 0, &pkt, sizeof(pkt));
	if (le32_to_cpu(pkt.cmd) != QRTR_TYPE_RESUME_TX)
		return;

	src.sq_family = AF_QIPCRTR;
	src.sq_node = le32_to_cpu(pkt.client.node);
	src.sq_port = le32_to_cpu(pkt.client.port);
	key = (u64)src.sq_node << 32 | src.sq_port;

	mutex_lock(&node->qrtr_tx_lock);
	flow = radix_tree_lookup(&node->qrtr_tx_flow, key);
	if (!flow) {
		mutex_unlock(&node->qrtr_tx_lock);
		return;
	}

	atomic_set(&flow->pending, 0);
	wake_up_interruptible_all(&node->resume_tx);

	list_for_each_entry_safe(waiter, temp, &flow->waiters, node) {
		list_del(&waiter->node);
		skbn = alloc_skb(0, GFP_KERNEL);
		if (skbn) {
			ipc = qrtr_sk(waiter->sk);
			qrtr_local_enqueue(NULL, skbn, QRTR_TYPE_RESUME_TX,
					   &src, &ipc->us, 0);
		}
		sock_put(waiter->sk);
		kfree(waiter);
	}
	mutex_unlock(&node->qrtr_tx_lock);
}

/**
 * qrtr_tx_wait() - flow control for outgoing packets
 * @node:	qrtr_node that the packet is to be send to
 * @dest_node:	node id of the destination
 * @dest_port:	port number of the destination
 * @type:	type of message
 *
 * The flow control scheme is based around the low and high "watermarks". When
 * the low watermark is passed the confirm_rx flag is set on the outgoing
 * message, which will trigger the remote to send a control message of the type
 * QRTR_TYPE_RESUME_TX to reset the counter. If the high watermark is hit
 * further transmision should be paused.
 *
 * Return: 1 if confirm_rx should be set, 0 otherwise or errno failure
 */
static int qrtr_tx_wait(struct qrtr_node *node, struct sockaddr_qrtr *to,
			struct sock *sk, int type, unsigned int flags)
{
	struct qrtr_tx_flow_waiter *waiter;
	struct qrtr_tx_flow *flow;
	unsigned long key = (u64)to->sq_node << 32 | to->sq_port;
	int confirm_rx = 0;
	long timeo;
	long ret;

	/* Never set confirm_rx on non-data packets */
	if (type != QRTR_TYPE_DATA)
		return 0;

	/* Assume sk is set correctly for all data type packets */
	timeo = sock_sndtimeo(sk, flags & MSG_DONTWAIT);

	ret = timeo;
	for (;;) {
		mutex_lock(&node->qrtr_tx_lock);
		flow = radix_tree_lookup(&node->qrtr_tx_flow, key);
		if (!flow) {
			flow = kzalloc(sizeof(*flow), GFP_KERNEL);
			if (!flow) {
				mutex_unlock(&node->qrtr_tx_lock);
				return 1;
			}
			INIT_LIST_HEAD(&flow->waiters);
			radix_tree_insert(&node->qrtr_tx_flow, key, flow);
		}

		if (atomic_read(&flow->pending) < QRTR_TX_FLOW_HIGH) {
			atomic_inc(&flow->pending);
			confirm_rx = atomic_read(&flow->pending) ==
				     QRTR_TX_FLOW_LOW;
			mutex_unlock(&node->qrtr_tx_lock);
			break;
		}
		if (!ret) {
			waiter = kzalloc(sizeof(*waiter), GFP_KERNEL);
			if (!waiter) {
				mutex_unlock(&node->qrtr_tx_lock);
				return -ENOMEM;
			}
			waiter->sk = sk;
			sock_hold(sk);
			list_add_tail(&waiter->node, &flow->waiters);
			mutex_unlock(&node->qrtr_tx_lock);
			return -EAGAIN;
		}
		mutex_unlock(&node->qrtr_tx_lock);

		ret = wait_event_interruptible_timeout(node->resume_tx,
				!node->ep ||
				atomic_read(&flow->pending) < QRTR_TX_FLOW_HIGH,
				timeo);
		if (ret < 0)
			return ret;
		if (!node->ep)
			return -EPIPE;
	}
	return confirm_rx;
}

/* Pass an outgoing packet socket buffer to the endpoint driver. */
static int qrtr_node_enqueue(struct qrtr_node *node, struct sk_buff *skb,
			     int type, struct sockaddr_qrtr *from,
			     struct sockaddr_qrtr *to, unsigned int flags)
{
	struct qrtr_hdr_v1 *hdr;
	int confirm_rx;
	size_t len = skb->len;
	int rc = -ENODEV;

	if (!atomic_read(&node->hello_sent) && type != QRTR_TYPE_HELLO) {
		kfree_skb(skb);
		return rc;
	}
	if (atomic_read(&node->hello_sent) && type == QRTR_TYPE_HELLO) {
		kfree_skb(skb);
		return 0;
	}

	/* If sk is null, this is a forwarded packet and should not wait */
	if (!skb->sk) {
		struct qrtr_cb *cb = (struct qrtr_cb *)skb->cb;

		confirm_rx = cb->confirm_rx;
	} else {
		confirm_rx = qrtr_tx_wait(node, to, skb->sk, type, flags);
		if (confirm_rx < 0) {
			kfree_skb(skb);
			return confirm_rx;
		}
	}

	hdr = skb_push(skb, sizeof(*hdr));
	hdr->version = cpu_to_le32(QRTR_PROTO_VER_1);
	hdr->type = cpu_to_le32(type);
	hdr->src_node_id = cpu_to_le32(from->sq_node);
	hdr->src_port_id = cpu_to_le32(from->sq_port);
	if (to->sq_node == QRTR_NODE_BCAST)
		hdr->dst_node_id = cpu_to_le32(node->nid);
	else
		hdr->dst_node_id = cpu_to_le32(to->sq_node);

	hdr->dst_port_id = cpu_to_le32(to->sq_port);
	hdr->size = cpu_to_le32(len);
	hdr->confirm_rx = !!confirm_rx;

	qrtr_log_tx_msg(node, hdr, skb);
	rc = skb_put_padto(skb, ALIGN(len, 4) + sizeof(*hdr));
	if (rc) {
		pr_err("%s: failed to pad size %lu to %lu rc:%d\n", __func__,
		       len, ALIGN(len, 4) + sizeof(*hdr), rc);
		return rc;
	}

	mutex_lock(&node->ep_lock);
	if (node->ep)
		rc = node->ep->xmit(node->ep, skb);
	else
		kfree_skb(skb);
	mutex_unlock(&node->ep_lock);

	if (!rc && type == QRTR_TYPE_HELLO)
		atomic_inc(&node->hello_sent);

	if (rc) {
		struct qrtr_tx_flow *flow;
		unsigned long key = (u64)to->sq_node << 32 | to->sq_port;

		mutex_lock(&node->qrtr_tx_lock);
		flow = radix_tree_lookup(&node->qrtr_tx_flow, key);
		if (flow)
			atomic_dec(&flow->pending);
		mutex_unlock(&node->qrtr_tx_lock);
	}

	return rc;
}

/* Lookup node by id.
 *
 * callers must release with qrtr_node_release()
 */
static struct qrtr_node *qrtr_node_lookup(unsigned int nid)
{
	struct qrtr_node *node;

	down_read(&qrtr_node_lock);
	node = radix_tree_lookup(&qrtr_nodes, nid);
	node = qrtr_node_acquire(node);
	up_read(&qrtr_node_lock);

	return node;
}

/* Assign node id to node.
 *
 * This is mostly useful for automatic node id assignment, based on
 * the source id in the incoming packet.
 */
static void qrtr_node_assign(struct qrtr_node *node, unsigned int nid)
{
	struct qrtr_node *tnode = NULL;
	char name[32] = {0,};

	if (nid == QRTR_EP_NID_AUTO)
		return;
	if (nid == node->nid)
		return;

	down_read(&qrtr_node_lock);
	tnode = radix_tree_lookup(&qrtr_nodes, nid);
	up_read(&qrtr_node_lock);
	if (tnode)
		return;

	/* If the node is not in qrtr_all_epts, it is being released and should
	 * not be inserted into the lookup table.
	 */
	down_write(&qrtr_node_lock);
	list_for_each_entry(tnode, &qrtr_all_epts, item) {
		if (tnode == node) {
			radix_tree_insert(&qrtr_nodes, nid, node);
			if (node->nid == QRTR_EP_NID_AUTO)
				node->nid = nid;
			break;
		}
	}
	up_write(&qrtr_node_lock);

	snprintf(name, sizeof(name), "qrtr_%d", nid);
	if (!node->ilc) {
		node->ilc = ipc_log_context_create(QRTR_LOG_PAGE_CNT, name, 0);
	}
	/* create wakeup source for only NID = 3,0 or 7.
	 * From other nodes sensor service stream samples
	 * cause APPS suspend problems and power drain issue.
	 */
	if (!node->ws && (nid == 0 || nid == 3 || nid == 7))
		node->ws = wakeup_source_register(NULL, name);
}

/**
 * qrtr_peek_pkt_size() - Peek into the packet header to get potential pkt size
 *
 * @data: Starting address of the packet which points to router header.
 *
 * @returns: potential packet size on success, < 0 on error.
 *
 * This function is used by the underlying transport abstraction layer to
 * peek into the potential packet size of an incoming packet. This information
 * is used to perform link layer fragmentation and re-assembly
 */
int qrtr_peek_pkt_size(const void *data)
{
	const struct qrtr_hdr_v1 *v1;
	const struct qrtr_hdr_v2 *v2;
	unsigned int hdrlen;
	unsigned int size;
	unsigned int ver;

	/* Version field in v1 is little endian, so this works for both cases */
	ver = *(u8 *)data;

	switch (ver) {
	case QRTR_PROTO_VER_1:
		v1 = data;
		hdrlen = sizeof(*v1);
		size = le32_to_cpu(v1->size);
		break;
	case QRTR_PROTO_VER_2:
		v2 = data;
		hdrlen = sizeof(*v2) + v2->optlen;
		size = le32_to_cpu(v2->size);
		break;
	default:
		pr_err("qrtr: Invalid version %d\n", ver);
		return -EINVAL;
	}

	return ALIGN(size, 4) + hdrlen;
}
EXPORT_SYMBOL(qrtr_peek_pkt_size);

static void qrtr_alloc_backup(struct work_struct *work)
{
	struct sk_buff *skb;
	int errcode;

	while (skb_queue_len(&qrtr_backup_lo) < QRTR_BACKUP_LO_NUM) {
		skb = alloc_skb_with_frags(sizeof(struct qrtr_hdr_v1),
					   QRTR_BACKUP_LO_SIZE, 0, &errcode,
					   GFP_KERNEL);
		if (!skb)
			break;
		skb_queue_tail(&qrtr_backup_lo, skb);
	}
	while (skb_queue_len(&qrtr_backup_hi) < QRTR_BACKUP_HI_NUM) {
		skb = alloc_skb_with_frags(sizeof(struct qrtr_hdr_v1),
					   QRTR_BACKUP_HI_SIZE, 0, &errcode,
					   GFP_KERNEL);
		if (!skb)
			break;
		skb_queue_tail(&qrtr_backup_hi, skb);
	}
}

static struct sk_buff *qrtr_get_backup(size_t len)
{
	struct sk_buff *skb = NULL;

	if (len < QRTR_BACKUP_LO_SIZE)
		skb = skb_dequeue(&qrtr_backup_lo);
	else if (len < QRTR_BACKUP_HI_SIZE)
		skb = skb_dequeue(&qrtr_backup_hi);

	if (skb)
		queue_work(system_unbound_wq, &qrtr_backup_work);

	return skb;
}

static void qrtr_backup_init(void)
{
	skb_queue_head_init(&qrtr_backup_lo);
	skb_queue_head_init(&qrtr_backup_hi);
	INIT_WORK(&qrtr_backup_work, qrtr_alloc_backup);
	queue_work(system_unbound_wq, &qrtr_backup_work);
}

static void qrtr_backup_deinit(void)
{
	cancel_work_sync(&qrtr_backup_work);
	skb_queue_purge(&qrtr_backup_lo);
	skb_queue_purge(&qrtr_backup_hi);
}

/**
 * qrtr_endpoint_post() - post incoming data
 * @ep: endpoint handle
 * @data: data pointer
 * @len: size of data in bytes
 *
 * Return: 0 on success; negative error code on failure
 */
int qrtr_endpoint_post(struct qrtr_endpoint *ep, const void *data, size_t len)
{
	struct qrtr_node *node = ep->node;
	const struct qrtr_hdr_v1 *v1;
	const struct qrtr_hdr_v2 *v2;
	struct sk_buff *skb;
	struct qrtr_cb *cb;
	unsigned int size;
	int errcode;
	unsigned int ver;
	size_t hdrlen;

	if (len == 0 || len & 3)
		return -EINVAL;

<<<<<<< HEAD
	skb = alloc_skb_with_frags(sizeof(*v1), len, 0, &errcode, GFP_ATOMIC);
	if (!skb) {
		skb = qrtr_get_backup(len);
		if (!skb) {
			pr_err("qrtr: Unable to get skb with len:%lu\n", len);
			return -ENOMEM;
		}
	}
=======
	skb = __netdev_alloc_skb(NULL, len, GFP_ATOMIC | __GFP_NOWARN);
	if (!skb)
		return -ENOMEM;
>>>>>>> 9790f49a

	skb_reserve(skb, sizeof(*v1));
	cb = (struct qrtr_cb *)skb->cb;

	/* Version field in v1 is little endian, so this works for both cases */
	ver = *(u8*)data;

	switch (ver) {
	case QRTR_PROTO_VER_1:
		if (len < sizeof(*v1))
			goto err;
		v1 = data;
		hdrlen = sizeof(*v1);

		cb->type = le32_to_cpu(v1->type);
		cb->src_node = le32_to_cpu(v1->src_node_id);
		cb->src_port = le32_to_cpu(v1->src_port_id);
		cb->confirm_rx = !!v1->confirm_rx;
		cb->dst_node = le32_to_cpu(v1->dst_node_id);
		cb->dst_port = le32_to_cpu(v1->dst_port_id);

		size = le32_to_cpu(v1->size);
		break;
	case QRTR_PROTO_VER_2:
		if (len < sizeof(*v2))
			goto err;
		v2 = data;
		hdrlen = sizeof(*v2) + v2->optlen;

		cb->type = v2->type;
		cb->confirm_rx = !!(v2->flags & QRTR_FLAGS_CONFIRM_RX);
		cb->src_node = le16_to_cpu(v2->src_node_id);
		cb->src_port = le16_to_cpu(v2->src_port_id);
		cb->dst_node = le16_to_cpu(v2->dst_node_id);
		cb->dst_port = le16_to_cpu(v2->dst_port_id);

		if (cb->src_port == (u16)QRTR_PORT_CTRL)
			cb->src_port = QRTR_PORT_CTRL;
		if (cb->dst_port == (u16)QRTR_PORT_CTRL)
			cb->dst_port = QRTR_PORT_CTRL;

		size = le32_to_cpu(v2->size);
		break;
	default:
		pr_err("qrtr: Invalid version %d\n", ver);
		goto err;
	}

	if (cb->dst_port == QRTR_PORT_CTRL_LEGACY)
		cb->dst_port = QRTR_PORT_CTRL;

	if (len != ALIGN(size, 4) + hdrlen)
		goto err;

	if (cb->dst_port != QRTR_PORT_CTRL && cb->type != QRTR_TYPE_DATA &&
	    cb->type != QRTR_TYPE_RESUME_TX)
		goto err;

	pm_wakeup_ws_event(node->ws, qrtr_wakeup_ms, true);

	skb->data_len = size;
	skb->len = size;
	skb_store_bits(skb, 0, data + hdrlen, size);
	qrtr_log_rx_msg(node, skb);

	skb_queue_tail(&node->rx_queue, skb);
	kthread_queue_work(&node->kworker, &node->read_data);

	return 0;

err:
	kfree_skb(skb);
	return -EINVAL;

}
EXPORT_SYMBOL_GPL(qrtr_endpoint_post);

/**
 * qrtr_alloc_ctrl_packet() - allocate control packet skb
 * @pkt: reference to qrtr_ctrl_pkt pointer
 *
 * Returns newly allocated sk_buff, or NULL on failure
 *
 * This function allocates a sk_buff large enough to carry a qrtr_ctrl_pkt and
 * on success returns a reference to the control packet in @pkt.
 */
static struct sk_buff *qrtr_alloc_ctrl_packet(struct qrtr_ctrl_pkt **pkt)
{
	const int pkt_len = sizeof(struct qrtr_ctrl_pkt);
	struct sk_buff *skb;

	skb = alloc_skb(QRTR_HDR_MAX_SIZE + pkt_len, GFP_KERNEL);
	if (!skb)
		return NULL;

	skb_reserve(skb, QRTR_HDR_MAX_SIZE);
	*pkt = skb_put_zero(skb, pkt_len);

	return skb;
}

static struct qrtr_sock *qrtr_port_lookup(int port);
static void qrtr_port_put(struct qrtr_sock *ipc);

/* Prepare skb for forwarding by allocating enough linear memory to align and
 * add the header since qrtr transports do not support fragmented skbs
 */
static void qrtr_skb_align_linearize(struct sk_buff *skb)
{
	int nhead = ALIGN(skb->len, 4) + sizeof(struct qrtr_hdr_v1);
	int rc;

	if (!skb_is_nonlinear(skb))
		return;

	rc = pskb_expand_head(skb, nhead, 0, GFP_KERNEL);
	skb_condense(skb);
	if (rc)
		pr_err("%s: failed:%d to allocate linear skb size:%d\n",
		       __func__, rc, nhead);
}

static bool qrtr_must_forward(struct qrtr_node *src,
			      struct qrtr_node *dst, u32 type)
{
	/* Node structure is not maintained for local processor.
	 * Hence src is null in that case.
	 */
	if (!src)
		return true;

	if (!dst)
		return false;

	if (type == QRTR_TYPE_HELLO || type == QRTR_TYPE_RESUME_TX)
		return false;

	if (dst == src || dst->nid == QRTR_EP_NID_AUTO)
		return false;

	if (abs(dst->net_id - src->net_id) > 1)
		return true;

	return false;
}

static void qrtr_fwd_ctrl_pkt(struct qrtr_node *src, struct sk_buff *skb)
{
	struct qrtr_node *node;
	struct qrtr_cb *cb = (struct qrtr_cb *)skb->cb;

	qrtr_skb_align_linearize(skb);
	down_read(&qrtr_node_lock);
	list_for_each_entry(node, &qrtr_all_epts, item) {
		struct sockaddr_qrtr from;
		struct sockaddr_qrtr to;
		struct sk_buff *skbn;

		if (!qrtr_must_forward(src, node, cb->type))
			continue;

		skbn = skb_clone(skb, GFP_KERNEL);
		if (!skbn)
			break;

		from.sq_family = AF_QIPCRTR;
		from.sq_node = cb->src_node;
		from.sq_port = cb->src_port;

		to.sq_family = AF_QIPCRTR;
		to.sq_node = node->nid;
		to.sq_port = QRTR_PORT_CTRL;

		qrtr_node_enqueue(node, skbn, cb->type, &from, &to, 0);
	}
	up_read(&qrtr_node_lock);
}

static void qrtr_fwd_pkt(struct sk_buff *skb, struct qrtr_cb *cb)
{
	struct sockaddr_qrtr from = {AF_QIPCRTR, cb->src_node, cb->src_port};
	struct sockaddr_qrtr to = {AF_QIPCRTR, cb->dst_node, cb->dst_port};
	struct qrtr_node *node;

	qrtr_skb_align_linearize(skb);
	node = qrtr_node_lookup(cb->dst_node);
	if (!node)
		return;

	qrtr_node_enqueue(node, skb, cb->type, &from, &to, 0);
	qrtr_node_release(node);
}

static void qrtr_sock_queue_skb(struct qrtr_node *node, struct sk_buff *skb,
				struct qrtr_sock *ipc)
{
	struct qrtr_cb *cb = (struct qrtr_cb *)skb->cb;
	int rc;

	/* Don't queue HELLO if control port already received */
	if (cb->type == QRTR_TYPE_HELLO) {
		if (atomic_read(&node->hello_rcvd)) {
			kfree_skb(skb);
			return;
		}
		atomic_inc(&node->hello_rcvd);
	}

	rc = sock_queue_rcv_skb(&ipc->sk, skb);
	if (rc) {
		pr_err("%s: qrtr pkt dropped flow[%d] rc[%d]\n",
		       __func__, cb->confirm_rx, rc);
		kfree_skb(skb);
	}
}

/* Handle and route a received packet.
 *
 * This will auto-reply with resume-tx packet as necessary.
 */
static void qrtr_node_rx_work(struct kthread_work *work)
{
	struct qrtr_node *node = container_of(work, struct qrtr_node,
					      read_data);
	struct qrtr_ctrl_pkt pkt = {0,};
	struct sk_buff *skb;

	while ((skb = skb_dequeue(&node->rx_queue)) != NULL) {
		struct qrtr_sock *ipc;
		struct qrtr_cb *cb;

		cb = (struct qrtr_cb *)skb->cb;
		qrtr_node_assign(node, cb->src_node);

		if (cb->type != QRTR_TYPE_DATA)
			qrtr_fwd_ctrl_pkt(node, skb);

		if (cb->type == QRTR_TYPE_NEW_SERVER &&
		    skb->len == sizeof(pkt)) {
			skb_copy_bits(skb, 0, &pkt, sizeof(pkt));
			qrtr_node_assign(node, le32_to_cpu(pkt.server.node));
		}

		if (cb->type == QRTR_TYPE_RESUME_TX) {
			if (cb->dst_node != qrtr_local_nid) {
				qrtr_fwd_pkt(skb, cb);
				continue;
			}
			qrtr_tx_resume(node, skb);
			consume_skb(skb);
		} else if (cb->dst_node != qrtr_local_nid &&
			   cb->type == QRTR_TYPE_DATA) {
			qrtr_fwd_pkt(skb, cb);
		} else if (cb->type == QRTR_TYPE_DEL_PROC) {
			qrtr_handle_del_proc(node, skb);
		} else {
			ipc = qrtr_port_lookup(cb->dst_port);
			if (!ipc) {
				kfree_skb(skb);
			} else {
				if (cb->type == QRTR_TYPE_DEL_SERVER ||
				    cb->type == QRTR_TYPE_DEL_CLIENT) {
					qrtr_cleanup_flow_control(node, skb);
				}
				qrtr_sock_queue_skb(node, skb, ipc);
				qrtr_port_put(ipc);
			}
		}
	}
}

static void qrtr_cleanup_flow_control(struct qrtr_node *node,
				      struct sk_buff *skb)
{
	struct qrtr_ctrl_pkt *pkt;
	unsigned long key;
	void __rcu **slot;
	struct sockaddr_qrtr src;
	struct qrtr_tx_flow *flow;
	struct radix_tree_iter iter;
	struct qrtr_tx_flow_waiter *waiter;
	struct qrtr_tx_flow_waiter *temp;
	u32 cmd;

	pkt = (void *)skb->data;
	cmd = le32_to_cpu(pkt->cmd);

	if (cmd == QRTR_TYPE_DEL_SERVER) {
		src.sq_node = le32_to_cpu(pkt->server.node);
		src.sq_port = le32_to_cpu(pkt->server.port);
	} else {
		src.sq_node = le32_to_cpu(pkt->client.node);
		src.sq_port = le32_to_cpu(pkt->client.port);
	}

	key = (u64)src.sq_node << 32 | src.sq_port;

	mutex_lock(&node->qrtr_tx_lock);
	flow = radix_tree_lookup(&node->qrtr_tx_flow, key);
	if (!flow) {
		mutex_unlock(&node->qrtr_tx_lock);
		return;
	}

	list_for_each_entry_safe(waiter, temp, &flow->waiters, node) {
		list_del(&waiter->node);
		sock_put(waiter->sk);
		kfree(waiter);
	}

	radix_tree_for_each_slot(slot, &node->qrtr_tx_flow, &iter, 0) {
		if (flow == (struct qrtr_tx_flow *)rcu_dereference(*slot)) {
			radix_tree_iter_delete(&node->qrtr_tx_flow,
					       &iter, slot);
			kfree(flow);
			break;
		}
	}
	mutex_unlock(&node->qrtr_tx_lock);
}

static void qrtr_handle_del_proc(struct qrtr_node *node, struct sk_buff *skb)
{
	struct sockaddr_qrtr src = {AF_QIPCRTR, 0, QRTR_PORT_CTRL};
	struct sockaddr_qrtr dst = {AF_QIPCRTR, qrtr_local_nid, QRTR_PORT_CTRL};
	struct qrtr_ctrl_pkt pkt = {0,};
	struct qrtr_tx_flow_waiter *waiter;
	struct qrtr_tx_flow_waiter *temp;
	struct radix_tree_iter iter;
	struct qrtr_tx_flow *flow;
	void __rcu **slot;
	unsigned long node_id;

	skb_copy_bits(skb, 0, &pkt, sizeof(pkt));
	src.sq_node = le32_to_cpu(pkt.proc.node);
	/* Free tx flow counters */
	mutex_lock(&node->qrtr_tx_lock);
	radix_tree_for_each_slot(slot, &node->qrtr_tx_flow, &iter, 0) {
		flow = rcu_dereference(*slot);
		/* extract node id from the index key */
		node_id = (iter.index & 0xFFFFFFFF00000000) >> 32;
		if (node_id != src.sq_node)
			continue;
		list_for_each_entry_safe(waiter, temp, &flow->waiters, node) {
			list_del(&waiter->node);
			sock_put(waiter->sk);
			kfree(waiter);
		}
		radix_tree_iter_delete(&node->qrtr_tx_flow, &iter, slot);
		kfree(flow);
	}
	mutex_unlock(&node->qrtr_tx_lock);

	memset(&pkt, 0, sizeof(pkt));
	pkt.cmd = cpu_to_le32(QRTR_TYPE_BYE);
	skb_store_bits(skb, 0, &pkt, sizeof(pkt));
	qrtr_local_enqueue(NULL, skb, QRTR_TYPE_BYE, &src, &dst, 0);
}

static void qrtr_hello_work(struct kthread_work *work)
{
	struct sockaddr_qrtr from = {AF_QIPCRTR, 0, QRTR_PORT_CTRL};
	struct sockaddr_qrtr to = {AF_QIPCRTR, 0, QRTR_PORT_CTRL};
	struct qrtr_ctrl_pkt *pkt;
	struct qrtr_node *node;
	struct qrtr_sock *ctrl;
	struct sk_buff *skb;

	ctrl = qrtr_port_lookup(QRTR_PORT_CTRL);
	if (!ctrl)
		return;

	skb = qrtr_alloc_ctrl_packet(&pkt);
	if (!skb) {
		qrtr_port_put(ctrl);
		return;
	}

	node = container_of(work, struct qrtr_node, say_hello);
	pkt->cmd = cpu_to_le32(QRTR_TYPE_HELLO);
	from.sq_node = qrtr_local_nid;
	to.sq_node = node->nid;
	qrtr_node_enqueue(node, skb, QRTR_TYPE_HELLO, &from, &to, 0);
	qrtr_port_put(ctrl);
}

/**
 * qrtr_endpoint_register() - register a new endpoint
 * @ep: endpoint to register
 * @nid: desired node id; may be QRTR_EP_NID_AUTO for auto-assignment
 * @rt: flag to notify real time low latency endpoint
 * Return: 0 on success; negative error code on failure
 *
 * The specified endpoint must have the xmit function pointer set on call.
 */
int qrtr_endpoint_register(struct qrtr_endpoint *ep, unsigned int net_id,
			   bool rt)
{
	struct qrtr_node *node;
	struct sched_param param = {.sched_priority = 1};

	if (!ep || !ep->xmit)
		return -EINVAL;

	node = kzalloc(sizeof(*node), GFP_KERNEL);
	if (!node)
		return -ENOMEM;

	kref_init(&node->ref);
	mutex_init(&node->ep_lock);
	skb_queue_head_init(&node->rx_queue);
	node->nid = QRTR_EP_NID_AUTO;
	node->ep = ep;
	atomic_set(&node->hello_sent, 0);
	atomic_set(&node->hello_rcvd, 0);

	kthread_init_work(&node->read_data, qrtr_node_rx_work);
	kthread_init_work(&node->say_hello, qrtr_hello_work);
	kthread_init_worker(&node->kworker);
	node->task = kthread_run(kthread_worker_fn, &node->kworker, "qrtr_rx");
	if (IS_ERR(node->task)) {
		kfree(node);
		return -ENOMEM;
	}
	if (rt)
		sched_setscheduler(node->task, SCHED_FIFO, &param);

	mutex_init(&node->qrtr_tx_lock);
	INIT_RADIX_TREE(&node->qrtr_tx_flow, GFP_KERNEL);
	init_waitqueue_head(&node->resume_tx);

	qrtr_node_assign(node, node->nid);
	node->net_id = net_id;

	down_write(&qrtr_node_lock);
	list_add(&node->item, &qrtr_all_epts);
	up_write(&qrtr_node_lock);
	ep->node = node;

	kthread_queue_work(&node->kworker, &node->say_hello);
	return 0;
}
EXPORT_SYMBOL_GPL(qrtr_endpoint_register);

static u32 qrtr_calc_checksum(struct qrtr_ctrl_pkt *pkt)
{
	u32 checksum = 0;
	u32 mask = 0xffff;
	u16 upper_nb;
	u16 lower_nb;
	u32 *msg;
	int i;

	if (!pkt)
		return checksum;
	msg = (u32 *)pkt;

	for (i = 0; i < sizeof(*pkt) / sizeof(*msg); i++) {
		lower_nb = *msg & mask;
		upper_nb = (*msg >> 16) & mask;
		checksum += (upper_nb + lower_nb);
		msg++;
	}
	while (checksum > 0xffff)
		checksum = (checksum & mask) + ((checksum >> 16) & mask);

	checksum = ~checksum & mask;

	return checksum;
}

static void qrtr_fwd_del_proc(struct qrtr_node *src, unsigned int nid)
{
	struct sockaddr_qrtr from = {AF_QIPCRTR, 0, QRTR_PORT_CTRL};
	struct sockaddr_qrtr to = {AF_QIPCRTR, 0, QRTR_PORT_CTRL};
	struct qrtr_ctrl_pkt *pkt;
	struct qrtr_node *dst;
	struct sk_buff *skb;

	list_for_each_entry(dst, &qrtr_all_epts, item) {
		if (!qrtr_must_forward(src, dst, QRTR_TYPE_DEL_PROC))
			continue;

		skb = qrtr_alloc_ctrl_packet(&pkt);
		if (!skb)
			return;

		pkt->cmd = cpu_to_le32(QRTR_TYPE_DEL_PROC);
		pkt->proc.rsvd = QRTR_DEL_PROC_MAGIC;
		pkt->proc.node = cpu_to_le32(nid);
		pkt->proc.rsvd = cpu_to_le32(qrtr_calc_checksum(pkt));

		from.sq_node = src->nid;
		to.sq_node = dst->nid;
		qrtr_node_enqueue(dst, skb, QRTR_TYPE_DEL_PROC, &from, &to, 0);
	}
}

/**
 * qrtr_endpoint_unregister - unregister endpoint
 * @ep: endpoint to unregister
 */
void qrtr_endpoint_unregister(struct qrtr_endpoint *ep)
{
	struct radix_tree_iter iter;
	struct qrtr_node *node = ep->node;
	struct sockaddr_qrtr src = {AF_QIPCRTR, node->nid, QRTR_PORT_CTRL};
	struct sockaddr_qrtr dst = {AF_QIPCRTR, qrtr_local_nid, QRTR_PORT_CTRL};
	struct qrtr_ctrl_pkt *pkt;
	struct sk_buff *skb;
	void __rcu **slot;

	mutex_lock(&node->ep_lock);
	node->ep = NULL;
	mutex_unlock(&node->ep_lock);

	/* Notify the local controller about the event */
	down_read(&qrtr_node_lock);
	radix_tree_for_each_slot(slot, &qrtr_nodes, &iter, 0) {
		if (node != *slot)
			continue;

		skb = qrtr_alloc_ctrl_packet(&pkt);
		if (!skb)
			continue;

		src.sq_node = iter.index;
		pkt->cmd = cpu_to_le32(QRTR_TYPE_BYE);
		qrtr_local_enqueue(NULL, skb, QRTR_TYPE_BYE, &src, &dst, 0);

		qrtr_fwd_del_proc(node, iter.index);
	}
	up_read(&qrtr_node_lock);

	/* Wake up any transmitters waiting for resume-tx from the node */
	wake_up_interruptible_all(&node->resume_tx);

	qrtr_node_release(node);
	ep->node = NULL;
}
EXPORT_SYMBOL_GPL(qrtr_endpoint_unregister);

/* Lookup socket by port.
 *
 * Callers must release with qrtr_port_put()
 */
static struct qrtr_sock *qrtr_port_lookup(int port)
{
	struct qrtr_sock *ipc;

	if (port == QRTR_PORT_CTRL)
		port = 0;

	mutex_lock(&qrtr_port_lock);
	ipc = idr_find(&qrtr_ports, port);
	if (ipc)
		sock_hold(&ipc->sk);
	mutex_unlock(&qrtr_port_lock);

	return ipc;
}

/* Release acquired socket. */
static void qrtr_port_put(struct qrtr_sock *ipc)
{
	sock_put(&ipc->sk);
}

static void qrtr_send_del_client(struct qrtr_sock *ipc)
{
	struct qrtr_ctrl_pkt *pkt;
	struct sockaddr_qrtr to;
	struct qrtr_node *node;
	struct sk_buff *skbn;
	struct sk_buff *skb;
	int type = QRTR_TYPE_DEL_CLIENT;

	skb = qrtr_alloc_ctrl_packet(&pkt);
	if (!skb)
		return;

	to.sq_family = AF_QIPCRTR;
	to.sq_node = QRTR_NODE_BCAST;
	to.sq_port = QRTR_PORT_CTRL;

	pkt->cmd = cpu_to_le32(QRTR_TYPE_DEL_CLIENT);
	pkt->client.node = cpu_to_le32(ipc->us.sq_node);
	pkt->client.port = cpu_to_le32(ipc->us.sq_port);

	skb_set_owner_w(skb, &ipc->sk);

	if (ipc->state == QRTR_STATE_MULTI) {
		qrtr_bcast_enqueue(NULL, skb, type, &ipc->us, &to, 0);
		return;
	}

	if (ipc->state > QRTR_STATE_INIT) {
		node = qrtr_node_lookup(ipc->state);
		if (!node)
			goto exit;

		skbn = skb_clone(skb, GFP_KERNEL);
		if (!skbn) {
			qrtr_node_release(node);
			goto exit;
		}

		skb_set_owner_w(skbn, &ipc->sk);
		qrtr_node_enqueue(node, skbn, type, &ipc->us, &to, 0);
		qrtr_node_release(node);
	}
exit:
	qrtr_local_enqueue(NULL, skb, type, &ipc->us, &to, 0);
}

/* Remove port assignment. */
static void qrtr_port_remove(struct qrtr_sock *ipc)
{
	int port = ipc->us.sq_port;

	qrtr_send_del_client(ipc);
	if (port == QRTR_PORT_CTRL)
		port = 0;

	__sock_put(&ipc->sk);

	mutex_lock(&qrtr_port_lock);
	idr_remove(&qrtr_ports, port);
	mutex_unlock(&qrtr_port_lock);
}

/* Assign port number to socket.
 *
 * Specify port in the integer pointed to by port, and it will be adjusted
 * on return as necesssary.
 *
 * Port may be:
 *   0: Assign ephemeral port in [QRTR_MIN_EPH_SOCKET, QRTR_MAX_EPH_SOCKET]
 *   <QRTR_MIN_EPH_SOCKET: Specified; requires CAP_NET_ADMIN
 *   >QRTR_MIN_EPH_SOCKET: Specified; available to all
 */
static int qrtr_port_assign(struct qrtr_sock *ipc, int *port)
{
	int rc;

	if (!*port) {
		rc = idr_alloc_cyclic(&qrtr_ports, ipc, QRTR_MIN_EPH_SOCKET,
				      QRTR_MAX_EPH_SOCKET + 1, GFP_ATOMIC);
		if (rc >= 0)
			*port = rc;
	} else if (*port < QRTR_MIN_EPH_SOCKET &&
			!(capable(CAP_NET_ADMIN) ||
				in_egroup_p(AID_VENDOR_QRTR) ||
				in_egroup_p(GLOBAL_ROOT_GID))) {
		rc = -EACCES;
	} else if (*port == QRTR_PORT_CTRL) {
		rc = idr_alloc(&qrtr_ports, ipc, 0, 1, GFP_ATOMIC);
	} else {
		rc = idr_alloc_cyclic(&qrtr_ports, ipc, *port, *port + 1,
				      GFP_ATOMIC);
		if (rc >= 0)
			*port = rc;
	}

	if (rc == -ENOSPC)
		return -EADDRINUSE;
	else if (rc < 0)
		return rc;

	sock_hold(&ipc->sk);

	return 0;
}

/* Reset all non-control ports */
static void qrtr_reset_ports(void)
{
	struct qrtr_sock *ipc;
	int id;

	idr_for_each_entry(&qrtr_ports, ipc, id) {
		/* Don't reset control port */
		if (id == 0)
			continue;

		sock_hold(&ipc->sk);
		ipc->sk.sk_err = ENETRESET;
		if (ipc->sk.sk_error_report)
			ipc->sk.sk_error_report(&ipc->sk);
		sock_put(&ipc->sk);
	}
}

/* Bind socket to address.
 *
 * Socket should be locked upon call.
 */
static int __qrtr_bind(struct socket *sock,
		       const struct sockaddr_qrtr *addr, int zapped)
{
	struct qrtr_sock *ipc = qrtr_sk(sock->sk);
	struct sock *sk = sock->sk;
	int port;
	int rc;

	/* rebinding ok */
	if (!zapped && addr->sq_port == ipc->us.sq_port)
		return 0;

	mutex_lock(&qrtr_port_lock);
	port = addr->sq_port;
	rc = qrtr_port_assign(ipc, &port);
	if (rc) {
		mutex_unlock(&qrtr_port_lock);
		return rc;
	}
	/* Notify all open ports about the new controller */
	if (port == QRTR_PORT_CTRL)
		qrtr_reset_ports();
	mutex_unlock(&qrtr_port_lock);

	if (port == QRTR_PORT_CTRL) {
		struct qrtr_node *node;

		down_write(&qrtr_node_lock);
		list_for_each_entry(node, &qrtr_all_epts, item) {
			atomic_set(&node->hello_sent, 0);
			atomic_set(&node->hello_rcvd, 0);
		}
		up_write(&qrtr_node_lock);
	}

	/* unbind previous, if any */
	if (!zapped)
		qrtr_port_remove(ipc);
	ipc->us.sq_port = port;
	sock_reset_flag(sk, SOCK_ZAPPED);

	return 0;
}

/* Auto bind to an ephemeral port. */
static int qrtr_autobind(struct socket *sock)
{
	struct sock *sk = sock->sk;
	struct sockaddr_qrtr addr;

	if (!sock_flag(sk, SOCK_ZAPPED))
		return 0;

	addr.sq_family = AF_QIPCRTR;
	addr.sq_node = qrtr_local_nid;
	addr.sq_port = 0;

	return __qrtr_bind(sock, &addr, 1);
}

/* Bind socket to specified sockaddr. */
static int qrtr_bind(struct socket *sock, struct sockaddr *saddr, int len)
{
	DECLARE_SOCKADDR(struct sockaddr_qrtr *, addr, saddr);
	struct qrtr_sock *ipc = qrtr_sk(sock->sk);
	struct sock *sk = sock->sk;
	int rc;

	if (len < sizeof(*addr) || addr->sq_family != AF_QIPCRTR)
		return -EINVAL;

	if (addr->sq_node != ipc->us.sq_node)
		return -EINVAL;

	lock_sock(sk);
	rc = __qrtr_bind(sock, addr, sock_flag(sk, SOCK_ZAPPED));
	release_sock(sk);

	return rc;
}

/* Queue packet to local peer socket. */
static int qrtr_local_enqueue(struct qrtr_node *node, struct sk_buff *skb,
			      int type, struct sockaddr_qrtr *from,
			      struct sockaddr_qrtr *to, unsigned int flags)
{
	struct qrtr_sock *ipc;
	struct qrtr_cb *cb;
	struct sock *sk = skb->sk;

	ipc = qrtr_port_lookup(to->sq_port);
	if (!ipc && to->sq_port == QRTR_PORT_CTRL) {
		kfree_skb(skb);
		return 0;
	}
	if (!ipc || &ipc->sk == skb->sk) { /* do not send to self */
		kfree_skb(skb);
		return -ENODEV;
	}
	/* Keep resetting NETRESET until socket is closed */
	if (sk && sk->sk_err == ENETRESET) {
		sock_hold(sk);
		sk->sk_err = ENETRESET;
		if (sk->sk_error_report)
			sk->sk_error_report(sk);
		sock_put(sk);
		kfree_skb(skb);
		return 0;
	}

	cb = (struct qrtr_cb *)skb->cb;
	cb->src_node = from->sq_node;
	cb->src_port = from->sq_port;

	if (sock_queue_rcv_skb(&ipc->sk, skb)) {
		qrtr_port_put(ipc);
		kfree_skb(skb);
		return -ENOSPC;
	}

	qrtr_port_put(ipc);

	return 0;
}

/* Queue packet for broadcast. */
static int qrtr_bcast_enqueue(struct qrtr_node *node, struct sk_buff *skb,
			      int type, struct sockaddr_qrtr *from,
			      struct sockaddr_qrtr *to, unsigned int flags)
{
	struct sk_buff *skbn;

	down_read(&qrtr_node_lock);
	list_for_each_entry(node, &qrtr_all_epts, item) {
		if (node->nid == QRTR_EP_NID_AUTO && type != QRTR_TYPE_HELLO)
			continue;
		skbn = skb_clone(skb, GFP_KERNEL);
		if (!skbn)
			break;
		skb_set_owner_w(skbn, skb->sk);
		qrtr_node_enqueue(node, skbn, type, from, to, flags);
	}
	up_read(&qrtr_node_lock);

	qrtr_local_enqueue(NULL, skb, type, from, to, flags);

	return 0;
}

static int qrtr_sendmsg(struct socket *sock, struct msghdr *msg, size_t len)
{
	DECLARE_SOCKADDR(struct sockaddr_qrtr *, addr, msg->msg_name);
	int (*enqueue_fn)(struct qrtr_node *, struct sk_buff *, int,
			  struct sockaddr_qrtr *, struct sockaddr_qrtr *,
			  unsigned int);
	struct qrtr_sock *ipc = qrtr_sk(sock->sk);
	struct sock *sk = sock->sk;
	struct qrtr_ctrl_pkt pkt;
	struct qrtr_node *node;
	struct qrtr_node *srv_node;
	struct sk_buff *skb;
	size_t plen;
	u32 type = QRTR_TYPE_DATA;
	int rc;

	if (msg->msg_flags & ~(MSG_DONTWAIT))
		return -EINVAL;

	if (len > 65535)
		return -EMSGSIZE;

	lock_sock(sk);

	if (addr) {
		if (msg->msg_namelen < sizeof(*addr)) {
			release_sock(sk);
			return -EINVAL;
		}

		if (addr->sq_family != AF_QIPCRTR) {
			release_sock(sk);
			return -EINVAL;
		}

		rc = qrtr_autobind(sock);
		if (rc) {
			release_sock(sk);
			return rc;
		}
	} else if (sk->sk_state == TCP_ESTABLISHED) {
		addr = &ipc->peer;
	} else {
		release_sock(sk);
		return -ENOTCONN;
	}

	node = NULL;
	srv_node = NULL;
	if (addr->sq_node == QRTR_NODE_BCAST) {
		if (addr->sq_port != QRTR_PORT_CTRL &&
		    qrtr_local_nid != QRTR_NODE_BCAST) {
			release_sock(sk);
			return -ENOTCONN;
		}
		enqueue_fn = qrtr_bcast_enqueue;
	} else if (addr->sq_node == ipc->us.sq_node) {
		enqueue_fn = qrtr_local_enqueue;
	} else {
		node = qrtr_node_lookup(addr->sq_node);
		if (!node) {
			release_sock(sk);
			return -ECONNRESET;
		}
		enqueue_fn = qrtr_node_enqueue;

		if (ipc->state > QRTR_STATE_INIT && ipc->state != node->nid)
			ipc->state = QRTR_STATE_MULTI;
		else if (ipc->state == QRTR_STATE_INIT)
			ipc->state = node->nid;
	}

	plen = (len + 3) & ~3;
	skb = sock_alloc_send_skb(sk, plen + QRTR_HDR_MAX_SIZE,
				  msg->msg_flags & MSG_DONTWAIT, &rc);
	if (!skb) {
		rc = -ENOMEM;
		goto out_node;
	}

	skb_reserve(skb, QRTR_HDR_MAX_SIZE);

	rc = memcpy_from_msg(skb_put(skb, len), msg, len);
	if (rc) {
		kfree_skb(skb);
		goto out_node;
	}

	if (ipc->us.sq_port == QRTR_PORT_CTRL ||
	    addr->sq_port == QRTR_PORT_CTRL) {
		if (len < 4) {
			rc = -EINVAL;
			kfree_skb(skb);
			goto out_node;
		}

		/* control messages already require the type as 'command' */
		skb_copy_bits(skb, 0, &type, 4);
		type = le32_to_cpu(type);
	}
	if (addr->sq_port == QRTR_PORT_CTRL && type == QRTR_TYPE_NEW_SERVER) {
		ipc->state = QRTR_STATE_MULTI;

		/* drop new server cmds that are not forwardable to dst node*/
		skb_copy_bits(skb, 0, &pkt, sizeof(pkt));
		srv_node = qrtr_node_lookup(le32_to_cpu(pkt.server.node));
		if (!qrtr_must_forward(srv_node, node, type)) {
			rc = 0;
			kfree_skb(skb);
			qrtr_node_release(srv_node);
			goto out_node;
		}
		qrtr_node_release(srv_node);
	}

	rc = enqueue_fn(node, skb, type, &ipc->us, addr, msg->msg_flags);
	if (rc >= 0)
		rc = len;

out_node:
	qrtr_node_release(node);
	release_sock(sk);

	return rc;
}

static int qrtr_resume_tx(struct qrtr_cb *cb)
{
	struct sockaddr_qrtr remote = { AF_QIPCRTR,
					cb->src_node, cb->src_port };
	struct sockaddr_qrtr local = { AF_QIPCRTR, cb->dst_node, cb->dst_port };
	struct qrtr_ctrl_pkt *pkt;
	struct qrtr_node *node;
	struct sk_buff *skb;
	int ret;

	node = qrtr_node_lookup(remote.sq_node);
	if (!node)
		return -EINVAL;

	skb = qrtr_alloc_ctrl_packet(&pkt);
	if (!skb)
		return -ENOMEM;

	pkt->cmd = cpu_to_le32(QRTR_TYPE_RESUME_TX);
	pkt->client.node = cpu_to_le32(cb->dst_node);
	pkt->client.port = cpu_to_le32(cb->dst_port);

	ret = qrtr_node_enqueue(node, skb, QRTR_TYPE_RESUME_TX,
				&local, &remote, 0);

	qrtr_node_release(node);

	return ret;
}

static int qrtr_recvmsg(struct socket *sock, struct msghdr *msg,
			size_t size, int flags)
{
	DECLARE_SOCKADDR(struct sockaddr_qrtr *, addr, msg->msg_name);
	struct sock *sk = sock->sk;
	struct sk_buff *skb;
	struct qrtr_cb *cb;
	int copied, rc;

	lock_sock(sk);

	if (sock_flag(sk, SOCK_ZAPPED)) {
		release_sock(sk);
		pr_err("%s: Invalid addr error\n", __func__);
		return -EADDRNOTAVAIL;
	}

	skb = skb_recv_datagram(sk, flags & ~MSG_DONTWAIT,
				flags & MSG_DONTWAIT, &rc);
	if (!skb) {
		release_sock(sk);
		return rc;
	}
	cb = (struct qrtr_cb *)skb->cb;

	copied = skb->len;
	if (copied > size) {
		copied = size;
		msg->msg_flags |= MSG_TRUNC;
	}

	rc = skb_copy_datagram_msg(skb, 0, msg, copied);
	if (rc < 0) {
		pr_err("%s: Failed to copy skb rc[%d]\n", __func__, rc);
		goto out;
	}
	rc = copied;

	if (addr) {
		/* There is an anonymous 2-byte hole after sq_family,
		 * make sure to clear it.
		 */
		memset(addr, 0, sizeof(*addr));

		addr->sq_family = AF_QIPCRTR;
		addr->sq_node = cb->src_node;
		addr->sq_port = cb->src_port;
		msg->msg_namelen = sizeof(*addr);
	}

out:
	if (cb->confirm_rx)
		qrtr_resume_tx(cb);

	skb_free_datagram(sk, skb);
	release_sock(sk);

	return rc;
}

static int qrtr_connect(struct socket *sock, struct sockaddr *saddr,
			int len, int flags)
{
	DECLARE_SOCKADDR(struct sockaddr_qrtr *, addr, saddr);
	struct qrtr_sock *ipc = qrtr_sk(sock->sk);
	struct sock *sk = sock->sk;
	int rc;

	if (len < sizeof(*addr) || addr->sq_family != AF_QIPCRTR)
		return -EINVAL;

	lock_sock(sk);

	sk->sk_state = TCP_CLOSE;
	sock->state = SS_UNCONNECTED;

	rc = qrtr_autobind(sock);
	if (rc) {
		release_sock(sk);
		return rc;
	}

	ipc->peer = *addr;
	sock->state = SS_CONNECTED;
	sk->sk_state = TCP_ESTABLISHED;

	release_sock(sk);

	return 0;
}

static int qrtr_getname(struct socket *sock, struct sockaddr *saddr,
			int peer)
{
	struct qrtr_sock *ipc = qrtr_sk(sock->sk);
	struct sockaddr_qrtr qaddr;
	struct sock *sk = sock->sk;

	lock_sock(sk);
	if (peer) {
		if (sk->sk_state != TCP_ESTABLISHED) {
			release_sock(sk);
			return -ENOTCONN;
		}

		qaddr = ipc->peer;
	} else {
		qaddr = ipc->us;
	}
	release_sock(sk);

	qaddr.sq_family = AF_QIPCRTR;

	memcpy(saddr, &qaddr, sizeof(qaddr));

	return sizeof(qaddr);
}

static int qrtr_ioctl(struct socket *sock, unsigned int cmd, unsigned long arg)
{
	void __user *argp = (void __user *)arg;
	struct qrtr_sock *ipc = qrtr_sk(sock->sk);
	struct sock *sk = sock->sk;
	struct sockaddr_qrtr *sq;
	struct sk_buff *skb;
	struct ifreq ifr;
	long len = 0;
	int rc = 0;

	lock_sock(sk);

	switch (cmd) {
	case TIOCOUTQ:
		len = sk->sk_sndbuf - sk_wmem_alloc_get(sk);
		if (len < 0)
			len = 0;
		rc = put_user(len, (int __user *)argp);
		break;
	case TIOCINQ:
		skb = skb_peek(&sk->sk_receive_queue);
		if (skb)
			len = skb->len;
		rc = put_user(len, (int __user *)argp);
		break;
	case SIOCGIFADDR:
		if (copy_from_user(&ifr, argp, sizeof(ifr))) {
			rc = -EFAULT;
			break;
		}

		sq = (struct sockaddr_qrtr *)&ifr.ifr_addr;
		*sq = ipc->us;
		if (copy_to_user(argp, &ifr, sizeof(ifr))) {
			rc = -EFAULT;
			break;
		}
		break;
	case SIOCGSTAMP:
		rc = sock_get_timestamp(sk, argp);
		break;
	case SIOCADDRT:
	case SIOCDELRT:
	case SIOCSIFADDR:
	case SIOCGIFDSTADDR:
	case SIOCSIFDSTADDR:
	case SIOCGIFBRDADDR:
	case SIOCSIFBRDADDR:
	case SIOCGIFNETMASK:
	case SIOCSIFNETMASK:
		rc = -EINVAL;
		break;
	default:
		rc = -ENOIOCTLCMD;
		break;
	}

	release_sock(sk);

	return rc;
}

static int qrtr_release(struct socket *sock)
{
	struct sock *sk = sock->sk;
	struct qrtr_sock *ipc;

	if (!sk)
		return 0;

	lock_sock(sk);

	ipc = qrtr_sk(sk);
	sk->sk_shutdown = SHUTDOWN_MASK;
	if (!sock_flag(sk, SOCK_DEAD))
		sk->sk_state_change(sk);

	sock_orphan(sk);
	sock->sk = NULL;

	if (!sock_flag(sk, SOCK_ZAPPED))
		qrtr_port_remove(ipc);

	skb_queue_purge(&sk->sk_receive_queue);

	release_sock(sk);
	sock_put(sk);

	return 0;
}

static const struct proto_ops qrtr_proto_ops = {
	.owner		= THIS_MODULE,
	.family		= AF_QIPCRTR,
	.bind		= qrtr_bind,
	.connect	= qrtr_connect,
	.socketpair	= sock_no_socketpair,
	.accept		= sock_no_accept,
	.listen		= sock_no_listen,
	.sendmsg	= qrtr_sendmsg,
	.recvmsg	= qrtr_recvmsg,
	.getname	= qrtr_getname,
	.ioctl		= qrtr_ioctl,
	.poll		= datagram_poll,
	.shutdown	= sock_no_shutdown,
	.setsockopt	= sock_no_setsockopt,
	.getsockopt	= sock_no_getsockopt,
	.release	= qrtr_release,
	.mmap		= sock_no_mmap,
	.sendpage	= sock_no_sendpage,
};

static struct proto qrtr_proto = {
	.name		= "QIPCRTR",
	.owner		= THIS_MODULE,
	.obj_size	= sizeof(struct qrtr_sock),
};

static int qrtr_create(struct net *net, struct socket *sock,
		       int protocol, int kern)
{
	struct qrtr_sock *ipc;
	struct sock *sk;

	if (sock->type != SOCK_DGRAM)
		return -EPROTOTYPE;

	sk = sk_alloc(net, AF_QIPCRTR, GFP_KERNEL, &qrtr_proto, kern);
	if (!sk)
		return -ENOMEM;

	sock_set_flag(sk, SOCK_ZAPPED);

	sock_init_data(sock, sk);
	sock->ops = &qrtr_proto_ops;

	ipc = qrtr_sk(sk);
	ipc->us.sq_family = AF_QIPCRTR;
	ipc->us.sq_node = qrtr_local_nid;
	ipc->us.sq_port = 0;
	ipc->state = QRTR_STATE_INIT;

	return 0;
}

static const struct nla_policy qrtr_policy[IFA_MAX + 1] = {
	[IFA_LOCAL] = { .type = NLA_U32 },
};

static int qrtr_addr_doit(struct sk_buff *skb, struct nlmsghdr *nlh,
			  struct netlink_ext_ack *extack)
{
	struct nlattr *tb[IFA_MAX + 1];
	struct ifaddrmsg *ifm;
	int rc;

	if (!netlink_capable(skb, CAP_NET_ADMIN))
		return -EPERM;

	ASSERT_RTNL();

	rc = nlmsg_parse(nlh, sizeof(*ifm), tb, IFA_MAX, qrtr_policy, extack);
	if (rc < 0)
		return rc;

	ifm = nlmsg_data(nlh);
	if (!tb[IFA_LOCAL])
		return -EINVAL;

	qrtr_local_nid = nla_get_u32(tb[IFA_LOCAL]);
	return 0;
}

static const struct net_proto_family qrtr_family = {
	.owner	= THIS_MODULE,
	.family	= AF_QIPCRTR,
	.create	= qrtr_create,
};

static int __init qrtr_proto_init(void)
{
	int rc;

	rc = proto_register(&qrtr_proto, 1);
	if (rc)
		return rc;

	rc = sock_register(&qrtr_family);
	if (rc) {
		proto_unregister(&qrtr_proto);
		return rc;
	}

	rc = rtnl_register_module(THIS_MODULE, PF_QIPCRTR, RTM_NEWADDR, qrtr_addr_doit, NULL, 0);
	if (rc) {
		sock_unregister(qrtr_family.family);
		proto_unregister(&qrtr_proto);
	}

	qrtr_backup_init();

	return rc;
}
postcore_initcall(qrtr_proto_init);

static void __exit qrtr_proto_fini(void)
{
	rtnl_unregister(PF_QIPCRTR, RTM_NEWADDR);
	sock_unregister(qrtr_family.family);
	proto_unregister(&qrtr_proto);

	qrtr_backup_deinit();
}
module_exit(qrtr_proto_fini);

MODULE_DESCRIPTION("Qualcomm IPC-router driver");
MODULE_LICENSE("GPL v2");
MODULE_ALIAS_NETPROTO(PF_QIPCRTR);<|MERGE_RESOLUTION|>--- conflicted
+++ resolved
@@ -783,8 +783,7 @@
 	if (len == 0 || len & 3)
 		return -EINVAL;
 
-<<<<<<< HEAD
-	skb = alloc_skb_with_frags(sizeof(*v1), len, 0, &errcode, GFP_ATOMIC);
+	skb = alloc_skb_with_frags(sizeof(*v1), len, 0, &errcode, GFP_ATOMIC | __GFP_NOWARN);
 	if (!skb) {
 		skb = qrtr_get_backup(len);
 		if (!skb) {
@@ -792,11 +791,6 @@
 			return -ENOMEM;
 		}
 	}
-=======
-	skb = __netdev_alloc_skb(NULL, len, GFP_ATOMIC | __GFP_NOWARN);
-	if (!skb)
-		return -ENOMEM;
->>>>>>> 9790f49a
 
 	skb_reserve(skb, sizeof(*v1));
 	cb = (struct qrtr_cb *)skb->cb;
