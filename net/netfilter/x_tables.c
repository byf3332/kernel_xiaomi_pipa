/*
 * x_tables core - Backend for {ip,ip6,arp}_tables
 *
 * Copyright (C) 2006-2006 Harald Welte <laforge@netfilter.org>
 * Copyright (C) 2006-2012 Patrick McHardy <kaber@trash.net>
 *
 * Based on existing ip_tables code which is
 *   Copyright (C) 1999 Paul `Rusty' Russell & Michael J. Neuling
 *   Copyright (C) 2000-2005 Netfilter Core Team <coreteam@netfilter.org>
 *
 * This program is free software; you can redistribute it and/or modify
 * it under the terms of the GNU General Public License version 2 as
 * published by the Free Software Foundation.
 *
 */
#define pr_fmt(fmt) KBUILD_MODNAME ": " fmt
#include <linux/kernel.h>
#include <linux/module.h>
#include <linux/socket.h>
#include <linux/net.h>
#include <linux/proc_fs.h>
#include <linux/seq_file.h>
#include <linux/string.h>
#include <linux/vmalloc.h>
#include <linux/mutex.h>
#include <linux/mm.h>
#include <linux/slab.h>
#include <linux/audit.h>
#include <linux/user_namespace.h>
#include <net/net_namespace.h>

#include <linux/netfilter/x_tables.h>
#include <linux/netfilter_arp.h>
#include <linux/netfilter_ipv4/ip_tables.h>
#include <linux/netfilter_ipv6/ip6_tables.h>
#include <linux/netfilter_arp/arp_tables.h>

MODULE_LICENSE("GPL");
MODULE_AUTHOR("Harald Welte <laforge@netfilter.org>");
MODULE_DESCRIPTION("{ip,ip6,arp,eb}_tables backend module");

#define XT_PCPU_BLOCK_SIZE 4096
#define XT_MAX_TABLE_SIZE	(512 * 1024 * 1024)

struct compat_delta {
	unsigned int offset; /* offset in kernel */
	int delta; /* delta in 32bit user land */
};

struct xt_af {
	struct mutex mutex;
	struct list_head match;
	struct list_head target;
#ifdef CONFIG_COMPAT
	struct mutex compat_mutex;
	struct compat_delta *compat_tab;
	unsigned int number; /* number of slots in compat_tab[] */
	unsigned int cur; /* number of used slots in compat_tab[] */
#endif
};

static struct xt_af *xt;

static const char *const xt_prefix[NFPROTO_NUMPROTO] = {
	[NFPROTO_UNSPEC] = "x",
	[NFPROTO_IPV4]   = "ip",
	[NFPROTO_ARP]    = "arp",
	[NFPROTO_BRIDGE] = "eb",
	[NFPROTO_IPV6]   = "ip6",
};

/* Registration hooks for targets. */
int xt_register_target(struct xt_target *target)
{
	u_int8_t af = target->family;

	mutex_lock(&xt[af].mutex);
	list_add(&target->list, &xt[af].target);
	mutex_unlock(&xt[af].mutex);
	return 0;
}
EXPORT_SYMBOL(xt_register_target);

void
xt_unregister_target(struct xt_target *target)
{
	u_int8_t af = target->family;

	mutex_lock(&xt[af].mutex);
	list_del(&target->list);
	mutex_unlock(&xt[af].mutex);
}
EXPORT_SYMBOL(xt_unregister_target);

int
xt_register_targets(struct xt_target *target, unsigned int n)
{
	unsigned int i;
	int err = 0;

	for (i = 0; i < n; i++) {
		err = xt_register_target(&target[i]);
		if (err)
			goto err;
	}
	return err;

err:
	if (i > 0)
		xt_unregister_targets(target, i);
	return err;
}
EXPORT_SYMBOL(xt_register_targets);

void
xt_unregister_targets(struct xt_target *target, unsigned int n)
{
	while (n-- > 0)
		xt_unregister_target(&target[n]);
}
EXPORT_SYMBOL(xt_unregister_targets);

int xt_register_match(struct xt_match *match)
{
	u_int8_t af = match->family;

	mutex_lock(&xt[af].mutex);
	list_add(&match->list, &xt[af].match);
	mutex_unlock(&xt[af].mutex);
	return 0;
}
EXPORT_SYMBOL(xt_register_match);

void
xt_unregister_match(struct xt_match *match)
{
	u_int8_t af = match->family;

	mutex_lock(&xt[af].mutex);
	list_del(&match->list);
	mutex_unlock(&xt[af].mutex);
}
EXPORT_SYMBOL(xt_unregister_match);

int
xt_register_matches(struct xt_match *match, unsigned int n)
{
	unsigned int i;
	int err = 0;

	for (i = 0; i < n; i++) {
		err = xt_register_match(&match[i]);
		if (err)
			goto err;
	}
	return err;

err:
	if (i > 0)
		xt_unregister_matches(match, i);
	return err;
}
EXPORT_SYMBOL(xt_register_matches);

void
xt_unregister_matches(struct xt_match *match, unsigned int n)
{
	while (n-- > 0)
		xt_unregister_match(&match[n]);
}
EXPORT_SYMBOL(xt_unregister_matches);


/*
 * These are weird, but module loading must not be done with mutex
 * held (since they will register), and we have to have a single
 * function to use.
 */

/* Find match, grabs ref.  Returns ERR_PTR() on error. */
struct xt_match *xt_find_match(u8 af, const char *name, u8 revision)
{
	struct xt_match *m;
	int err = -ENOENT;

	if (strnlen(name, XT_EXTENSION_MAXNAMELEN) == XT_EXTENSION_MAXNAMELEN)
		return ERR_PTR(-EINVAL);

	mutex_lock(&xt[af].mutex);
	list_for_each_entry(m, &xt[af].match, list) {
		if (strcmp(m->name, name) == 0) {
			if (m->revision == revision) {
				if (try_module_get(m->me)) {
					mutex_unlock(&xt[af].mutex);
					return m;
				}
			} else
				err = -EPROTOTYPE; /* Found something. */
		}
	}
	mutex_unlock(&xt[af].mutex);

	if (af != NFPROTO_UNSPEC)
		/* Try searching again in the family-independent list */
		return xt_find_match(NFPROTO_UNSPEC, name, revision);

	return ERR_PTR(err);
}
EXPORT_SYMBOL(xt_find_match);

struct xt_match *
xt_request_find_match(uint8_t nfproto, const char *name, uint8_t revision)
{
	struct xt_match *match;

	if (strnlen(name, XT_EXTENSION_MAXNAMELEN) == XT_EXTENSION_MAXNAMELEN)
		return ERR_PTR(-EINVAL);

	match = xt_find_match(nfproto, name, revision);
	if (IS_ERR(match)) {
		request_module("%st_%s", xt_prefix[nfproto], name);
		match = xt_find_match(nfproto, name, revision);
	}

	return match;
}
EXPORT_SYMBOL_GPL(xt_request_find_match);

/* Find target, grabs ref.  Returns ERR_PTR() on error. */
struct xt_target *xt_find_target(u8 af, const char *name, u8 revision)
{
	struct xt_target *t;
	int err = -ENOENT;

	if (strnlen(name, XT_EXTENSION_MAXNAMELEN) == XT_EXTENSION_MAXNAMELEN)
		return ERR_PTR(-EINVAL);

	mutex_lock(&xt[af].mutex);
	list_for_each_entry(t, &xt[af].target, list) {
		if (strcmp(t->name, name) == 0) {
			if (t->revision == revision) {
				if (try_module_get(t->me)) {
					mutex_unlock(&xt[af].mutex);
					return t;
				}
			} else
				err = -EPROTOTYPE; /* Found something. */
		}
	}
	mutex_unlock(&xt[af].mutex);

	if (af != NFPROTO_UNSPEC)
		/* Try searching again in the family-independent list */
		return xt_find_target(NFPROTO_UNSPEC, name, revision);

	return ERR_PTR(err);
}
EXPORT_SYMBOL(xt_find_target);

struct xt_target *xt_request_find_target(u8 af, const char *name, u8 revision)
{
	struct xt_target *target;

	if (strnlen(name, XT_EXTENSION_MAXNAMELEN) == XT_EXTENSION_MAXNAMELEN)
		return ERR_PTR(-EINVAL);

	target = xt_find_target(af, name, revision);
	if (IS_ERR(target)) {
		request_module("%st_%s", xt_prefix[af], name);
		target = xt_find_target(af, name, revision);
	}

	return target;
}
EXPORT_SYMBOL_GPL(xt_request_find_target);


static int xt_obj_to_user(u16 __user *psize, u16 size,
			  void __user *pname, const char *name,
			  u8 __user *prev, u8 rev)
{
	if (put_user(size, psize))
		return -EFAULT;
	if (copy_to_user(pname, name, strlen(name) + 1))
		return -EFAULT;
	if (put_user(rev, prev))
		return -EFAULT;

	return 0;
}

#define XT_OBJ_TO_USER(U, K, TYPE, C_SIZE)				\
	xt_obj_to_user(&U->u.TYPE##_size, C_SIZE ? : K->u.TYPE##_size,	\
		       U->u.user.name, K->u.kernel.TYPE->name,		\
		       &U->u.user.revision, K->u.kernel.TYPE->revision)

int xt_data_to_user(void __user *dst, const void *src,
		    int usersize, int size, int aligned_size)
{
	usersize = usersize ? : size;
	if (copy_to_user(dst, src, usersize))
		return -EFAULT;
	if (usersize != aligned_size &&
	    clear_user(dst + usersize, aligned_size - usersize))
		return -EFAULT;

	return 0;
}
EXPORT_SYMBOL_GPL(xt_data_to_user);

#define XT_DATA_TO_USER(U, K, TYPE)					\
	xt_data_to_user(U->data, K->data,				\
			K->u.kernel.TYPE->usersize,			\
			K->u.kernel.TYPE->TYPE##size,			\
			XT_ALIGN(K->u.kernel.TYPE->TYPE##size))

int xt_match_to_user(const struct xt_entry_match *m,
		     struct xt_entry_match __user *u)
{
	return XT_OBJ_TO_USER(u, m, match, 0) ||
	       XT_DATA_TO_USER(u, m, match);
}
EXPORT_SYMBOL_GPL(xt_match_to_user);

int xt_target_to_user(const struct xt_entry_target *t,
		      struct xt_entry_target __user *u)
{
	return XT_OBJ_TO_USER(u, t, target, 0) ||
	       XT_DATA_TO_USER(u, t, target);
}
EXPORT_SYMBOL_GPL(xt_target_to_user);

static int match_revfn(u8 af, const char *name, u8 revision, int *bestp)
{
	const struct xt_match *m;
	int have_rev = 0;

	mutex_lock(&xt[af].mutex);
	list_for_each_entry(m, &xt[af].match, list) {
		if (strcmp(m->name, name) == 0) {
			if (m->revision > *bestp)
				*bestp = m->revision;
			if (m->revision == revision)
				have_rev = 1;
		}
	}
	mutex_unlock(&xt[af].mutex);

	if (af != NFPROTO_UNSPEC && !have_rev)
		return match_revfn(NFPROTO_UNSPEC, name, revision, bestp);

	return have_rev;
}

static int target_revfn(u8 af, const char *name, u8 revision, int *bestp)
{
	const struct xt_target *t;
	int have_rev = 0;

	mutex_lock(&xt[af].mutex);
	list_for_each_entry(t, &xt[af].target, list) {
		if (strcmp(t->name, name) == 0) {
			if (t->revision > *bestp)
				*bestp = t->revision;
			if (t->revision == revision)
				have_rev = 1;
		}
	}
	mutex_unlock(&xt[af].mutex);

	if (af != NFPROTO_UNSPEC && !have_rev)
		return target_revfn(NFPROTO_UNSPEC, name, revision, bestp);

	return have_rev;
}

/* Returns true or false (if no such extension at all) */
int xt_find_revision(u8 af, const char *name, u8 revision, int target,
		     int *err)
{
	int have_rev, best = -1;

	if (target == 1)
		have_rev = target_revfn(af, name, revision, &best);
	else
		have_rev = match_revfn(af, name, revision, &best);

	/* Nothing at all?  Return 0 to try loading module. */
	if (best == -1) {
		*err = -ENOENT;
		return 0;
	}

	*err = best;
	if (!have_rev)
		*err = -EPROTONOSUPPORT;
	return 1;
}
EXPORT_SYMBOL_GPL(xt_find_revision);

static char *
textify_hooks(char *buf, size_t size, unsigned int mask, uint8_t nfproto)
{
	static const char *const inetbr_names[] = {
		"PREROUTING", "INPUT", "FORWARD",
		"OUTPUT", "POSTROUTING", "BROUTING",
	};
	static const char *const arp_names[] = {
		"INPUT", "FORWARD", "OUTPUT",
	};
	const char *const *names;
	unsigned int i, max;
	char *p = buf;
	bool np = false;
	int res;

	names = (nfproto == NFPROTO_ARP) ? arp_names : inetbr_names;
	max   = (nfproto == NFPROTO_ARP) ? ARRAY_SIZE(arp_names) :
	                                   ARRAY_SIZE(inetbr_names);
	*p = '\0';
	for (i = 0; i < max; ++i) {
		if (!(mask & (1 << i)))
			continue;
		res = snprintf(p, size, "%s%s", np ? "/" : "", names[i]);
		if (res > 0) {
			size -= res;
			p += res;
		}
		np = true;
	}

	return buf;
}

/**
 * xt_check_proc_name - check that name is suitable for /proc file creation
 *
 * @name: file name candidate
 * @size: length of buffer
 *
 * some x_tables modules wish to create a file in /proc.
 * This function makes sure that the name is suitable for this
 * purpose, it checks that name is NUL terminated and isn't a 'special'
 * name, like "..".
 *
 * returns negative number on error or 0 if name is useable.
 */
int xt_check_proc_name(const char *name, unsigned int size)
{
	if (name[0] == '\0')
		return -EINVAL;

	if (strnlen(name, size) == size)
		return -ENAMETOOLONG;

	if (strcmp(name, ".") == 0 ||
	    strcmp(name, "..") == 0 ||
	    strchr(name, '/'))
		return -EINVAL;

	return 0;
}
EXPORT_SYMBOL(xt_check_proc_name);

int xt_check_match(struct xt_mtchk_param *par,
		   unsigned int size, u_int8_t proto, bool inv_proto)
{
	int ret;

	if (XT_ALIGN(par->match->matchsize) != size &&
	    par->match->matchsize != -1) {
		/*
		 * ebt_among is exempt from centralized matchsize checking
		 * because it uses a dynamic-size data set.
		 */
		pr_err_ratelimited("%s_tables: %s.%u match: invalid size %u (kernel) != (user) %u\n",
				   xt_prefix[par->family], par->match->name,
				   par->match->revision,
				   XT_ALIGN(par->match->matchsize), size);
		return -EINVAL;
	}
	if (par->match->table != NULL &&
	    strcmp(par->match->table, par->table) != 0) {
		pr_info_ratelimited("%s_tables: %s match: only valid in %s table, not %s\n",
				    xt_prefix[par->family], par->match->name,
				    par->match->table, par->table);
		return -EINVAL;
	}
	if (par->match->hooks && (par->hook_mask & ~par->match->hooks) != 0) {
		char used[64], allow[64];

		pr_info_ratelimited("%s_tables: %s match: used from hooks %s, but only valid from %s\n",
				    xt_prefix[par->family], par->match->name,
				    textify_hooks(used, sizeof(used),
						  par->hook_mask, par->family),
				    textify_hooks(allow, sizeof(allow),
						  par->match->hooks,
						  par->family));
		return -EINVAL;
	}
	if (par->match->proto && (par->match->proto != proto || inv_proto)) {
		pr_info_ratelimited("%s_tables: %s match: only valid for protocol %u\n",
				    xt_prefix[par->family], par->match->name,
				    par->match->proto);
		return -EINVAL;
	}
	if (par->match->checkentry != NULL) {
		ret = par->match->checkentry(par);
		if (ret < 0)
			return ret;
		else if (ret > 0)
			/* Flag up potential errors. */
			return -EIO;
	}
	return 0;
}
EXPORT_SYMBOL_GPL(xt_check_match);

/** xt_check_entry_match - check that matches end before start of target
 *
 * @match: beginning of xt_entry_match
 * @target: beginning of this rules target (alleged end of matches)
 * @alignment: alignment requirement of match structures
 *
 * Validates that all matches add up to the beginning of the target,
 * and that each match covers at least the base structure size.
 *
 * Return: 0 on success, negative errno on failure.
 */
static int xt_check_entry_match(const char *match, const char *target,
				const size_t alignment)
{
	const struct xt_entry_match *pos;
	int length = target - match;

	if (length == 0) /* no matches */
		return 0;

	pos = (struct xt_entry_match *)match;
	do {
		if ((unsigned long)pos % alignment)
			return -EINVAL;

		if (length < (int)sizeof(struct xt_entry_match))
			return -EINVAL;

		if (pos->u.match_size < sizeof(struct xt_entry_match))
			return -EINVAL;

		if (pos->u.match_size > length)
			return -EINVAL;

		length -= pos->u.match_size;
		pos = ((void *)((char *)(pos) + (pos)->u.match_size));
	} while (length > 0);

	return 0;
}

/** xt_check_table_hooks - check hook entry points are sane
 *
 * @info xt_table_info to check
 * @valid_hooks - hook entry points that we can enter from
 *
 * Validates that the hook entry and underflows points are set up.
 *
 * Return: 0 on success, negative errno on failure.
 */
int xt_check_table_hooks(const struct xt_table_info *info, unsigned int valid_hooks)
{
	const char *err = "unsorted underflow";
	unsigned int i, max_uflow, max_entry;
	bool check_hooks = false;

	BUILD_BUG_ON(ARRAY_SIZE(info->hook_entry) != ARRAY_SIZE(info->underflow));

	max_entry = 0;
	max_uflow = 0;

	for (i = 0; i < ARRAY_SIZE(info->hook_entry); i++) {
		if (!(valid_hooks & (1 << i)))
			continue;

		if (info->hook_entry[i] == 0xFFFFFFFF)
			return -EINVAL;
		if (info->underflow[i] == 0xFFFFFFFF)
			return -EINVAL;

		if (check_hooks) {
			if (max_uflow > info->underflow[i])
				goto error;

			if (max_uflow == info->underflow[i]) {
				err = "duplicate underflow";
				goto error;
			}
			if (max_entry > info->hook_entry[i]) {
				err = "unsorted entry";
				goto error;
			}
			if (max_entry == info->hook_entry[i]) {
				err = "duplicate entry";
				goto error;
			}
		}
		max_entry = info->hook_entry[i];
		max_uflow = info->underflow[i];
		check_hooks = true;
	}

	return 0;
error:
	pr_err_ratelimited("%s at hook %d\n", err, i);
	return -EINVAL;
}
EXPORT_SYMBOL(xt_check_table_hooks);

static bool verdict_ok(int verdict)
{
	if (verdict > 0)
		return true;

	if (verdict < 0) {
		int v = -verdict - 1;

		if (verdict == XT_RETURN)
			return true;

		switch (v) {
		case NF_ACCEPT: return true;
		case NF_DROP: return true;
		case NF_QUEUE: return true;
		default:
			break;
		}

		return false;
	}

	return false;
}

static bool error_tg_ok(unsigned int usersize, unsigned int kernsize,
			const char *msg, unsigned int msglen)
{
	return usersize == kernsize && strnlen(msg, msglen) < msglen;
}

#ifdef CONFIG_COMPAT
int xt_compat_add_offset(u_int8_t af, unsigned int offset, int delta)
{
	struct xt_af *xp = &xt[af];

	WARN_ON(!mutex_is_locked(&xt[af].compat_mutex));

	if (WARN_ON(!xp->compat_tab))
		return -ENOMEM;

	if (xp->cur >= xp->number)
		return -EINVAL;

	if (xp->cur)
		delta += xp->compat_tab[xp->cur - 1].delta;
	xp->compat_tab[xp->cur].offset = offset;
	xp->compat_tab[xp->cur].delta = delta;
	xp->cur++;
	return 0;
}
EXPORT_SYMBOL_GPL(xt_compat_add_offset);

void xt_compat_flush_offsets(u_int8_t af)
{
	WARN_ON(!mutex_is_locked(&xt[af].compat_mutex));

	if (xt[af].compat_tab) {
		vfree(xt[af].compat_tab);
		xt[af].compat_tab = NULL;
		xt[af].number = 0;
		xt[af].cur = 0;
	}
}
EXPORT_SYMBOL_GPL(xt_compat_flush_offsets);

int xt_compat_calc_jump(u_int8_t af, unsigned int offset)
{
	struct compat_delta *tmp = xt[af].compat_tab;
	int mid, left = 0, right = xt[af].cur - 1;

	while (left <= right) {
		mid = (left + right) >> 1;
		if (offset > tmp[mid].offset)
			left = mid + 1;
		else if (offset < tmp[mid].offset)
			right = mid - 1;
		else
			return mid ? tmp[mid - 1].delta : 0;
	}
	return left ? tmp[left - 1].delta : 0;
}
EXPORT_SYMBOL_GPL(xt_compat_calc_jump);

int xt_compat_init_offsets(u8 af, unsigned int number)
{
	size_t mem;

	WARN_ON(!mutex_is_locked(&xt[af].compat_mutex));

	if (!number || number > (INT_MAX / sizeof(struct compat_delta)))
		return -EINVAL;

	if (WARN_ON(xt[af].compat_tab))
		return -EINVAL;

	mem = sizeof(struct compat_delta) * number;
	if (mem > XT_MAX_TABLE_SIZE)
		return -ENOMEM;

	xt[af].compat_tab = vmalloc(mem);
	if (!xt[af].compat_tab)
		return -ENOMEM;

	xt[af].number = number;
	xt[af].cur = 0;

	return 0;
}
EXPORT_SYMBOL(xt_compat_init_offsets);

int xt_compat_match_offset(const struct xt_match *match)
{
	u_int16_t csize = match->compatsize ? : match->matchsize;
	return XT_ALIGN(match->matchsize) - COMPAT_XT_ALIGN(csize);
}
EXPORT_SYMBOL_GPL(xt_compat_match_offset);

void xt_compat_match_from_user(struct xt_entry_match *m, void **dstptr,
			       unsigned int *size)
{
	const struct xt_match *match = m->u.kernel.match;
	struct compat_xt_entry_match *cm = (struct compat_xt_entry_match *)m;
	int off = xt_compat_match_offset(match);
	u_int16_t msize = cm->u.user.match_size;
	char name[sizeof(m->u.user.name)];

	m = *dstptr;
	memcpy(m, cm, sizeof(*cm));
	if (match->compat_from_user)
		match->compat_from_user(m->data, cm->data);
	else
		memcpy(m->data, cm->data, msize - sizeof(*cm));

	msize += off;
	m->u.user.match_size = msize;
	strlcpy(name, match->name, sizeof(name));
	module_put(match->me);
	strncpy(m->u.user.name, name, sizeof(m->u.user.name));

	*size += off;
	*dstptr += msize;
}
EXPORT_SYMBOL_GPL(xt_compat_match_from_user);

#define COMPAT_XT_DATA_TO_USER(U, K, TYPE, C_SIZE)			\
	xt_data_to_user(U->data, K->data,				\
			K->u.kernel.TYPE->usersize,			\
			C_SIZE,						\
			COMPAT_XT_ALIGN(C_SIZE))

int xt_compat_match_to_user(const struct xt_entry_match *m,
			    void __user **dstptr, unsigned int *size)
{
	const struct xt_match *match = m->u.kernel.match;
	struct compat_xt_entry_match __user *cm = *dstptr;
	int off = xt_compat_match_offset(match);
	u_int16_t msize = m->u.user.match_size - off;

	if (XT_OBJ_TO_USER(cm, m, match, msize))
		return -EFAULT;

	if (match->compat_to_user) {
		if (match->compat_to_user((void __user *)cm->data, m->data))
			return -EFAULT;
	} else {
		if (COMPAT_XT_DATA_TO_USER(cm, m, match, msize - sizeof(*cm)))
			return -EFAULT;
	}

	*size -= off;
	*dstptr += msize;
	return 0;
}
EXPORT_SYMBOL_GPL(xt_compat_match_to_user);

/* non-compat version may have padding after verdict */
struct compat_xt_standard_target {
	struct compat_xt_entry_target t;
	compat_uint_t verdict;
};

struct compat_xt_error_target {
	struct compat_xt_entry_target t;
	char errorname[XT_FUNCTION_MAXNAMELEN];
};

int xt_compat_check_entry_offsets(const void *base, const char *elems,
				  unsigned int target_offset,
				  unsigned int next_offset)
{
	long size_of_base_struct = elems - (const char *)base;
	const struct compat_xt_entry_target *t;
	const char *e = base;

	if (target_offset < size_of_base_struct)
		return -EINVAL;

	if (target_offset + sizeof(*t) > next_offset)
		return -EINVAL;

	t = (void *)(e + target_offset);
	if (t->u.target_size < sizeof(*t))
		return -EINVAL;

	if (target_offset + t->u.target_size > next_offset)
		return -EINVAL;

	if (strcmp(t->u.user.name, XT_STANDARD_TARGET) == 0) {
		const struct compat_xt_standard_target *st = (const void *)t;

		if (COMPAT_XT_ALIGN(target_offset + sizeof(*st)) != next_offset)
			return -EINVAL;

		if (!verdict_ok(st->verdict))
			return -EINVAL;
	} else if (strcmp(t->u.user.name, XT_ERROR_TARGET) == 0) {
		const struct compat_xt_error_target *et = (const void *)t;

		if (!error_tg_ok(t->u.target_size, sizeof(*et),
				 et->errorname, sizeof(et->errorname)))
			return -EINVAL;
	}

	/* compat_xt_entry match has less strict alignment requirements,
	 * otherwise they are identical.  In case of padding differences
	 * we need to add compat version of xt_check_entry_match.
	 */
	BUILD_BUG_ON(sizeof(struct compat_xt_entry_match) != sizeof(struct xt_entry_match));

	return xt_check_entry_match(elems, base + target_offset,
				    __alignof__(struct compat_xt_entry_match));
}
EXPORT_SYMBOL(xt_compat_check_entry_offsets);
#endif /* CONFIG_COMPAT */

/**
 * xt_check_entry_offsets - validate arp/ip/ip6t_entry
 *
 * @base: pointer to arp/ip/ip6t_entry
 * @elems: pointer to first xt_entry_match, i.e. ip(6)t_entry->elems
 * @target_offset: the arp/ip/ip6_t->target_offset
 * @next_offset: the arp/ip/ip6_t->next_offset
 *
 * validates that target_offset and next_offset are sane and that all
 * match sizes (if any) align with the target offset.
 *
 * This function does not validate the targets or matches themselves, it
 * only tests that all the offsets and sizes are correct, that all
 * match structures are aligned, and that the last structure ends where
 * the target structure begins.
 *
 * Also see xt_compat_check_entry_offsets for CONFIG_COMPAT version.
 *
 * The arp/ip/ip6t_entry structure @base must have passed following tests:
 * - it must point to a valid memory location
 * - base to base + next_offset must be accessible, i.e. not exceed allocated
 *   length.
 *
 * A well-formed entry looks like this:
 *
 * ip(6)t_entry   match [mtdata]  match [mtdata] target [tgdata] ip(6)t_entry
 * e->elems[]-----'                              |               |
 *                matchsize                      |               |
 *                                matchsize      |               |
 *                                               |               |
 * target_offset---------------------------------'               |
 * next_offset---------------------------------------------------'
 *
 * elems[]: flexible array member at end of ip(6)/arpt_entry struct.
 *          This is where matches (if any) and the target reside.
 * target_offset: beginning of target.
 * next_offset: start of the next rule; also: size of this rule.
 * Since targets have a minimum size, target_offset + minlen <= next_offset.
 *
 * Every match stores its size, sum of sizes must not exceed target_offset.
 *
 * Return: 0 on success, negative errno on failure.
 */
int xt_check_entry_offsets(const void *base,
			   const char *elems,
			   unsigned int target_offset,
			   unsigned int next_offset)
{
	long size_of_base_struct = elems - (const char *)base;
	const struct xt_entry_target *t;
	const char *e = base;

	/* target start is within the ip/ip6/arpt_entry struct */
	if (target_offset < size_of_base_struct)
		return -EINVAL;

	if (target_offset + sizeof(*t) > next_offset)
		return -EINVAL;

	t = (void *)(e + target_offset);
	if (t->u.target_size < sizeof(*t))
		return -EINVAL;

	if (target_offset + t->u.target_size > next_offset)
		return -EINVAL;

	if (strcmp(t->u.user.name, XT_STANDARD_TARGET) == 0) {
		const struct xt_standard_target *st = (const void *)t;

		if (XT_ALIGN(target_offset + sizeof(*st)) != next_offset)
			return -EINVAL;

		if (!verdict_ok(st->verdict))
			return -EINVAL;
	} else if (strcmp(t->u.user.name, XT_ERROR_TARGET) == 0) {
		const struct xt_error_target *et = (const void *)t;

		if (!error_tg_ok(t->u.target_size, sizeof(*et),
				 et->errorname, sizeof(et->errorname)))
			return -EINVAL;
	}

	return xt_check_entry_match(elems, base + target_offset,
				    __alignof__(struct xt_entry_match));
}
EXPORT_SYMBOL(xt_check_entry_offsets);

/**
 * xt_alloc_entry_offsets - allocate array to store rule head offsets
 *
 * @size: number of entries
 *
 * Return: NULL or kmalloc'd or vmalloc'd array
 */
unsigned int *xt_alloc_entry_offsets(unsigned int size)
{
	if (size > XT_MAX_TABLE_SIZE / sizeof(unsigned int))
		return NULL;

	return kvmalloc_array(size, sizeof(unsigned int), GFP_KERNEL | __GFP_ZERO);

}
EXPORT_SYMBOL(xt_alloc_entry_offsets);

/**
 * xt_find_jump_offset - check if target is a valid jump offset
 *
 * @offsets: array containing all valid rule start offsets of a rule blob
 * @target: the jump target to search for
 * @size: entries in @offset
 */
bool xt_find_jump_offset(const unsigned int *offsets,
			 unsigned int target, unsigned int size)
{
	int m, low = 0, hi = size;

	while (hi > low) {
		m = (low + hi) / 2u;

		if (offsets[m] > target)
			hi = m;
		else if (offsets[m] < target)
			low = m + 1;
		else
			return true;
	}

	return false;
}
EXPORT_SYMBOL(xt_find_jump_offset);

int xt_check_target(struct xt_tgchk_param *par,
		    unsigned int size, u_int8_t proto, bool inv_proto)
{
	int ret;

	if (XT_ALIGN(par->target->targetsize) != size) {
		pr_err_ratelimited("%s_tables: %s.%u target: invalid size %u (kernel) != (user) %u\n",
				   xt_prefix[par->family], par->target->name,
				   par->target->revision,
				   XT_ALIGN(par->target->targetsize), size);
		return -EINVAL;
	}
	if (par->target->table != NULL &&
	    strcmp(par->target->table, par->table) != 0) {
		pr_info_ratelimited("%s_tables: %s target: only valid in %s table, not %s\n",
				    xt_prefix[par->family], par->target->name,
				    par->target->table, par->table);
		return -EINVAL;
	}
	if (par->target->hooks && (par->hook_mask & ~par->target->hooks) != 0) {
		char used[64], allow[64];

		pr_info_ratelimited("%s_tables: %s target: used from hooks %s, but only usable from %s\n",
				    xt_prefix[par->family], par->target->name,
				    textify_hooks(used, sizeof(used),
						  par->hook_mask, par->family),
				    textify_hooks(allow, sizeof(allow),
						  par->target->hooks,
						  par->family));
		return -EINVAL;
	}
	if (par->target->proto && (par->target->proto != proto || inv_proto)) {
		pr_info_ratelimited("%s_tables: %s target: only valid for protocol %u\n",
				    xt_prefix[par->family], par->target->name,
				    par->target->proto);
		return -EINVAL;
	}
	if (par->target->checkentry != NULL) {
		ret = par->target->checkentry(par);
		if (ret < 0)
			return ret;
		else if (ret > 0)
			/* Flag up potential errors. */
			return -EIO;
	}
	return 0;
}
EXPORT_SYMBOL_GPL(xt_check_target);

/**
 * xt_copy_counters_from_user - copy counters and metadata from userspace
 *
 * @user: src pointer to userspace memory
 * @len: alleged size of userspace memory
 * @info: where to store the xt_counters_info metadata
 * @compat: true if we setsockopt call is done by 32bit task on 64bit kernel
 *
 * Copies counter meta data from @user and stores it in @info.
 *
 * vmallocs memory to hold the counters, then copies the counter data
 * from @user to the new memory and returns a pointer to it.
 *
 * If @compat is true, @info gets converted automatically to the 64bit
 * representation.
 *
 * The metadata associated with the counters is stored in @info.
 *
 * Return: returns pointer that caller has to test via IS_ERR().
 * If IS_ERR is false, caller has to vfree the pointer.
 */
void *xt_copy_counters_from_user(const void __user *user, unsigned int len,
				 struct xt_counters_info *info, bool compat)
{
	void *mem;
	u64 size;

#ifdef CONFIG_COMPAT
	if (compat) {
		/* structures only differ in size due to alignment */
		struct compat_xt_counters_info compat_tmp;

		if (len <= sizeof(compat_tmp))
			return ERR_PTR(-EINVAL);

		len -= sizeof(compat_tmp);
		if (copy_from_user(&compat_tmp, user, sizeof(compat_tmp)) != 0)
			return ERR_PTR(-EFAULT);

		memcpy(info->name, compat_tmp.name, sizeof(info->name) - 1);
		info->num_counters = compat_tmp.num_counters;
		user += sizeof(compat_tmp);
	} else
#endif
	{
		if (len <= sizeof(*info))
			return ERR_PTR(-EINVAL);

		len -= sizeof(*info);
		if (copy_from_user(info, user, sizeof(*info)) != 0)
			return ERR_PTR(-EFAULT);

		user += sizeof(*info);
	}
	info->name[sizeof(info->name) - 1] = '\0';

	size = sizeof(struct xt_counters);
	size *= info->num_counters;

	if (size != (u64)len)
		return ERR_PTR(-EINVAL);

	mem = vmalloc(len);
	if (!mem)
		return ERR_PTR(-ENOMEM);

	if (copy_from_user(mem, user, len) == 0)
		return mem;

	vfree(mem);
	return ERR_PTR(-EFAULT);
}
EXPORT_SYMBOL_GPL(xt_copy_counters_from_user);

#ifdef CONFIG_COMPAT
int xt_compat_target_offset(const struct xt_target *target)
{
	u_int16_t csize = target->compatsize ? : target->targetsize;
	return XT_ALIGN(target->targetsize) - COMPAT_XT_ALIGN(csize);
}
EXPORT_SYMBOL_GPL(xt_compat_target_offset);

void xt_compat_target_from_user(struct xt_entry_target *t, void **dstptr,
				unsigned int *size)
{
	const struct xt_target *target = t->u.kernel.target;
	struct compat_xt_entry_target *ct = (struct compat_xt_entry_target *)t;
	int off = xt_compat_target_offset(target);
	u_int16_t tsize = ct->u.user.target_size;
	char name[sizeof(t->u.user.name)];

	t = *dstptr;
	memcpy(t, ct, sizeof(*ct));
	if (target->compat_from_user)
		target->compat_from_user(t->data, ct->data);
	else
		memcpy(t->data, ct->data, tsize - sizeof(*ct));

	tsize += off;
	t->u.user.target_size = tsize;
	strlcpy(name, target->name, sizeof(name));
	module_put(target->me);
	strncpy(t->u.user.name, name, sizeof(t->u.user.name));

	*size += off;
	*dstptr += tsize;
}
EXPORT_SYMBOL_GPL(xt_compat_target_from_user);

int xt_compat_target_to_user(const struct xt_entry_target *t,
			     void __user **dstptr, unsigned int *size)
{
	const struct xt_target *target = t->u.kernel.target;
	struct compat_xt_entry_target __user *ct = *dstptr;
	int off = xt_compat_target_offset(target);
	u_int16_t tsize = t->u.user.target_size - off;

	if (XT_OBJ_TO_USER(ct, t, target, tsize))
		return -EFAULT;

	if (target->compat_to_user) {
		if (target->compat_to_user((void __user *)ct->data, t->data))
			return -EFAULT;
	} else {
		if (COMPAT_XT_DATA_TO_USER(ct, t, target, tsize - sizeof(*ct)))
			return -EFAULT;
	}

	*size -= off;
	*dstptr += tsize;
	return 0;
}
EXPORT_SYMBOL_GPL(xt_compat_target_to_user);
#endif

struct xt_table_info *xt_alloc_table_info(unsigned int size)
{
	struct xt_table_info *info = NULL;
	size_t sz = sizeof(*info) + size;

	if (sz < sizeof(*info) || sz >= XT_MAX_TABLE_SIZE)
		return NULL;

	info = kvmalloc(sz, GFP_KERNEL_ACCOUNT);
	if (!info)
		return NULL;

	memset(info, 0, sizeof(*info));
	info->size = size;
	return info;
}
EXPORT_SYMBOL(xt_alloc_table_info);

void xt_free_table_info(struct xt_table_info *info)
{
	int cpu;

	if (info->jumpstack != NULL) {
		for_each_possible_cpu(cpu)
			kvfree(info->jumpstack[cpu]);
		kvfree(info->jumpstack);
	}

	kvfree(info);
}
EXPORT_SYMBOL(xt_free_table_info);

/* Find table by name, grabs mutex & ref.  Returns ERR_PTR on error. */
struct xt_table *xt_find_table_lock(struct net *net, u_int8_t af,
				    const char *name)
{
	struct xt_table *t, *found = NULL;

	mutex_lock(&xt[af].mutex);
	list_for_each_entry(t, &net->xt.tables[af], list)
		if (strcmp(t->name, name) == 0 && try_module_get(t->me))
			return t;

	if (net == &init_net)
		goto out;

	/* Table doesn't exist in this netns, re-try init */
	list_for_each_entry(t, &init_net.xt.tables[af], list) {
		int err;

		if (strcmp(t->name, name))
			continue;
		if (!try_module_get(t->me))
			goto out;
		mutex_unlock(&xt[af].mutex);
		err = t->table_init(net);
		if (err < 0) {
			module_put(t->me);
			return ERR_PTR(err);
		}

		found = t;

		mutex_lock(&xt[af].mutex);
		break;
	}

	if (!found)
		goto out;

	/* and once again: */
	list_for_each_entry(t, &net->xt.tables[af], list)
		if (strcmp(t->name, name) == 0)
			return t;

	module_put(found->me);
 out:
	mutex_unlock(&xt[af].mutex);
	return ERR_PTR(-ENOENT);
}
EXPORT_SYMBOL_GPL(xt_find_table_lock);

struct xt_table *xt_request_find_table_lock(struct net *net, u_int8_t af,
					    const char *name)
{
	struct xt_table *t = xt_find_table_lock(net, af, name);

#ifdef CONFIG_MODULES
	if (IS_ERR(t)) {
		int err = request_module("%stable_%s", xt_prefix[af], name);
		if (err < 0)
			return ERR_PTR(err);
		t = xt_find_table_lock(net, af, name);
	}
#endif

	return t;
}
EXPORT_SYMBOL_GPL(xt_request_find_table_lock);

void xt_table_unlock(struct xt_table *table)
{
	mutex_unlock(&xt[table->af].mutex);
}
EXPORT_SYMBOL_GPL(xt_table_unlock);

#ifdef CONFIG_COMPAT
void xt_compat_lock(u_int8_t af)
{
	mutex_lock(&xt[af].compat_mutex);
}
EXPORT_SYMBOL_GPL(xt_compat_lock);

void xt_compat_unlock(u_int8_t af)
{
	mutex_unlock(&xt[af].compat_mutex);
}
EXPORT_SYMBOL_GPL(xt_compat_unlock);
#endif

DEFINE_PER_CPU(seqcount_t, xt_recseq);
EXPORT_PER_CPU_SYMBOL_GPL(xt_recseq);

struct static_key xt_tee_enabled __read_mostly;
EXPORT_SYMBOL_GPL(xt_tee_enabled);

static int xt_jumpstack_alloc(struct xt_table_info *i)
{
	unsigned int size;
	int cpu;

	size = sizeof(void **) * nr_cpu_ids;
	if (size > PAGE_SIZE)
		i->jumpstack = kvzalloc(size, GFP_KERNEL);
	else
		i->jumpstack = kzalloc(size, GFP_KERNEL);
	if (i->jumpstack == NULL)
		return -ENOMEM;

	/* ruleset without jumps -- no stack needed */
	if (i->stacksize == 0)
		return 0;

	/* Jumpstack needs to be able to record two full callchains, one
	 * from the first rule set traversal, plus one table reentrancy
	 * via -j TEE without clobbering the callchain that brought us to
	 * TEE target.
	 *
	 * This is done by allocating two jumpstacks per cpu, on reentry
	 * the upper half of the stack is used.
	 *
	 * see the jumpstack setup in ipt_do_table() for more details.
	 */
	size = sizeof(void *) * i->stacksize * 2u;
	for_each_possible_cpu(cpu) {
		i->jumpstack[cpu] = kvmalloc_node(size, GFP_KERNEL,
			cpu_to_node(cpu));
		if (i->jumpstack[cpu] == NULL)
			/*
			 * Freeing will be done later on by the callers. The
			 * chain is: xt_replace_table -> __do_replace ->
			 * do_replace -> xt_free_table_info.
			 */
			return -ENOMEM;
	}

	return 0;
}

struct xt_counters *xt_counters_alloc(unsigned int counters)
{
	struct xt_counters *mem;

	if (counters == 0 || counters > INT_MAX / sizeof(*mem))
		return NULL;

	counters *= sizeof(*mem);
	if (counters > XT_MAX_TABLE_SIZE)
		return NULL;

	return vzalloc(counters);
}
EXPORT_SYMBOL(xt_counters_alloc);

struct xt_table_info *
xt_replace_table(struct xt_table *table,
	      unsigned int num_counters,
	      struct xt_table_info *newinfo,
	      int *error)
{
	struct xt_table_info *private;
	int ret;

	ret = xt_jumpstack_alloc(newinfo);
	if (ret < 0) {
		*error = ret;
		return NULL;
	}

	/* Do the substitution. */
	local_bh_disable();
	private = table->private;

	/* Check inside lock: is the old number correct? */
	if (num_counters != private->number) {
		pr_debug("num_counters != table->private->number (%u/%u)\n",
			 num_counters, private->number);
		local_bh_enable();
		*error = -EAGAIN;
		return NULL;
	}

	newinfo->initial_entries = private->initial_entries;
	/*
	 * Ensure contents of newinfo are visible before assigning to
	 * private.
	 */
	smp_wmb();
	table->private = newinfo;

<<<<<<< HEAD
=======
	/* make sure all cpus see new ->private value */
	smp_mb();

>>>>>>> f7bee442
	/*
	 * Even though table entries have now been swapped, other CPU's
	 * may still be using the old entries. This is okay, because
	 * resynchronization happens because of the locking done
	 * during the get_counters() routine.
	 */
	local_bh_enable();

#ifdef CONFIG_AUDIT
	if (audit_enabled) {
		audit_log(audit_context(), GFP_KERNEL,
			  AUDIT_NETFILTER_CFG,
			  "table=%s family=%u entries=%u",
			  table->name, table->af, private->number);
	}
#endif

	return private;
}
EXPORT_SYMBOL_GPL(xt_replace_table);

struct xt_table *xt_register_table(struct net *net,
				   const struct xt_table *input_table,
				   struct xt_table_info *bootstrap,
				   struct xt_table_info *newinfo)
{
	int ret;
	struct xt_table_info *private;
	struct xt_table *t, *table;

	/* Don't add one object to multiple lists. */
	table = kmemdup(input_table, sizeof(struct xt_table), GFP_KERNEL);
	if (!table) {
		ret = -ENOMEM;
		goto out;
	}

	mutex_lock(&xt[table->af].mutex);
	/* Don't autoload: we'd eat our tail... */
	list_for_each_entry(t, &net->xt.tables[table->af], list) {
		if (strcmp(t->name, table->name) == 0) {
			ret = -EEXIST;
			goto unlock;
		}
	}

	/* Simplifies replace_table code. */
	table->private = bootstrap;

	if (!xt_replace_table(table, 0, newinfo, &ret))
		goto unlock;

	private = table->private;
	pr_debug("table->private->number = %u\n", private->number);

	/* save number of initial entries */
	private->initial_entries = private->number;

	list_add(&table->list, &net->xt.tables[table->af]);
	mutex_unlock(&xt[table->af].mutex);
	return table;

unlock:
	mutex_unlock(&xt[table->af].mutex);
	kfree(table);
out:
	return ERR_PTR(ret);
}
EXPORT_SYMBOL_GPL(xt_register_table);

void *xt_unregister_table(struct xt_table *table)
{
	struct xt_table_info *private;

	mutex_lock(&xt[table->af].mutex);
	private = table->private;
	list_del(&table->list);
	mutex_unlock(&xt[table->af].mutex);
	kfree(table);

	return private;
}
EXPORT_SYMBOL_GPL(xt_unregister_table);

#ifdef CONFIG_PROC_FS
static void *xt_table_seq_start(struct seq_file *seq, loff_t *pos)
{
	struct net *net = seq_file_net(seq);
	u_int8_t af = (unsigned long)PDE_DATA(file_inode(seq->file));

	mutex_lock(&xt[af].mutex);
	return seq_list_start(&net->xt.tables[af], *pos);
}

static void *xt_table_seq_next(struct seq_file *seq, void *v, loff_t *pos)
{
	struct net *net = seq_file_net(seq);
	u_int8_t af = (unsigned long)PDE_DATA(file_inode(seq->file));

	return seq_list_next(v, &net->xt.tables[af], pos);
}

static void xt_table_seq_stop(struct seq_file *seq, void *v)
{
	u_int8_t af = (unsigned long)PDE_DATA(file_inode(seq->file));

	mutex_unlock(&xt[af].mutex);
}

static int xt_table_seq_show(struct seq_file *seq, void *v)
{
	struct xt_table *table = list_entry(v, struct xt_table, list);

	if (*table->name)
		seq_printf(seq, "%s\n", table->name);
	return 0;
}

static const struct seq_operations xt_table_seq_ops = {
	.start	= xt_table_seq_start,
	.next	= xt_table_seq_next,
	.stop	= xt_table_seq_stop,
	.show	= xt_table_seq_show,
};

/*
 * Traverse state for ip{,6}_{tables,matches} for helping crossing
 * the multi-AF mutexes.
 */
struct nf_mttg_trav {
	struct list_head *head, *curr;
	uint8_t class;
};

enum {
	MTTG_TRAV_INIT,
	MTTG_TRAV_NFP_UNSPEC,
	MTTG_TRAV_NFP_SPEC,
	MTTG_TRAV_DONE,
};

static void *xt_mttg_seq_next(struct seq_file *seq, void *v, loff_t *ppos,
    bool is_target)
{
	static const uint8_t next_class[] = {
		[MTTG_TRAV_NFP_UNSPEC] = MTTG_TRAV_NFP_SPEC,
		[MTTG_TRAV_NFP_SPEC]   = MTTG_TRAV_DONE,
	};
	uint8_t nfproto = (unsigned long)PDE_DATA(file_inode(seq->file));
	struct nf_mttg_trav *trav = seq->private;

	if (ppos != NULL)
		++(*ppos);

	switch (trav->class) {
	case MTTG_TRAV_INIT:
		trav->class = MTTG_TRAV_NFP_UNSPEC;
		mutex_lock(&xt[NFPROTO_UNSPEC].mutex);
		trav->head = trav->curr = is_target ?
			&xt[NFPROTO_UNSPEC].target : &xt[NFPROTO_UNSPEC].match;
 		break;
	case MTTG_TRAV_NFP_UNSPEC:
		trav->curr = trav->curr->next;
		if (trav->curr != trav->head)
			break;
		mutex_unlock(&xt[NFPROTO_UNSPEC].mutex);
		mutex_lock(&xt[nfproto].mutex);
		trav->head = trav->curr = is_target ?
			&xt[nfproto].target : &xt[nfproto].match;
		trav->class = next_class[trav->class];
		break;
	case MTTG_TRAV_NFP_SPEC:
		trav->curr = trav->curr->next;
		if (trav->curr != trav->head)
			break;
		/* fall through */
	default:
		return NULL;
	}
	return trav;
}

static void *xt_mttg_seq_start(struct seq_file *seq, loff_t *pos,
    bool is_target)
{
	struct nf_mttg_trav *trav = seq->private;
	unsigned int j;

	trav->class = MTTG_TRAV_INIT;
	for (j = 0; j < *pos; ++j)
		if (xt_mttg_seq_next(seq, NULL, NULL, is_target) == NULL)
			return NULL;
	return trav;
}

static void xt_mttg_seq_stop(struct seq_file *seq, void *v)
{
	uint8_t nfproto = (unsigned long)PDE_DATA(file_inode(seq->file));
	struct nf_mttg_trav *trav = seq->private;

	switch (trav->class) {
	case MTTG_TRAV_NFP_UNSPEC:
		mutex_unlock(&xt[NFPROTO_UNSPEC].mutex);
		break;
	case MTTG_TRAV_NFP_SPEC:
		mutex_unlock(&xt[nfproto].mutex);
		break;
	}
}

static void *xt_match_seq_start(struct seq_file *seq, loff_t *pos)
{
	return xt_mttg_seq_start(seq, pos, false);
}

static void *xt_match_seq_next(struct seq_file *seq, void *v, loff_t *ppos)
{
	return xt_mttg_seq_next(seq, v, ppos, false);
}

static int xt_match_seq_show(struct seq_file *seq, void *v)
{
	const struct nf_mttg_trav *trav = seq->private;
	const struct xt_match *match;

	switch (trav->class) {
	case MTTG_TRAV_NFP_UNSPEC:
	case MTTG_TRAV_NFP_SPEC:
		if (trav->curr == trav->head)
			return 0;
		match = list_entry(trav->curr, struct xt_match, list);
		if (*match->name)
			seq_printf(seq, "%s\n", match->name);
	}
	return 0;
}

static const struct seq_operations xt_match_seq_ops = {
	.start	= xt_match_seq_start,
	.next	= xt_match_seq_next,
	.stop	= xt_mttg_seq_stop,
	.show	= xt_match_seq_show,
};

static void *xt_target_seq_start(struct seq_file *seq, loff_t *pos)
{
	return xt_mttg_seq_start(seq, pos, true);
}

static void *xt_target_seq_next(struct seq_file *seq, void *v, loff_t *ppos)
{
	return xt_mttg_seq_next(seq, v, ppos, true);
}

static int xt_target_seq_show(struct seq_file *seq, void *v)
{
	const struct nf_mttg_trav *trav = seq->private;
	const struct xt_target *target;

	switch (trav->class) {
	case MTTG_TRAV_NFP_UNSPEC:
	case MTTG_TRAV_NFP_SPEC:
		if (trav->curr == trav->head)
			return 0;
		target = list_entry(trav->curr, struct xt_target, list);
		if (*target->name)
			seq_printf(seq, "%s\n", target->name);
	}
	return 0;
}

static const struct seq_operations xt_target_seq_ops = {
	.start	= xt_target_seq_start,
	.next	= xt_target_seq_next,
	.stop	= xt_mttg_seq_stop,
	.show	= xt_target_seq_show,
};

#define FORMAT_TABLES	"_tables_names"
#define	FORMAT_MATCHES	"_tables_matches"
#define FORMAT_TARGETS 	"_tables_targets"

#endif /* CONFIG_PROC_FS */

/**
 * xt_hook_ops_alloc - set up hooks for a new table
 * @table:	table with metadata needed to set up hooks
 * @fn:		Hook function
 *
 * This function will create the nf_hook_ops that the x_table needs
 * to hand to xt_hook_link_net().
 */
struct nf_hook_ops *
xt_hook_ops_alloc(const struct xt_table *table, nf_hookfn *fn)
{
	unsigned int hook_mask = table->valid_hooks;
	uint8_t i, num_hooks = hweight32(hook_mask);
	uint8_t hooknum;
	struct nf_hook_ops *ops;

	if (!num_hooks)
		return ERR_PTR(-EINVAL);

	ops = kcalloc(num_hooks, sizeof(*ops), GFP_KERNEL);
	if (ops == NULL)
		return ERR_PTR(-ENOMEM);

	for (i = 0, hooknum = 0; i < num_hooks && hook_mask != 0;
	     hook_mask >>= 1, ++hooknum) {
		if (!(hook_mask & 1))
			continue;
		ops[i].hook     = fn;
		ops[i].pf       = table->af;
		ops[i].hooknum  = hooknum;
		ops[i].priority = table->priority;
		++i;
	}

	return ops;
}
EXPORT_SYMBOL_GPL(xt_hook_ops_alloc);

int xt_proto_init(struct net *net, u_int8_t af)
{
#ifdef CONFIG_PROC_FS
	char buf[XT_FUNCTION_MAXNAMELEN];
	struct proc_dir_entry *proc;
	kuid_t root_uid;
	kgid_t root_gid;
#endif

	if (af >= ARRAY_SIZE(xt_prefix))
		return -EINVAL;


#ifdef CONFIG_PROC_FS
	root_uid = make_kuid(net->user_ns, 0);
	root_gid = make_kgid(net->user_ns, 0);

	strlcpy(buf, xt_prefix[af], sizeof(buf));
	strlcat(buf, FORMAT_TABLES, sizeof(buf));
	proc = proc_create_net_data(buf, 0440, net->proc_net, &xt_table_seq_ops,
			sizeof(struct seq_net_private),
			(void *)(unsigned long)af);
	if (!proc)
		goto out;
	if (uid_valid(root_uid) && gid_valid(root_gid))
		proc_set_user(proc, root_uid, root_gid);

	strlcpy(buf, xt_prefix[af], sizeof(buf));
	strlcat(buf, FORMAT_MATCHES, sizeof(buf));
	proc = proc_create_seq_private(buf, 0440, net->proc_net,
			&xt_match_seq_ops, sizeof(struct nf_mttg_trav),
			(void *)(unsigned long)af);
	if (!proc)
		goto out_remove_tables;
	if (uid_valid(root_uid) && gid_valid(root_gid))
		proc_set_user(proc, root_uid, root_gid);

	strlcpy(buf, xt_prefix[af], sizeof(buf));
	strlcat(buf, FORMAT_TARGETS, sizeof(buf));
	proc = proc_create_seq_private(buf, 0440, net->proc_net,
			 &xt_target_seq_ops, sizeof(struct nf_mttg_trav),
			 (void *)(unsigned long)af);
	if (!proc)
		goto out_remove_matches;
	if (uid_valid(root_uid) && gid_valid(root_gid))
		proc_set_user(proc, root_uid, root_gid);
#endif

	return 0;

#ifdef CONFIG_PROC_FS
out_remove_matches:
	strlcpy(buf, xt_prefix[af], sizeof(buf));
	strlcat(buf, FORMAT_MATCHES, sizeof(buf));
	remove_proc_entry(buf, net->proc_net);

out_remove_tables:
	strlcpy(buf, xt_prefix[af], sizeof(buf));
	strlcat(buf, FORMAT_TABLES, sizeof(buf));
	remove_proc_entry(buf, net->proc_net);
out:
	return -1;
#endif
}
EXPORT_SYMBOL_GPL(xt_proto_init);

void xt_proto_fini(struct net *net, u_int8_t af)
{
#ifdef CONFIG_PROC_FS
	char buf[XT_FUNCTION_MAXNAMELEN];

	strlcpy(buf, xt_prefix[af], sizeof(buf));
	strlcat(buf, FORMAT_TABLES, sizeof(buf));
	remove_proc_entry(buf, net->proc_net);

	strlcpy(buf, xt_prefix[af], sizeof(buf));
	strlcat(buf, FORMAT_TARGETS, sizeof(buf));
	remove_proc_entry(buf, net->proc_net);

	strlcpy(buf, xt_prefix[af], sizeof(buf));
	strlcat(buf, FORMAT_MATCHES, sizeof(buf));
	remove_proc_entry(buf, net->proc_net);
#endif /*CONFIG_PROC_FS*/
}
EXPORT_SYMBOL_GPL(xt_proto_fini);

/**
 * xt_percpu_counter_alloc - allocate x_tables rule counter
 *
 * @state: pointer to xt_percpu allocation state
 * @counter: pointer to counter struct inside the ip(6)/arpt_entry struct
 *
 * On SMP, the packet counter [ ip(6)t_entry->counters.pcnt ] will then
 * contain the address of the real (percpu) counter.
 *
 * Rule evaluation needs to use xt_get_this_cpu_counter() helper
 * to fetch the real percpu counter.
 *
 * To speed up allocation and improve data locality, a 4kb block is
 * allocated.  Freeing any counter may free an entire block, so all
 * counters allocated using the same state must be freed at the same
 * time.
 *
 * xt_percpu_counter_alloc_state contains the base address of the
 * allocated page and the current sub-offset.
 *
 * returns false on error.
 */
bool xt_percpu_counter_alloc(struct xt_percpu_counter_alloc_state *state,
			     struct xt_counters *counter)
{
	BUILD_BUG_ON(XT_PCPU_BLOCK_SIZE < (sizeof(*counter) * 2));

	if (nr_cpu_ids <= 1)
		return true;

	if (!state->mem) {
		state->mem = __alloc_percpu(XT_PCPU_BLOCK_SIZE,
					    XT_PCPU_BLOCK_SIZE);
		if (!state->mem)
			return false;
	}
	counter->pcnt = (__force unsigned long)(state->mem + state->off);
	state->off += sizeof(*counter);
	if (state->off > (XT_PCPU_BLOCK_SIZE - sizeof(*counter))) {
		state->mem = NULL;
		state->off = 0;
	}
	return true;
}
EXPORT_SYMBOL_GPL(xt_percpu_counter_alloc);

void xt_percpu_counter_free(struct xt_counters *counters)
{
	unsigned long pcnt = counters->pcnt;

	if (nr_cpu_ids > 1 && (pcnt & (XT_PCPU_BLOCK_SIZE - 1)) == 0)
		free_percpu((void __percpu *)pcnt);
}
EXPORT_SYMBOL_GPL(xt_percpu_counter_free);

static int __net_init xt_net_init(struct net *net)
{
	int i;

	for (i = 0; i < NFPROTO_NUMPROTO; i++)
		INIT_LIST_HEAD(&net->xt.tables[i]);
	return 0;
}

static void __net_exit xt_net_exit(struct net *net)
{
	int i;

	for (i = 0; i < NFPROTO_NUMPROTO; i++)
		WARN_ON_ONCE(!list_empty(&net->xt.tables[i]));
}

static struct pernet_operations xt_net_ops = {
	.init = xt_net_init,
	.exit = xt_net_exit,
};

static int __init xt_init(void)
{
	unsigned int i;
	int rv;

	for_each_possible_cpu(i) {
		seqcount_init(&per_cpu(xt_recseq, i));
	}

	xt = kcalloc(NFPROTO_NUMPROTO, sizeof(struct xt_af), GFP_KERNEL);
	if (!xt)
		return -ENOMEM;

	for (i = 0; i < NFPROTO_NUMPROTO; i++) {
		mutex_init(&xt[i].mutex);
#ifdef CONFIG_COMPAT
		mutex_init(&xt[i].compat_mutex);
		xt[i].compat_tab = NULL;
#endif
		INIT_LIST_HEAD(&xt[i].target);
		INIT_LIST_HEAD(&xt[i].match);
	}
	rv = register_pernet_subsys(&xt_net_ops);
	if (rv < 0)
		kfree(xt);
	return rv;
}

static void __exit xt_fini(void)
{
	unregister_pernet_subsys(&xt_net_ops);
	kfree(xt);
}

module_init(xt_init);
module_exit(xt_fini);
<|MERGE_RESOLUTION|>--- conflicted
+++ resolved
@@ -1386,12 +1386,9 @@
 	smp_wmb();
 	table->private = newinfo;
 
-<<<<<<< HEAD
-=======
 	/* make sure all cpus see new ->private value */
 	smp_mb();
 
->>>>>>> f7bee442
 	/*
 	 * Even though table entries have now been swapped, other CPU's
 	 * may still be using the old entries. This is okay, because
