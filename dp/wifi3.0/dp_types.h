/*
 * Copyright (c) 2016-2020 The Linux Foundation. All rights reserved.
 *
 * Permission to use, copy, modify, and/or distribute this software for
 * any purpose with or without fee is hereby granted, provided that the
 * above copyright notice and this permission notice appear in all
 * copies.
 *
 * THE SOFTWARE IS PROVIDED "AS IS" AND THE AUTHOR DISCLAIMS ALL
 * WARRANTIES WITH REGARD TO THIS SOFTWARE INCLUDING ALL IMPLIED
 * WARRANTIES OF MERCHANTABILITY AND FITNESS. IN NO EVENT SHALL THE
 * AUTHOR BE LIABLE FOR ANY SPECIAL, DIRECT, INDIRECT, OR CONSEQUENTIAL
 * DAMAGES OR ANY DAMAGES WHATSOEVER RESULTING FROM LOSS OF USE, DATA OR
 * PROFITS, WHETHER IN AN ACTION OF CONTRACT, NEGLIGENCE OR OTHER
 * TORTIOUS ACTION, ARISING OUT OF OR IN CONNECTION WITH THE USE OR
 * PERFORMANCE OF THIS SOFTWARE.
 */

#ifndef _DP_TYPES_H_
#define _DP_TYPES_H_

#include <qdf_types.h>
#include <qdf_nbuf.h>
#include <qdf_lock.h>
#include <qdf_atomic.h>
#include <qdf_util.h>
#include <qdf_list.h>
#include <qdf_lro.h>
#include <queue.h>
#include <htt_common.h>

#include <cdp_txrx_cmn.h>
#ifdef DP_MOB_DEFS
#include <cds_ieee80211_common.h>
#endif
#include <wdi_event_api.h>    /* WDI subscriber event list */

#include "hal_hw_headers.h"
#include <hal_tx.h>
#include <hal_reo.h>
#include "wlan_cfg.h"
#include "hal_rx.h"
#include <hal_api.h>
#include <hal_api_mon.h>
#include "hal_rx.h"
//#include "hal_rx_flow.h"

#define MAX_BW 7
#define MAX_RETRIES 4
#define MAX_RECEPTION_TYPES 4

#ifndef REMOVE_PKT_LOG
#include <pktlog.h>
#endif

#ifdef WLAN_TX_PKT_CAPTURE_ENH
#include "dp_tx_capture.h"
#endif

#define REPT_MU_MIMO 1
#define REPT_MU_OFDMA_MIMO 3
#define DP_VO_TID 6
 /** MAX TID MAPS AVAILABLE PER PDEV */
#define DP_MAX_TID_MAPS 16
/** pad DSCP_TID_MAP_MAX with 6 to fix oob issue */
#define DSCP_TID_MAP_MAX (64 + 6)
#define DP_IP_DSCP_SHIFT 2
#define DP_IP_DSCP_MASK 0x3f
#define DP_FC0_SUBTYPE_QOS 0x80
#define DP_QOS_TID 0x0f
#define DP_IPV6_PRIORITY_SHIFT 20
#define MAX_MON_LINK_DESC_BANKS 2
#define DP_VDEV_ALL 0xff

#if defined(WLAN_MAX_PDEVS) && (WLAN_MAX_PDEVS == 1)
#define MAX_PDEV_CNT 1
#else
#define MAX_PDEV_CNT 3
#endif

/* Max no. of VDEV per PSOC */
#ifdef WLAN_PSOC_MAX_VDEVS
#define MAX_VDEV_CNT WLAN_PSOC_MAX_VDEVS
#else
#define MAX_VDEV_CNT 51
#endif

#define MAX_TXDESC_POOLS 4
#define MAX_RXDESC_POOLS 4
#define MAX_REO_DEST_RINGS 4
#define EXCEPTION_DEST_RING_ID 0
#define MAX_TCL_DATA_RINGS 4
#define MAX_IDLE_SCATTER_BUFS 16
#define DP_MAX_IRQ_PER_CONTEXT 12
#define DEFAULT_HW_PEER_ID 0xffff

#define WBM_INT_ERROR_ALL 0
#define WBM_INT_ERROR_REO_NULL_BUFFER 1
#define WBM_INT_ERROR_REO_NULL_LINK_DESC 2
#define WBM_INT_ERROR_REO_NULL_MSDU_BUFF 3
#define WBM_INT_ERROR_REO_BUFF_REAPED 4
#define MAX_WBM_INT_ERROR_REASONS 5

#define MAX_TX_HW_QUEUES MAX_TCL_DATA_RINGS
/* Maximum retries for Delba per tid per peer */
#define DP_MAX_DELBA_RETRY 3

#define PCP_TID_MAP_MAX 8
#define MAX_MU_USERS 37

#define REO_CMD_EVENT_HIST_MAX 64

enum rx_pktlog_mode {
	DP_RX_PKTLOG_DISABLED = 0,
	DP_RX_PKTLOG_FULL,
	DP_RX_PKTLOG_LITE,
};

struct msdu_list {
	qdf_nbuf_t head;
	qdf_nbuf_t tail;
	uint32 sum_len;
};

struct dp_soc_cmn;
struct dp_pdev;
struct dp_vdev;
struct dp_tx_desc_s;
struct dp_soc;
union dp_rx_desc_list_elem_t;
struct cdp_peer_rate_stats_ctx;
struct cdp_soc_rate_stats_ctx;
struct dp_rx_fst;
struct dp_mon_filter;

#define DP_PDEV_ITERATE_VDEV_LIST(_pdev, _vdev) \
	TAILQ_FOREACH((_vdev), &(_pdev)->vdev_list, vdev_list_elem)

#define DP_VDEV_ITERATE_PEER_LIST(_vdev, _peer) \
	TAILQ_FOREACH((_peer), &(_vdev)->peer_list, peer_list_elem)

#define DP_PEER_ITERATE_ASE_LIST(_peer, _ase, _temp_ase) \
	TAILQ_FOREACH_SAFE((_ase), &peer->ast_entry_list, ase_list_elem, (_temp_ase))

#define DP_MUTEX_TYPE qdf_spinlock_t

#define DP_FRAME_IS_MULTICAST(_a)  (*(_a) & 0x01)
#define DP_FRAME_IS_IPV4_MULTICAST(_a)  (*(_a) == 0x01)

#define DP_FRAME_IS_IPV6_MULTICAST(_a)         \
    ((_a)[0] == 0x33 &&                         \
     (_a)[1] == 0x33)

#define DP_FRAME_IS_BROADCAST(_a)              \
    ((_a)[0] == 0xff &&                         \
     (_a)[1] == 0xff &&                         \
     (_a)[2] == 0xff &&                         \
     (_a)[3] == 0xff &&                         \
     (_a)[4] == 0xff &&                         \
     (_a)[5] == 0xff)
#define DP_FRAME_IS_SNAP(_llc) ((_llc)->llc_dsap == 0xaa && \
		(_llc)->llc_ssap == 0xaa && \
		(_llc)->llc_un.type_snap.control == 0x3)
#define DP_FRAME_IS_LLC(typeorlen) ((typeorlen) >= 0x600)
#define DP_FRAME_FC0_TYPE_MASK 0x0c
#define DP_FRAME_FC0_TYPE_DATA 0x08
#define DP_FRAME_IS_DATA(_frame) \
	(((_frame)->i_fc[0] & DP_FRAME_FC0_TYPE_MASK) == DP_FRAME_FC0_TYPE_DATA)

/**
 * macros to convert hw mac id to sw mac id:
 * mac ids used by hardware start from a value of 1 while
 * those in host software start from a value of 0. Use the
 * macros below to convert between mac ids used by software and
 * hardware
 */
#define DP_SW2HW_MACID(id) ((id) + 1)
#define DP_HW2SW_MACID(id) ((id) > 0 ? ((id) - 1) : 0)

/**
 * Number of Tx Queues
 * enum and macro to define how many threshold levels is used
 * for the AC based flow control
 */
#ifdef QCA_AC_BASED_FLOW_CONTROL
enum dp_fl_ctrl_threshold {
	DP_TH_BE_BK = 0,
	DP_TH_VI,
	DP_TH_VO,
	DP_TH_HI,
};

#define FL_TH_MAX (4)
#define FL_TH_VI_PERCENTAGE (80)
#define FL_TH_VO_PERCENTAGE (60)
#define FL_TH_HI_PERCENTAGE (40)
#endif

/**
 * enum dp_intr_mode
 * @DP_INTR_INTEGRATED: Line interrupts
 * @DP_INTR_MSI: MSI interrupts
 * @DP_INTR_POLL: Polling
 */
enum dp_intr_mode {
	DP_INTR_INTEGRATED = 0,
	DP_INTR_MSI,
	DP_INTR_POLL,
};

/**
 * enum dp_tx_frm_type
 * @dp_tx_frm_std: Regular frame, no added header fragments
 * @dp_tx_frm_tso: TSO segment, with a modified IP header added
 * @dp_tx_frm_sg: SG segment
 * @dp_tx_frm_audio: Audio frames, a custom LLC/SNAP header added
 * @dp_tx_frm_me: Multicast to Unicast Converted frame
 * @dp_tx_frm_raw: Raw Frame
 */
enum dp_tx_frm_type {
	dp_tx_frm_std = 0,
	dp_tx_frm_tso,
	dp_tx_frm_sg,
	dp_tx_frm_audio,
	dp_tx_frm_me,
	dp_tx_frm_raw,
};

/**
 * enum dp_ast_type
 * @dp_ast_type_wds: WDS peer AST type
 * @dp_ast_type_static: static ast entry type
 * @dp_ast_type_mec: Multicast echo ast entry type
 */
enum dp_ast_type {
	dp_ast_type_wds = 0,
	dp_ast_type_static,
	dp_ast_type_mec,
};

/**
 * enum dp_nss_cfg
 * @dp_nss_cfg_default: No radios are offloaded
 * @dp_nss_cfg_first_radio: First radio offloaded
 * @dp_nss_cfg_second_radio: Second radio offloaded
 * @dp_nss_cfg_dbdc: Dual radios offloaded
 * @dp_nss_cfg_dbtc: Three radios offloaded
 */
enum dp_nss_cfg {
	dp_nss_cfg_default = 0x0,
	dp_nss_cfg_first_radio = 0x1,
	dp_nss_cfg_second_radio = 0x2,
	dp_nss_cfg_dbdc = 0x3,
	dp_nss_cfg_dbtc = 0x7,
	dp_nss_cfg_max
};

#ifdef WLAN_TX_PKT_CAPTURE_ENH
#define DP_CPU_RING_MAP_1 1
#endif

/**
 * dp_cpu_ring_map_type - dp tx cpu ring map
 * @DP_NSS_DEFAULT_MAP: Default mode with no NSS offloaded
 * @DP_NSS_FIRST_RADIO_OFFLOADED_MAP: Only First Radio is offloaded
 * @DP_NSS_SECOND_RADIO_OFFLOADED_MAP: Only second radio is offloaded
 * @DP_NSS_DBDC_OFFLOADED_MAP: Both radios are offloaded
 * @DP_NSS_DBTC_OFFLOADED_MAP: All three radios are offloaded
 * @DP_SINGLE_TX_RING_MAP: to avoid out of order all cpu mapped to single ring
 * @DP_NSS_CPU_RING_MAP_MAX: Max cpu ring map val
 */
enum dp_cpu_ring_map_types {
	DP_NSS_DEFAULT_MAP,
	DP_NSS_FIRST_RADIO_OFFLOADED_MAP,
	DP_NSS_SECOND_RADIO_OFFLOADED_MAP,
	DP_NSS_DBDC_OFFLOADED_MAP,
	DP_NSS_DBTC_OFFLOADED_MAP,
#ifdef WLAN_TX_PKT_CAPTURE_ENH
	DP_SINGLE_TX_RING_MAP,
#endif
	DP_NSS_CPU_RING_MAP_MAX
};

/**
 * enum dp_ctxt - context type
 * @DP_PDEV_TYPE: PDEV context
 * @DP_RX_RING_HIST_TYPE: Datapath rx ring history
 * @DP_RX_ERR_RING_HIST_TYPE: Datapath rx error ring history
 * @DP_RX_REINJECT_RING_HIST_TYPE: Datapath reinject ring history
 */
enum dp_ctxt_type {
	DP_PDEV_TYPE,
	DP_RX_RING_HIST_TYPE,
	DP_RX_ERR_RING_HIST_TYPE,
	DP_RX_REINJECT_RING_HIST_TYPE,
};

/**
 * enum dp_desc_type - source type for multiple pages allocation
 * @DP_TX_DESC_TYPE: DP SW TX descriptor
 * @DP_TX_EXT_DESC_TYPE: DP TX msdu extension descriptor
 * @DP_TX_EXT_DESC_LINK_TYPE: DP link descriptor for msdu ext_desc
 * @DP_TX_TSO_DESC_TYPE: DP TX TSO descriptor
 * @DP_TX_TSO_NUM_SEG_TYPE: DP TX number of segments
 * @DP_RX_DESC_BUF_TYPE: DP RX SW descriptor
 * @DP_RX_DESC_STATUS_TYPE: DP RX SW descriptor for monitor status
 * @DP_HW_LINK_DESC_TYPE: DP HW link descriptor
 */
enum dp_desc_type {
	DP_TX_DESC_TYPE,
	DP_TX_EXT_DESC_TYPE,
	DP_TX_EXT_DESC_LINK_TYPE,
	DP_TX_TSO_DESC_TYPE,
	DP_TX_TSO_NUM_SEG_TYPE,
	DP_RX_DESC_BUF_TYPE,
	DP_RX_DESC_STATUS_TYPE,
	DP_HW_LINK_DESC_TYPE,
};

/**
 * struct rx_desc_pool
 * @pool_size: number of RX descriptor in the pool
 * @elem_size: Element size
 * @desc_pages: Multi page descriptors
 * @array: pointer to array of RX descriptor
 * @freelist: pointer to free RX descriptor link list
 * @lock: Protection for the RX descriptor pool
 * @owner: owner for nbuf
 * @buf_size: Buffer size
 * @buf_alignment: Buffer alignment
 * @desc_type: type of desc this pool serves
 */
struct rx_desc_pool {
	uint32_t pool_size;
#ifdef RX_DESC_MULTI_PAGE_ALLOC
	uint16_t elem_size;
	struct qdf_mem_multi_page_t desc_pages;
#else
	union dp_rx_desc_list_elem_t *array;
#endif
	union dp_rx_desc_list_elem_t *freelist;
	qdf_spinlock_t lock;
	uint8_t owner;
	uint16_t buf_size;
	uint8_t buf_alignment;
	enum dp_desc_type desc_type;
};

/**
 * struct dp_tx_ext_desc_elem_s
 * @next: next extension descriptor pointer
 * @vaddr: hlos virtual address pointer
 * @paddr: physical address pointer for descriptor
 * @flags: mark features for extension descriptor
 */
struct dp_tx_ext_desc_elem_s {
	struct dp_tx_ext_desc_elem_s *next;
	void *vaddr;
	qdf_dma_addr_t paddr;
	uint16_t flags;
};

/**
 * struct dp_tx_ext_desc_s - Tx Extension Descriptor Pool
 * @elem_count: Number of descriptors in the pool
 * @elem_size: Size of each descriptor
 * @num_free: Number of free descriptors
 * @msdu_ext_desc: MSDU extension descriptor
 * @desc_pages: multiple page allocation information for actual descriptors
 * @link_elem_size: size of the link descriptor in cacheable memory used for
 * 		    chaining the extension descriptors
 * @desc_link_pages: multiple page allocation information for link descriptors
 */
struct dp_tx_ext_desc_pool_s {
	uint16_t elem_count;
	int elem_size;
	uint16_t num_free;
	struct qdf_mem_multi_page_t desc_pages;
	int link_elem_size;
	struct qdf_mem_multi_page_t desc_link_pages;
	struct dp_tx_ext_desc_elem_s *freelist;
	qdf_spinlock_t lock;
	qdf_dma_mem_context(memctx);
};

/**
 * struct dp_tx_desc_s - Tx Descriptor
 * @next: Next in the chain of descriptors in freelist or in the completion list
 * @nbuf: Buffer Address
 * @msdu_ext_desc: MSDU extension descriptor
 * @id: Descriptor ID
 * @vdev: vdev over which the packet was transmitted
 * @pdev: Handle to pdev
 * @pool_id: Pool ID - used when releasing the descriptor
 * @flags: Flags to track the state of descriptor and special frame handling
 * @comp: Pool ID - used when releasing the descriptor
 * @tx_encap_type: Transmit encap type (i.e. Raw, Native Wi-Fi, Ethernet).
 * 		   This is maintained in descriptor to allow more efficient
 * 		   processing in completion event processing code.
 * 		    This field is filled in with the htt_pkt_type enum.
 * @frm_type: Frame Type - ToDo check if this is redundant
 * @pkt_offset: Offset from which the actual packet data starts
 * @me_buffer: Pointer to ME buffer - store this so that it can be freed on
 *		Tx completion of ME packet
 * @pool: handle to flow_pool this descriptor belongs to.
 */
struct dp_tx_desc_s {
	struct dp_tx_desc_s *next;
	qdf_nbuf_t nbuf;
	struct dp_tx_ext_desc_elem_s *msdu_ext_desc;
	uint32_t  id;
	struct dp_vdev *vdev;
	struct dp_pdev *pdev;
	uint8_t  pool_id;
	uint16_t flags;
	struct hal_tx_desc_comp_s comp;
	uint16_t tx_encap_type;
	uint8_t frm_type;
	uint8_t pkt_offset;
	void *me_buffer;
	void *tso_desc;
	void *tso_num_desc;
	uint64_t timestamp;
};

/**
 * enum flow_pool_status - flow pool status
 * @FLOW_POOL_ACTIVE_UNPAUSED : pool is active (can take/put descriptors)
 *				and network queues are unpaused
 * @FLOW_POOL_ACTIVE_PAUSED: pool is active (can take/put descriptors)
 *			   and network queues are paused
 * @FLOW_POOL_INVALID: pool is invalid (put descriptor)
 * @FLOW_POOL_INACTIVE: pool is inactive (pool is free)
 */
enum flow_pool_status {
	FLOW_POOL_ACTIVE_UNPAUSED = 0,
	FLOW_POOL_ACTIVE_PAUSED = 1,
	FLOW_POOL_BE_BK_PAUSED = 2,
	FLOW_POOL_VI_PAUSED = 3,
	FLOW_POOL_VO_PAUSED = 4,
	FLOW_POOL_INVALID = 5,
	FLOW_POOL_INACTIVE = 6,
};

/**
 * struct dp_tx_tso_seg_pool_s
 * @pool_size: total number of pool elements
 * @num_free: free element count
 * @freelist: first free element pointer
 * @desc_pages: multiple page allocation information for actual descriptors
 * @lock: lock for accessing the pool
 */
struct dp_tx_tso_seg_pool_s {
	uint16_t pool_size;
	uint16_t num_free;
	struct qdf_tso_seg_elem_t *freelist;
	struct qdf_mem_multi_page_t desc_pages;
	qdf_spinlock_t lock;
};

/**
 * struct dp_tx_tso_num_seg_pool_s {
 * @num_seg_pool_size: total number of pool elements
 * @num_free: free element count
 * @freelist: first free element pointer
 * @desc_pages: multiple page allocation information for actual descriptors
 * @lock: lock for accessing the pool
 */

struct dp_tx_tso_num_seg_pool_s {
	uint16_t num_seg_pool_size;
	uint16_t num_free;
	struct qdf_tso_num_seg_elem_t *freelist;
	struct qdf_mem_multi_page_t desc_pages;
	/*tso mutex */
	qdf_spinlock_t lock;
};

/**
 * struct dp_tx_desc_pool_s - Tx Descriptor pool information
 * @elem_size: Size of each descriptor in the pool
 * @pool_size: Total number of descriptors in the pool
 * @num_free: Number of free descriptors
 * @num_allocated: Number of used descriptors
 * @freelist: Chain of free descriptors
 * @desc_pages: multiple page allocation information for actual descriptors
 * @num_invalid_bin: Deleted pool with pending Tx completions.
 * @flow_pool_array_lock: Lock when operating on flow_pool_array.
 * @flow_pool_array: List of allocated flow pools
 * @lock- Lock for descriptor allocation/free from/to the pool
 */
struct dp_tx_desc_pool_s {
	uint16_t elem_size;
	uint32_t num_allocated;
	struct dp_tx_desc_s *freelist;
	struct qdf_mem_multi_page_t desc_pages;
#ifdef QCA_LL_TX_FLOW_CONTROL_V2
	uint16_t pool_size;
	uint8_t flow_pool_id;
	uint8_t num_invalid_bin;
	uint16_t avail_desc;
	enum flow_pool_status status;
	enum htt_flow_type flow_type;
#ifdef QCA_AC_BASED_FLOW_CONTROL
	uint16_t stop_th[FL_TH_MAX];
	uint16_t start_th[FL_TH_MAX];
	qdf_time_t max_pause_time[FL_TH_MAX];
	qdf_time_t latest_pause_time[FL_TH_MAX];
#else
	uint16_t stop_th;
	uint16_t start_th;
#endif
	uint16_t pkt_drop_no_desc;
	qdf_spinlock_t flow_pool_lock;
	uint8_t pool_create_cnt;
	void *pool_owner_ctx;
#else
	uint16_t elem_count;
	uint32_t num_free;
	qdf_spinlock_t lock;
#endif
};

/**
 * struct dp_txrx_pool_stats - flow pool related statistics
 * @pool_map_count: flow pool map received
 * @pool_unmap_count: flow pool unmap received
 * @pkt_drop_no_pool: packets dropped due to unavailablity of pool
 */
struct dp_txrx_pool_stats {
	uint16_t pool_map_count;
	uint16_t pool_unmap_count;
	uint16_t pkt_drop_no_pool;
};

struct dp_srng {
	hal_ring_handle_t hal_srng;
	void *base_vaddr_unaligned;
	qdf_dma_addr_t base_paddr_unaligned;
	uint32_t alloc_size;
	uint8_t cached;
	int irq;
	uint32_t num_entries;
#ifdef DP_MEM_PRE_ALLOC
	uint8_t is_mem_prealloc;
#endif
};

struct dp_rx_reorder_array_elem {
	qdf_nbuf_t head;
	qdf_nbuf_t tail;
};

#define DP_RX_BA_INACTIVE 0
#define DP_RX_BA_ACTIVE 1
#define DP_RX_BA_IN_PROGRESS 2
struct dp_reo_cmd_info {
	uint16_t cmd;
	enum hal_reo_cmd_type cmd_type;
	void *data;
	void (*handler)(struct dp_soc *, void *, union hal_reo_status *);
	TAILQ_ENTRY(dp_reo_cmd_info) reo_cmd_list_elem;
};

/* Rx TID */
struct dp_rx_tid {
	/* TID */
	int tid;

	/* Num of addba requests */
	uint32_t num_of_addba_req;

	/* Num of addba responses */
	uint32_t num_of_addba_resp;

	/* Num of delba requests */
	uint32_t num_of_delba_req;

	/* Num of addba responses successful */
	uint32_t num_addba_rsp_success;

	/* Num of addba responses failed */
	uint32_t num_addba_rsp_failed;

	/* pn size */
	uint8_t pn_size;
	/* REO TID queue descriptors */
	void *hw_qdesc_vaddr_unaligned;
	qdf_dma_addr_t hw_qdesc_paddr_unaligned;
	qdf_dma_addr_t hw_qdesc_paddr;
	uint32_t hw_qdesc_alloc_size;

	/* RX ADDBA session state */
	int ba_status;

	/* RX BA window size */
	uint16_t ba_win_size;

	/* Starting sequence number in Addba request */
	uint16_t startseqnum;

	/* TODO: Check the following while adding defragmentation support */
	struct dp_rx_reorder_array_elem *array;
	/* base - single rx reorder element used for non-aggr cases */
	struct dp_rx_reorder_array_elem base;

	/* only used for defrag right now */
	TAILQ_ENTRY(dp_rx_tid) defrag_waitlist_elem;

	/* Store dst desc for reinjection */
	hal_ring_desc_t dst_ring_desc;
	struct dp_rx_desc *head_frag_desc;

	/* rx_tid lock */
	qdf_spinlock_t tid_lock;

	/* Sequence and fragments that are being processed currently */
	uint32_t curr_seq_num;
	uint32_t curr_frag_num;

	/* head PN number */
	uint64_t pn128[2];

	uint32_t defrag_timeout_ms;
	uint16_t dialogtoken;
	uint16_t statuscode;
	/* user defined ADDBA response status code */
	uint16_t userstatuscode;

	/* Store ppdu_id when 2k exception is received */
	uint32_t ppdu_id_2k;

	/* Delba Tx completion status */
	uint8_t delba_tx_status;

	/* Delba Tx retry count */
	uint8_t delba_tx_retry;

	/* Delba stats */
	uint32_t delba_tx_success_cnt;
	uint32_t delba_tx_fail_cnt;

	/* Delba reason code for retries */
	uint8_t delba_rcode;

	/* Coex Override preserved windows size 1 based */
	uint16_t rx_ba_win_size_override;
};

/**
 * struct dp_intr_stats - DP Interrupt Stats for an interrupt context
 * @num_tx_ring_masks: interrupts with tx_ring_mask set
 * @num_rx_ring_masks: interrupts with rx_ring_mask set
 * @num_rx_mon_ring_masks: interrupts with rx_mon_ring_mask set
 * @num_rx_err_ring_masks: interrupts with rx_err_ring_mask set
 * @num_rx_wbm_rel_ring_masks: interrupts with rx_wbm_rel_ring_mask set
 * @num_reo_status_ring_masks: interrupts with reo_status_ring_mask set
 * @num_rxdma2host_ring_masks: interrupts with rxdma2host_ring_mask set
 * @num_host2rxdma_ring_masks: interrupts with host2rxdma_ring_mask set
 * @num_host2rxdma_ring_masks: interrupts with host2rxdma_ring_mask set
 * @num_masks: total number of times the interrupt was received
 *
 * Counter for individual masks are incremented only if there are any packets
 * on that ring.
 */
struct dp_intr_stats {
	uint32_t num_tx_ring_masks[MAX_TCL_DATA_RINGS];
	uint32_t num_rx_ring_masks[MAX_REO_DEST_RINGS];
	uint32_t num_rx_mon_ring_masks;
	uint32_t num_rx_err_ring_masks;
	uint32_t num_rx_wbm_rel_ring_masks;
	uint32_t num_reo_status_ring_masks;
	uint32_t num_rxdma2host_ring_masks;
	uint32_t num_host2rxdma_ring_masks;
	uint32_t num_masks;
};

/* per interrupt context  */
struct dp_intr {
	uint8_t tx_ring_mask;   /* WBM Tx completion rings (0-2)
				associated with this napi context */
	uint8_t rx_ring_mask;   /* Rx REO rings (0-3) associated
				with this interrupt context */
	uint8_t rx_mon_ring_mask;  /* Rx monitor ring mask (0-2) */
	uint8_t rx_err_ring_mask; /* REO Exception Ring */
	uint8_t rx_wbm_rel_ring_mask; /* WBM2SW Rx Release Ring */
	uint8_t reo_status_ring_mask; /* REO command response ring */
	uint8_t rxdma2host_ring_mask; /* RXDMA to host destination ring */
	uint8_t host2rxdma_ring_mask; /* Host to RXDMA buffer ring */
	/* Host to RXDMA monitor  buffer ring */
	uint8_t host2rxdma_mon_ring_mask;
	struct dp_soc *soc;    /* Reference to SoC structure ,
				to get DMA ring handles */
	qdf_lro_ctx_t lro_ctx;
	uint8_t dp_intr_id;

	/* Interrupt Stats for individual masks */
	struct dp_intr_stats intr_stats;
};

#define REO_DESC_FREELIST_SIZE 64
#define REO_DESC_FREE_DEFER_MS 1000
struct reo_desc_list_node {
	qdf_list_node_t node;
	unsigned long free_ts;
	struct dp_rx_tid rx_tid;
	bool resend_update_reo_cmd;
	uint32_t pending_ext_desc_size;
};

#ifdef WLAN_FEATURE_DP_EVENT_HISTORY
/**
 * struct reo_cmd_event_record: Elements to record for each reo command
 * @cmd_type: reo command type
 * @cmd_return_status: reo command post status
 * @timestamp: record timestamp for the reo command
 */
struct reo_cmd_event_record {
	enum hal_reo_cmd_type cmd_type;
	uint8_t cmd_return_status;
	uint32_t timestamp;
};

/**
 * struct reo_cmd_event_history: Account for reo cmd events
 * @index: record number
 * @cmd_record: list of records
 */
struct reo_cmd_event_history {
	qdf_atomic_t index;
	struct reo_cmd_event_record cmd_record[REO_CMD_EVENT_HIST_MAX];
};
#endif /* WLAN_FEATURE_DP_EVENT_HISTORY */

/* SoC level data path statistics */
struct dp_soc_stats {
	struct {
		uint32_t added;
		uint32_t deleted;
		uint32_t aged_out;
		uint32_t map_err;
	} ast;

	/* SOC level TX stats */
	struct {
		/* packets dropped on tx because of no peer */
		struct cdp_pkt_info tx_invalid_peer;
		/* descriptors in each tcl ring */
		uint32_t tcl_ring_full[MAX_TCL_DATA_RINGS];
		/* Descriptors in use at soc */
		uint32_t desc_in_use;
		/* tqm_release_reason == FW removed */
		uint32_t dropped_fw_removed;
		/* tx completion release_src != TQM or FW */
		uint32_t invalid_release_source;
		/* tx completion wbm_internal_error */
		uint32_t wbm_internal_error[MAX_WBM_INT_ERROR_REASONS];
		/* tx completion non_wbm_internal_error */
		uint32_t non_wbm_internal_err;
		/* TX Comp loop packet limit hit */
		uint32_t tx_comp_loop_pkt_limit_hit;
		/* Head pointer Out of sync at the end of dp_tx_comp_handler */
		uint32_t hp_oos2;
	} tx;

	/* SOC level RX stats */
	struct {
		/* Rx errors */
		/* Total Packets in Rx Error ring */
		uint32_t err_ring_pkts;
		/* No of Fragments */
		uint32_t rx_frags;
		/* No of incomplete fragments in waitlist */
		uint32_t rx_frag_wait;
		/* Fragments dropped due to errors */
		uint32_t rx_frag_err;
		/* Fragments received OOR causing sequence num mismatch */
		uint32_t rx_frag_oor;
		/* Fragments dropped due to len errors in skb */
		uint32_t rx_frag_err_len_error;
		/* Fragments dropped due to no peer found */
		uint32_t rx_frag_err_no_peer;
		/* No of reinjected packets */
		uint32_t reo_reinject;
		/* Reap loop packet limit hit */
		uint32_t reap_loop_pkt_limit_hit;
		/* Head pointer Out of sync at the end of dp_rx_process */
		uint32_t hp_oos2;
		/* Rx ring near full */
		uint32_t near_full;
		/* Break ring reaping as not all scattered msdu received */
		uint32_t msdu_scatter_wait_break;
		/* Number of bar frames received */
		uint32_t bar_frame;

		struct {
			/* Invalid RBM error count */
			uint32_t invalid_rbm;
			/* Invalid VDEV Error count */
			uint32_t invalid_vdev;
			/* Invalid PDEV error count */
			uint32_t invalid_pdev;

			/* Packets delivered to stack that no related peer */
			uint32_t pkt_delivered_no_peer;
			/* Defrag peer uninit error count */
			uint32_t defrag_peer_uninit;
			/* Invalid sa_idx or da_idx*/
			uint32_t invalid_sa_da_idx;
			/* MSDU DONE failures */
			uint32_t msdu_done_fail;
			/* Invalid PEER Error count */
			struct cdp_pkt_info rx_invalid_peer;
			/* Invalid PEER ID count */
			struct cdp_pkt_info rx_invalid_peer_id;
			/* Invalid packet length */
			struct cdp_pkt_info rx_invalid_pkt_len;
			/* HAL ring access Fail error count */
			uint32_t hal_ring_access_fail;
			/* HAL ring access full Fail error count */
			uint32_t hal_ring_access_full_fail;
			/* RX DMA error count */
			uint32_t rxdma_error[HAL_RXDMA_ERR_MAX];
			/* RX REO DEST Desc Invalid Magic count */
			uint32_t rx_desc_invalid_magic;
			/* REO Error count */
			uint32_t reo_error[HAL_REO_ERR_MAX];
			/* HAL REO ERR Count */
			uint32_t hal_reo_error[MAX_REO_DEST_RINGS];
			/* HAL REO DEST Duplicate count */
			uint32_t hal_reo_dest_dup;
			/* HAL WBM RELEASE Duplicate count */
			uint32_t hal_wbm_rel_dup;
			/* HAL RXDMA error Duplicate count */
			uint32_t hal_rxdma_err_dup;
			/* REO cmd send fail/requeue count */
			uint32_t reo_cmd_send_fail;
			/* REO cmd send drain count */
			uint32_t reo_cmd_send_drain;
			/* RX msdu drop count due to scatter */
			uint32_t scatter_msdu;
			/* RX msdu drop count due to invalid cookie */
			uint32_t invalid_cookie;
			/* Count of stale cookie read in RX path */
			uint32_t stale_cookie;
			/* Delba sent count due to RX 2k jump */
			uint32_t rx_2k_jump_delba_sent;
			/* RX 2k jump msdu indicated to stack count */
			uint32_t rx_2k_jump_to_stack;
			/* RX 2k jump msdu dropped count */
			uint32_t rx_2k_jump_drop;
			/* REO OOR msdu drop count */
			uint32_t reo_err_oor_drop;
			/* REO OOR msdu indicated to stack count */
			uint32_t reo_err_oor_to_stack;
			/* REO OOR scattered msdu count */
			uint32_t reo_err_oor_sg_count;
			/* RX msdu rejected count on delivery to vdev stack_fn*/
			uint32_t rejected;
			/* Incorrect msdu count in MPDU desc info */
			uint32_t msdu_count_mismatch;
			/* RX raw frame dropped count */
			uint32_t raw_frm_drop;
			/* Stale link desc cookie count*/
			uint32_t invalid_link_cookie;
			/* Nbuf sanity failure */
			uint32_t nbuf_sanity_fail;
			/* Duplicate link desc refilled */
			uint32_t dup_refill_link_desc;
			/* EAPOL drop count in intrabss scenario */
			uint32_t intrabss_eapol_drop;
<<<<<<< HEAD
=======
			/* Non Eapol pkt drop cnt due to peer not authorized */
			uint32_t peer_unauth_rx_pkt_drop;
>>>>>>> b2f68a72
		} err;

		/* packet count per core - per ring */
		uint64_t ring_packets[NR_CPUS][MAX_REO_DEST_RINGS];
	} rx;

#ifdef WLAN_FEATURE_DP_EVENT_HISTORY
	struct reo_cmd_event_history cmd_event_history;
#endif /* WLAN_FEATURE_DP_EVENT_HISTORY */
};

union dp_align_mac_addr {
	uint8_t raw[QDF_MAC_ADDR_SIZE];
	struct {
		uint16_t bytes_ab;
		uint16_t bytes_cd;
		uint16_t bytes_ef;
	} align2;
	struct {
		uint32_t bytes_abcd;
		uint16_t bytes_ef;
	} align4;
	struct __attribute__((__packed__)) {
		uint16_t bytes_ab;
		uint32_t bytes_cdef;
	} align4_2;
};

/**
 * struct dp_ast_free_cb_params - HMWDS free callback cookie
 * @mac_addr: ast mac address
 * @peer_mac_addr: mac address of peer
 * @type: ast entry type
 * @vdev_id: vdev_id
 * @flags: ast flags
 */
struct dp_ast_free_cb_params {
	union dp_align_mac_addr mac_addr;
	union dp_align_mac_addr peer_mac_addr;
	enum cdp_txrx_ast_entry_type type;
	uint8_t vdev_id;
	uint32_t flags;
};

/*
 * dp_ast_entry
 *
 * @ast_idx: Hardware AST Index
 * @mac_addr:  MAC Address for this AST entry
 * @peer: Next Hop peer (for non-WDS nodes, this will be point to
 *        associated peer with this MAC address)
 * @next_hop: Set to 1 if this is for a WDS node
 * @is_active: flag to indicate active data traffic on this node
 *             (used for aging out/expiry)
 * @ase_list_elem: node in peer AST list
 * @is_bss: flag to indicate if entry corresponds to bss peer
 * @is_mapped: flag to indicate that we have mapped the AST entry
 *             in ast_table
 * @pdev_id: pdev ID
 * @vdev_id: vdev ID
 * @ast_hash_value: hast value in HW
 * @ref_cnt: reference count
 * @type: flag to indicate type of the entry(static/WDS/MEC)
 * @delete_in_progress: Flag to indicate that delete commands send to FW
 *                      and host is waiting for response from FW
 * @callback: ast free/unmap callback
 * @cookie: argument to callback
 * @hash_list_elem: node in soc AST hash list (mac address used as hash)
 */
struct dp_ast_entry {
	uint16_t ast_idx;
	union dp_align_mac_addr mac_addr;
	struct dp_peer *peer;
	bool next_hop;
	bool is_active;
	bool is_mapped;
	uint8_t pdev_id;
	uint16_t ast_hash_value;
	qdf_atomic_t ref_cnt;
	enum cdp_txrx_ast_entry_type type;
	bool delete_in_progress;
	txrx_ast_free_cb callback;
	void *cookie;
	TAILQ_ENTRY(dp_ast_entry) ase_list_elem;
	TAILQ_ENTRY(dp_ast_entry) hash_list_elem;
};

/* SOC level htt stats */
struct htt_t2h_stats {
	/* lock to protect htt_stats_msg update */
	qdf_spinlock_t lock;

	/* work queue to process htt stats */
	qdf_work_t work;

	/* T2H Ext stats message queue */
	qdf_nbuf_queue_t msg;

	/* number of completed stats in htt_stats_msg */
	uint32_t num_stats;
};

/*
 * The logic for get current index of these history is dependent on this
 * value being power of 2.
 */
#define DP_RX_HIST_MAX 2048
#define DP_RX_ERR_HIST_MAX 4096
#define DP_RX_REINJECT_HIST_MAX 1024

QDF_COMPILE_TIME_ASSERT(rx_history_size,
			(DP_RX_HIST_MAX &
			 (DP_RX_HIST_MAX - 1)) == 0);
QDF_COMPILE_TIME_ASSERT(rx_err_history_size,
			(DP_RX_ERR_HIST_MAX &
			 (DP_RX_ERR_HIST_MAX - 1)) == 0);
QDF_COMPILE_TIME_ASSERT(rx_reinject_history_size,
			(DP_RX_REINJECT_HIST_MAX &
			 (DP_RX_REINJECT_HIST_MAX - 1)) == 0);

/**
 * struct dp_buf_info_record - ring buffer info
 * @hbi: HW ring buffer info
 * @timestamp: timestamp when this entry was recorded
 */
struct dp_buf_info_record {
	struct hal_buf_info hbi;
	uint64_t timestamp;
};

/* struct dp_rx_history - rx ring hisotry
 * @index: Index where the last entry is written
 * @entry: history entries
 */
struct dp_rx_history {
	qdf_atomic_t index;
	struct dp_buf_info_record entry[DP_RX_HIST_MAX];
};

/* struct dp_rx_err_history - rx err ring hisotry
 * @index: Index where the last entry is written
 * @entry: history entries
 */
struct dp_rx_err_history {
	qdf_atomic_t index;
	struct dp_buf_info_record entry[DP_RX_ERR_HIST_MAX];
};

/* struct dp_rx_reinject_history - rx reinject ring hisotry
 * @index: Index where the last entry is written
 * @entry: history entries
 */
struct dp_rx_reinject_history {
	qdf_atomic_t index;
	struct dp_buf_info_record entry[DP_RX_REINJECT_HIST_MAX];
};

/* structure to record recent operation related variable */
struct dp_last_op_info {
	/* last link desc buf info through WBM release ring */
	struct hal_buf_info wbm_rel_link_desc;
	/* last link desc buf info through REO reinject ring */
	struct hal_buf_info reo_reinject_link_desc;
};

/* SOC level structure for data path */
struct dp_soc {
	/**
	 * re-use memory section starts
	 */

	/* Common base structure - Should be the first member */
	struct cdp_soc_t cdp_soc;

	/* SoC Obj */
	struct cdp_ctrl_objmgr_psoc *ctrl_psoc;

	/* OS device abstraction */
	qdf_device_t osdev;

	/* WLAN config context */
	struct wlan_cfg_dp_soc_ctxt *wlan_cfg_ctx;

	/* HTT handle for host-fw interaction */
	struct htt_soc *htt_handle;

	/* Commint init done */
	qdf_atomic_t cmn_init_done;

	/* Opaque hif handle */
	struct hif_opaque_softc *hif_handle;

	/* PDEVs on this SOC */
	struct dp_pdev *pdev_list[MAX_PDEV_CNT];

	/* Ring used to replenish rx buffers (maybe to the firmware of MAC) */
	struct dp_srng rx_refill_buf_ring[MAX_PDEV_CNT];

	struct dp_srng rxdma_mon_desc_ring[MAX_NUM_LMAC_HW];

	/* RXDMA error destination ring */
	struct dp_srng rxdma_err_dst_ring[MAX_NUM_LMAC_HW];

	/* Link descriptor memory banks */
	struct {
		void *base_vaddr_unaligned;
		void *base_vaddr;
		qdf_dma_addr_t base_paddr_unaligned;
		qdf_dma_addr_t base_paddr;
		uint32_t size;
	} mon_link_desc_banks[MAX_NUM_LMAC_HW][MAX_MON_LINK_DESC_BANKS];

	/* RXDMA monitor buffer replenish ring */
	struct dp_srng rxdma_mon_buf_ring[MAX_NUM_LMAC_HW];

	/* RXDMA monitor destination ring */
	struct dp_srng rxdma_mon_dst_ring[MAX_NUM_LMAC_HW];

	/* RXDMA monitor status ring. TBD: Check format of this ring */
	struct dp_srng rxdma_mon_status_ring[MAX_NUM_LMAC_HW];

	/* Number of PDEVs */
	uint8_t pdev_count;

	/*cce disable*/
	bool cce_disable;

	/*ast override support in HW*/
	bool ast_override_support;

	/*number of hw dscp tid map*/
	uint8_t num_hw_dscp_tid_map;

	/* HAL SOC handle */
	hal_soc_handle_t hal_soc;

	/* Device ID coming from Bus sub-system */
	uint32_t device_id;

	/* Link descriptor pages */
	struct qdf_mem_multi_page_t link_desc_pages;

	/* Link descriptor Idle list for HW internal use (SRNG mode) */
	struct dp_srng wbm_idle_link_ring;

	/* Link descriptor Idle list for HW internal use (scatter buffer mode)
	 */
	qdf_dma_addr_t wbm_idle_scatter_buf_base_paddr[MAX_IDLE_SCATTER_BUFS];
	void *wbm_idle_scatter_buf_base_vaddr[MAX_IDLE_SCATTER_BUFS];

	/* Tx SW descriptor pool */
	struct dp_tx_desc_pool_s tx_desc[MAX_TXDESC_POOLS];

	/* Tx MSDU Extension descriptor pool */
	struct dp_tx_ext_desc_pool_s tx_ext_desc[MAX_TXDESC_POOLS];

	/* Tx TSO descriptor pool */
	struct dp_tx_tso_seg_pool_s tx_tso_desc[MAX_TXDESC_POOLS];

	/* Tx TSO Num of segments pool */
	struct dp_tx_tso_num_seg_pool_s tx_tso_num_seg[MAX_TXDESC_POOLS];

	/* REO destination rings */
	struct dp_srng reo_dest_ring[MAX_REO_DEST_RINGS];

	/* REO exception ring - See if should combine this with reo_dest_ring */
	struct dp_srng reo_exception_ring;

	/* REO reinjection ring */
	struct dp_srng reo_reinject_ring;

	/* REO command ring */
	struct dp_srng reo_cmd_ring;

	/* REO command status ring */
	struct dp_srng reo_status_ring;

	/* WBM Rx release ring */
	struct dp_srng rx_rel_ring;

	/* TCL data ring */
	struct dp_srng tcl_data_ring[MAX_TCL_DATA_RINGS];

	/* Number of TCL data rings */
	uint8_t num_tcl_data_rings;

	/* TCL command ring */
	struct dp_srng tcl_cmd_ring;

	/* TCL command status ring */
	struct dp_srng tcl_status_ring;

	/* WBM Tx completion rings */
	struct dp_srng tx_comp_ring[MAX_TCL_DATA_RINGS];

	/* Common WBM link descriptor release ring (SW to WBM) */
	struct dp_srng wbm_desc_rel_ring;

	/* DP Interrupts */
	struct dp_intr intr_ctx[WLAN_CFG_INT_NUM_CONTEXTS];

	/* Rx SW descriptor pool for RXDMA monitor buffer */
	struct rx_desc_pool rx_desc_mon[MAX_RXDESC_POOLS];

	/* Rx SW descriptor pool for RXDMA status buffer */
	struct rx_desc_pool rx_desc_status[MAX_RXDESC_POOLS];

	/* Rx SW descriptor pool for RXDMA buffer */
	struct rx_desc_pool rx_desc_buf[MAX_RXDESC_POOLS];

	/* Number of REO destination rings */
	uint8_t num_reo_dest_rings;

	struct dp_rx_history *rx_ring_history[MAX_REO_DEST_RINGS];
	struct dp_rx_err_history *rx_err_ring_history;
	struct dp_rx_reinject_history *rx_reinject_ring_history;

#ifdef QCA_LL_TX_FLOW_CONTROL_V2
	/* lock to control access to soc TX descriptors */
	qdf_spinlock_t flow_pool_array_lock;

	/* pause callback to pause TX queues as per flow control */
	tx_pause_callback pause_cb;

	/* flow pool related statistics */
	struct dp_txrx_pool_stats pool_stats;
#endif /* !QCA_LL_TX_FLOW_CONTROL_V2 */

	/*
	 * Re-use memory section ends. reuse memory indicator.
	 * Everything above this variable "dp_soc_reinit" is retained across
	 * WiFi up/down for AP use-cases.
	 * Everything below this variable "dp_soc_reinit" is reset during
	 * dp_soc_deinit.
	 */
	bool dp_soc_reinit;

	uint32_t wbm_idle_scatter_buf_size;

	/* VDEVs on this SOC */
	struct dp_vdev *vdev_id_map[MAX_VDEV_CNT];

	/* Tx H/W queues lock */
	qdf_spinlock_t tx_queue_lock[MAX_TX_HW_QUEUES];

	/* Tx ring map for interrupt processing */
	uint8_t tx_ring_map[WLAN_CFG_INT_NUM_CONTEXTS];

	/* Rx ring map for interrupt processing */
	uint8_t rx_ring_map[WLAN_CFG_INT_NUM_CONTEXTS];

	/* peer ID to peer object map (array of pointers to peer objects) */
	struct dp_peer **peer_id_to_obj_map;

	struct {
		unsigned mask;
		unsigned idx_bits;
		TAILQ_HEAD(, dp_peer) * bins;
	} peer_hash;

	/* rx defrag state – TBD: do we need this per radio? */
	struct {
		struct {
			TAILQ_HEAD(, dp_rx_tid) waitlist;
			uint32_t timeout_ms;
			uint32_t next_flush_ms;
			qdf_spinlock_t defrag_lock;
		} defrag;
		struct {
			int defrag_timeout_check;
			int dup_check;
		} flags;
		TAILQ_HEAD(, dp_reo_cmd_info) reo_cmd_list;
		qdf_spinlock_t reo_cmd_lock;
	} rx;

	/* optional rx processing function */
	void (*rx_opt_proc)(
		struct dp_vdev *vdev,
		struct dp_peer *peer,
		unsigned tid,
		qdf_nbuf_t msdu_list);

	/* pool addr for mcast enhance buff */
	struct {
		int size;
		uint32_t paddr;
		uint32_t *vaddr;
		struct dp_tx_me_buf_t *freelist;
		int buf_in_use;
		qdf_dma_mem_context(memctx);
	} me_buf;

	/**
	 * peer ref mutex:
	 * 1. Protect peer object lookups until the returned peer object's
	 *	reference count is incremented.
	 * 2. Provide mutex when accessing peer object lookup structures.
	 */
	DP_MUTEX_TYPE peer_ref_mutex;

	/* maximum value for peer_id */
	uint32_t max_peers;

	/* SoC level data path statistics */
	struct dp_soc_stats stats;

	/* Enable processing of Tx completion status words */
	bool process_tx_status;
	bool process_rx_status;
	struct dp_ast_entry **ast_table;
	struct {
		unsigned mask;
		unsigned idx_bits;
		TAILQ_HEAD(, dp_ast_entry) * bins;
	} ast_hash;

	qdf_spinlock_t ast_lock;
	/*Timer for AST entry ageout maintainance */
	qdf_timer_t ast_aging_timer;

	/*Timer counter for WDS AST entry ageout*/
	uint8_t wds_ast_aging_timer_cnt;

	/*interrupt timer*/
	qdf_timer_t mon_reap_timer;
	uint8_t reap_timer_init;
	qdf_timer_t lmac_reap_timer;
	uint8_t lmac_timer_init;
	qdf_timer_t int_timer;
	uint8_t intr_mode;
	uint8_t lmac_polled_mode;

	qdf_list_t reo_desc_freelist;
	qdf_spinlock_t reo_desc_freelist_lock;

	/* htt stats */
	struct htt_t2h_stats htt_stats;

	void *external_txrx_handle; /* External data path handle */
#ifdef IPA_OFFLOAD
	/* IPA uC datapath offload Wlan Tx resources */
	struct {
		/* Resource info to be passed to IPA */
		qdf_dma_addr_t ipa_tcl_ring_base_paddr;
		void *ipa_tcl_ring_base_vaddr;
		uint32_t ipa_tcl_ring_size;
		qdf_dma_addr_t ipa_tcl_hp_paddr;
		uint32_t alloc_tx_buf_cnt;

		qdf_dma_addr_t ipa_wbm_ring_base_paddr;
		void *ipa_wbm_ring_base_vaddr;
		uint32_t ipa_wbm_ring_size;
		qdf_dma_addr_t ipa_wbm_tp_paddr;
		/* WBM2SW HP shadow paddr */
		qdf_dma_addr_t ipa_wbm_hp_shadow_paddr;

		/* TX buffers populated into the WBM ring */
		void **tx_buf_pool_vaddr_unaligned;
		qdf_dma_addr_t *tx_buf_pool_paddr_unaligned;
	} ipa_uc_tx_rsc;

	/* IPA uC datapath offload Wlan Rx resources */
	struct {
		/* Resource info to be passed to IPA */
		qdf_dma_addr_t ipa_reo_ring_base_paddr;
		void *ipa_reo_ring_base_vaddr;
		uint32_t ipa_reo_ring_size;
		qdf_dma_addr_t ipa_reo_tp_paddr;

		/* Resource info to be passed to firmware and IPA */
		qdf_dma_addr_t ipa_rx_refill_buf_ring_base_paddr;
		void *ipa_rx_refill_buf_ring_base_vaddr;
		uint32_t ipa_rx_refill_buf_ring_size;
		qdf_dma_addr_t ipa_rx_refill_buf_hp_paddr;
	} ipa_uc_rx_rsc;

	qdf_atomic_t ipa_pipes_enabled;
	bool ipa_first_tx_db_access;
#endif

#ifdef WLAN_FEATURE_STATS_EXT
	struct {
		uint32_t rx_mpdu_received;
		uint32_t rx_mpdu_missed;
	} ext_stats;
	qdf_event_t rx_hw_stats_event;
	qdf_spinlock_t rx_hw_stats_lock;
	bool is_last_stats_ctx_init;
#endif /* WLAN_FEATURE_STATS_EXT */

	/* Smart monitor capability for HKv2 */
	uint8_t hw_nac_monitor_support;
	/* Flag to indicate if HTT v2 is enabled*/
	bool is_peer_map_unmap_v2;
	/* Per peer per Tid ba window size support */
	uint8_t per_tid_basize_max_tid;
	/* Soc level flag to enable da_war */
	uint8_t da_war_enabled;
	/* number of active ast entries */
	uint32_t num_ast_entries;
	/* rdk rate statistics context at soc level*/
	struct cdp_soc_rate_stats_ctx *rate_stats_ctx;
	/* rdk rate statistics control flag */
	bool wlanstats_enabled;

	/* 8021p PCP-TID map values */
	uint8_t pcp_tid_map[PCP_TID_MAP_MAX];
	/* TID map priority value */
	uint8_t tidmap_prty;
	/* Pointer to global per ring type specific configuration table */
	struct wlan_srng_cfg *wlan_srng_cfg;
	/* Num Tx outstanding on device */
	qdf_atomic_t num_tx_outstanding;
	/* Num Tx allowed */
	uint32_t num_tx_allowed;

	/**
	 * Flag to indicate whether WAR to address single cache entry
	 * invalidation bug is enabled or not
	 */
	bool is_rx_fse_full_cache_invalidate_war_enabled;
#if defined(WLAN_SUPPORT_RX_FLOW_TAG) || defined(WLAN_SUPPORT_RX_FISA)
	/**
	 * Pointer to DP RX Flow FST at SOC level if
	 * is_rx_flow_search_table_per_pdev is false
	 * TBD: rx_fst[num_macs] if we decide to have per mac FST
	 */
	struct dp_rx_fst *rx_fst;
#ifdef WLAN_SUPPORT_RX_FISA
	uint8_t fisa_enable;

	/**
	 * Params used for controlling the fisa aggregation dynamically
	 */
	struct {
		qdf_atomic_t skip_fisa;
		uint8_t fisa_force_flush[MAX_REO_DEST_RINGS];
	} skip_fisa_param;
#endif
#endif /* WLAN_SUPPORT_RX_FLOW_TAG || WLAN_SUPPORT_RX_FISA */
	/* Save recent operation related variable */
	struct dp_last_op_info last_op_info;
#ifdef FEATURE_RUNTIME_PM
	/* Dp runtime refcount */
	qdf_atomic_t dp_runtime_refcount;
#endif
};

#ifdef IPA_OFFLOAD
/**
 * dp_ipa_resources - Resources needed for IPA
 */
struct dp_ipa_resources {
	qdf_shared_mem_t tx_ring;
	uint32_t tx_num_alloc_buffer;

	qdf_shared_mem_t tx_comp_ring;
	qdf_shared_mem_t rx_rdy_ring;
	qdf_shared_mem_t rx_refill_ring;

	/* IPA UC doorbell registers paddr */
	qdf_dma_addr_t tx_comp_doorbell_paddr;
	uint32_t *tx_comp_doorbell_vaddr;
	qdf_dma_addr_t rx_ready_doorbell_paddr;
};
#endif

#define MAX_RX_MAC_RINGS 2
/* Same as NAC_MAX_CLENT */
#define DP_NAC_MAX_CLIENT  24

/*
 * 24 bits cookie size
 * 10 bits page id 0 ~ 1023 for MCL
 * 3 bits page id 0 ~ 7 for WIN
 * WBM Idle List Desc size = 128,
 * Num descs per page = 4096/128 = 32 for MCL
 * Num descs per page = 2MB/128 = 16384 for WIN
 */
/*
 * Macros to setup link descriptor cookies - for link descriptors, we just
 * need first 3 bits to store bank/page ID for WIN. The
 * remaining bytes will be used to set a unique ID, which will
 * be useful in debugging
 */
#ifdef MAX_ALLOC_PAGE_SIZE
#define LINK_DESC_PAGE_ID_MASK  0x007FE0
#define LINK_DESC_ID_SHIFT      5
#define LINK_DESC_COOKIE(_desc_id, _page_id) \
	((((_page_id) + LINK_DESC_ID_START) << LINK_DESC_ID_SHIFT) | (_desc_id))
#define LINK_DESC_COOKIE_PAGE_ID(_cookie) \
	(((_cookie) & LINK_DESC_PAGE_ID_MASK) >> LINK_DESC_ID_SHIFT)
#else
#define LINK_DESC_PAGE_ID_MASK  0x7
#define LINK_DESC_ID_SHIFT      3
#define LINK_DESC_COOKIE(_desc_id, _page_id) \
	((((_desc_id) + LINK_DESC_ID_START) << LINK_DESC_ID_SHIFT) | (_page_id))
#define LINK_DESC_COOKIE_PAGE_ID(_cookie) \
	((_cookie) & LINK_DESC_PAGE_ID_MASK)
#endif
#define LINK_DESC_ID_START 0x8000

/* same as ieee80211_nac_param */
enum dp_nac_param_cmd {
	/* IEEE80211_NAC_PARAM_ADD */
	DP_NAC_PARAM_ADD = 1,
	/* IEEE80211_NAC_PARAM_DEL */
	DP_NAC_PARAM_DEL,
	/* IEEE80211_NAC_PARAM_LIST */
	DP_NAC_PARAM_LIST,
};

/**
 * struct dp_neighbour_peer - neighbour peer list type for smart mesh
 * @neighbour_peers_macaddr: neighbour peer's mac address
 * @neighbour_peer_list_elem: neighbour peer list TAILQ element
 * @ast_entry: ast_entry for neighbour peer
 * @rssi: rssi value
 */
struct dp_neighbour_peer {
	/* MAC address of neighbour's peer */
	union dp_align_mac_addr neighbour_peers_macaddr;
	struct dp_vdev *vdev;
	struct dp_ast_entry *ast_entry;
	uint8_t rssi;
	/* node in the list of neighbour's peer */
	TAILQ_ENTRY(dp_neighbour_peer) neighbour_peer_list_elem;
};

#ifdef WLAN_TX_PKT_CAPTURE_ENH
#define WLAN_TX_PKT_CAPTURE_ENH 1
#define DP_TX_PPDU_PROC_THRESHOLD 8
#define DP_TX_PPDU_PROC_TIMEOUT 10
#endif

/**
 * struct ppdu_info - PPDU Status info descriptor
 * @ppdu_id         - Unique ppduid assigned by firmware for every tx packet
 * @sched_cmdid     - schedule command id, which will be same in a burst
 * @max_ppdu_id     - wrap around for ppdu id
 * @last_tlv_cnt    - Keep track for missing ppdu tlvs
 * @last_user       - last ppdu processed for user
 * @is_ampdu        - set if Ampdu aggregate
 * @nbuf            - ppdu descriptor payload
 * @ppdu_desc       - ppdu descriptor
 * @ppdu_info_list_elem  - linked list of ppdu tlvs
 * @ppdu_info_queue_elem - Singly linked list (queue) of ppdu tlvs
 * @mpdu_compltn_common_tlv  - Successful MPDU counter from COMPLTN COMMON tlv
 * @mpdu_ack_ba_tlv	    - Successful MPDU from ACK BA tlv
 */
struct ppdu_info {
	uint32_t ppdu_id;
	uint32_t sched_cmdid;
	uint32_t max_ppdu_id;
	uint16_t tlv_bitmap;
	uint16_t last_tlv_cnt;
	uint16_t last_user:8,
		 is_ampdu:1;
	qdf_nbuf_t nbuf;
	struct cdp_tx_completion_ppdu *ppdu_desc;
#ifdef WLAN_TX_PKT_CAPTURE_ENH
	union {
		TAILQ_ENTRY(ppdu_info) ppdu_info_dlist_elem;
		STAILQ_ENTRY(ppdu_info) ppdu_info_slist_elem;
	} ulist;
#define ppdu_info_list_elem ulist.ppdu_info_dlist_elem
#define ppdu_info_queue_elem ulist.ppdu_info_slist_elem
#else
	TAILQ_ENTRY(ppdu_info) ppdu_info_list_elem;
#endif
	uint16_t mpdu_compltn_common_tlv;
	uint16_t mpdu_ack_ba_tlv;
};

/**
 * struct msdu_completion_info - wbm msdu completion info
 * @ppdu_id            - Unique ppduid assigned by firmware for every tx packet
 * @peer_id            - peer_id
 * @tid                - tid which used during transmit
 * @first_msdu         - first msdu indication
 * @last_msdu          - last msdu indication
 * @msdu_part_of_amsdu - msdu part of amsdu
 * @transmit_cnt       - retried count
 * @status             - transmit status
 * @tsf                - timestamp which it transmitted
 */
struct msdu_completion_info {
	uint32_t ppdu_id;
	uint16_t peer_id;
	uint8_t tid;
	uint8_t first_msdu:1,
		last_msdu:1,
		msdu_part_of_amsdu:1;
	uint8_t transmit_cnt;
	uint8_t status;
	uint32_t tsf;
};

#ifdef WLAN_SUPPORT_RX_PROTOCOL_TYPE_TAG
struct rx_protocol_tag_map {
	/* This is the user configured tag for the said protocol type */
	uint16_t tag;
};

#ifdef WLAN_SUPPORT_RX_TAG_STATISTICS
struct rx_protocol_tag_stats {
	uint32_t tag_ctr;
};
#endif /* WLAN_SUPPORT_RX_TAG_STATISTICS */

#endif /* WLAN_SUPPORT_RX_PROTOCOL_TYPE_TAG */

#ifndef WLAN_TX_PKT_CAPTURE_ENH
struct dp_pdev_tx_capture {
};

struct dp_peer_tx_capture {
};
#endif
#ifdef WLAN_RX_PKT_CAPTURE_ENH
/* Template data to be set for Enhanced RX Monitor packets */
#define RX_MON_CAP_ENH_TRAILER 0xdeadc0dedeadda7a

/**
 * struct dp_rx_mon_enh_trailer_data - Data structure to set a known pattern
 * at end of each MSDU in monitor-lite mode
 * @reserved1: reserved for future use
 * @reserved2: reserved for future use
 * @flow_tag: flow tag value read from skb->cb
 * @protocol_tag: protocol tag value read from skb->cb
 */
struct dp_rx_mon_enh_trailer_data {
	uint16_t reserved1;
	uint16_t reserved2;
	uint16_t flow_tag;
	uint16_t protocol_tag;
};
#endif /* WLAN_RX_PKT_CAPTURE_ENH */

/* PDEV level structure for data path */
struct dp_pdev {
	/**
	 * Re-use Memory Section Starts
	 */

	/* PDEV Id */
	int pdev_id;

	/* LMAC Id */
	int lmac_id;

	/* TXRX SOC handle */
	struct dp_soc *soc;

	/* Stuck count on monitor destination ring MPDU process */
	uint32_t mon_dest_ring_stuck_cnt;

	/*
	 * re-use memory section ends
	 * reuse memory/deinit indicator
	 *
	 * DO NOT CHANGE NAME OR MOVE THIS VARIABLE
	 */
	bool pdev_deinit;

	/* pdev status down or up required to handle dynamic hw
	 * mode switch between DBS and DBS_SBS.
	 * 1 = down
	 * 0 = up
	 */
	bool is_pdev_down;

	/* Second ring used to replenish rx buffers */
	struct dp_srng rx_refill_buf_ring2;

	/* Empty ring used by firmware to post rx buffers to the MAC */
	struct dp_srng rx_mac_buf_ring[MAX_RX_MAC_RINGS];

	/* wlan_cfg pdev ctxt*/
	 struct wlan_cfg_dp_pdev_ctxt *wlan_cfg_ctx;

	/**
	 * TODO: See if we need a ring map here for LMAC rings.
	 * 1. Monitor rings are currently planning to be processed on receiving
	 * PPDU end interrupts and hence wont need ring based interrupts.
	 * 2. Rx buffer rings will be replenished during REO destination
	 * processing and doesn't require regular interrupt handling - we will
	 * only handle low water mark interrupts which is not expected
	 * frequently
	 */

	/* VDEV list */
	TAILQ_HEAD(, dp_vdev) vdev_list;

	/* vdev list lock */
	qdf_spinlock_t vdev_list_lock;

	/* Number of vdevs this device have */
	uint16_t vdev_count;

	/* PDEV transmit lock */
	qdf_spinlock_t tx_lock;

#ifndef REMOVE_PKT_LOG
	bool pkt_log_init;
	/* Pktlog pdev */
	struct pktlog_dev_t *pl_dev;
#endif /* #ifndef REMOVE_PKT_LOG */

	/* Monitor mode interface and status storage */
	struct dp_vdev *monitor_vdev;

	/* Monitor mode operation channel */
	int mon_chan_num;

	/* Monitor mode operation frequency */
	qdf_freq_t mon_chan_freq;

	/* monitor mode lock */
	qdf_spinlock_t mon_lock;

	/*tx_mutex for me*/
	DP_MUTEX_TYPE tx_mutex;

	/* monitor */
	bool monitor_configured;

	/* Smart Mesh */
	bool filter_neighbour_peers;

	/*flag to indicate neighbour_peers_list not empty */
	bool neighbour_peers_added;
	/* smart mesh mutex */
	qdf_spinlock_t neighbour_peer_mutex;
	/* Neighnour peer list */
	TAILQ_HEAD(, dp_neighbour_peer) neighbour_peers_list;
	/* msdu chain head & tail */
	qdf_nbuf_t invalid_peer_head_msdu;
	qdf_nbuf_t invalid_peer_tail_msdu;

	/* Band steering  */
	/* TBD */

	/* PDEV level data path statistics */
	struct cdp_pdev_stats stats;

	/* Global RX decap mode for the device */
	enum htt_pkt_type rx_decap_mode;

	/* Enhanced Stats is enabled */
	bool enhanced_stats_en;

	/* advance filter mode and type*/
	uint8_t mon_filter_mode;
	uint16_t fp_mgmt_filter;
	uint16_t fp_ctrl_filter;
	uint16_t fp_data_filter;
	uint16_t mo_mgmt_filter;
	uint16_t mo_ctrl_filter;
	uint16_t mo_data_filter;
	uint16_t md_data_filter;

	qdf_atomic_t num_tx_outstanding;

	qdf_atomic_t num_tx_exception;

	/* MCL specific local peer handle */
	struct {
		uint8_t pool[OL_TXRX_NUM_LOCAL_PEER_IDS + 1];
		uint8_t freelist;
		qdf_spinlock_t lock;
		struct dp_peer *map[OL_TXRX_NUM_LOCAL_PEER_IDS];
	} local_peer_ids;

	/* dscp_tid_map_*/
	uint8_t dscp_tid_map[DP_MAX_TID_MAPS][DSCP_TID_MAP_MAX];

	struct hal_rx_ppdu_info ppdu_info;

	/* operating channel */
	uint8_t operating_channel;

	qdf_nbuf_queue_t rx_status_q;
	uint32_t mon_ppdu_status;
	struct cdp_mon_status rx_mon_recv_status;
	/* monitor mode status/destination ring PPDU and MPDU count */
	struct cdp_pdev_mon_stats rx_mon_stats;
	/* to track duplicate link descriptor indications by HW for a WAR */
	uint64_t mon_last_linkdesc_paddr;
	/* to track duplicate buffer indications by HW for a WAR */
	uint32_t mon_last_buf_cookie;
	/* 128 bytes mpdu header queue per user for ppdu */
	qdf_nbuf_queue_t mpdu_q[MAX_MU_USERS];
	/* is this a mpdu header TLV and not msdu header TLV */
	bool is_mpdu_hdr[MAX_MU_USERS];
	/* per user 128 bytes msdu header list for MPDU */
	struct msdu_list msdu_list[MAX_MU_USERS];
	/* RX enhanced capture mode */
	uint8_t rx_enh_capture_mode;
	/* Rx per peer enhanced capture mode */
	bool rx_enh_capture_peer;
	struct dp_vdev *rx_enh_monitor_vdev;
	/* RX enhanced capture trailer enable/disable flag */
	bool is_rx_enh_capture_trailer_enabled;
#ifdef WLAN_RX_PKT_CAPTURE_ENH
	/* RX per MPDU/PPDU information */
	struct cdp_rx_indication_mpdu mpdu_ind;
#endif
	/* pool addr for mcast enhance buff */
	struct {
		int size;
		uint32_t paddr;
		char *vaddr;
		struct dp_tx_me_buf_t *freelist;
		int buf_in_use;
		qdf_dma_mem_context(memctx);
	} me_buf;

	bool hmmc_tid_override_en;
	uint8_t hmmc_tid;

	/* Number of VAPs with mcast enhancement enabled */
	qdf_atomic_t mc_num_vap_attached;

	qdf_atomic_t stats_cmd_complete;

#ifdef IPA_OFFLOAD
	ipa_uc_op_cb_type ipa_uc_op_cb;
	void *usr_ctxt;
	struct dp_ipa_resources ipa_resource;
#endif

	/* TBD */

	/* map this pdev to a particular Reo Destination ring */
	enum cdp_host_reo_dest_ring reo_dest;

	/* Packet log mode */
	uint8_t rx_pktlog_mode;

	/* WDI event handlers */
	struct wdi_event_subscribe_t **wdi_event_list;

	/* ppdu_id of last received HTT TX stats */
	uint32_t last_ppdu_id;
	struct {
		uint8_t last_user;
		qdf_nbuf_t buf;
	} tx_ppdu_info;

	bool tx_sniffer_enable;
	/* mirror copy mode */
	bool mcopy_mode;
	bool cfr_rcc_mode;
	bool enable_reap_timer_non_pkt;
	bool bpr_enable;

	/* enable time latency check for tx completion */
	bool latency_capture_enable;

	/* enable calculation of delay stats*/
	bool delay_stats_flag;
	struct {
		uint16_t tx_ppdu_id;
		uint16_t tx_peer_id;
		uint16_t rx_ppdu_id;
	} m_copy_id;

	/* To check if PPDU Tx stats are enabled for Pktlog */
	bool pktlog_ppdu_stats;

	void *dp_txrx_handle; /* Advanced data path handle */

#ifdef ATH_SUPPORT_NAC_RSSI
	bool nac_rssi_filtering;
#endif
	/* list of ppdu tlvs */
	TAILQ_HEAD(, ppdu_info) ppdu_info_list;
	uint32_t tlv_count;
	uint32_t list_depth;
	uint32_t ppdu_id;
	bool first_nbuf;
	struct {
		qdf_nbuf_t last_nbuf; /*Ptr to mgmt last buf */
		uint8_t *mgmt_buf; /* Ptr to mgmt. payload in HTT ppdu stats */
		uint32_t mgmt_buf_len; /* Len of mgmt. payload in ppdu stats */
		uint32_t ppdu_id;
	} mgmtctrl_frm_info;

	/* Current noise-floor reading for the pdev channel */
	int16_t chan_noise_floor;

	/*
	 * For multiradio device, this flag indicates if
	 * this radio is primary or secondary.
	 *
	 * For HK 1.0, this is used for WAR for the AST issue.
	 * HK 1.x mandates creation of only 1 AST entry with same MAC address
	 * across 2 radios. is_primary indicates the radio on which DP should
	 * install HW AST entry if there is a request to add 2 AST entries
	 * with same MAC address across 2 radios
	 */
	uint8_t is_primary;
	/* Context of cal client timer */
	struct cdp_cal_client *cal_client_ctx;
	struct cdp_tx_sojourn_stats sojourn_stats;
	qdf_nbuf_t sojourn_buf;

	/* peer pointer for collecting invalid peer stats */
	struct dp_peer *invalid_peer;

	union dp_rx_desc_list_elem_t *free_list_head;
	union dp_rx_desc_list_elem_t *free_list_tail;
	/* Pdev level flag to check peer based pktlog enabled or
	 * disabled
	 */
	uint8_t dp_peer_based_pktlog;

	/* Cached peer_id from htt_peer_details_tlv */
	uint16_t fw_stats_peer_id;

	/* qdf_event for fw_peer_stats */
	qdf_event_t fw_peer_stats_event;

	/* User configured max number of tx buffers */
	uint32_t num_tx_allowed;

	/* unique cookie required for peer session */
	uint32_t next_peer_cookie;

	/*
	 * Run time enabled when the first protocol tag is added,
	 * run time disabled when the last protocol tag is deleted
	 */
	bool  is_rx_protocol_tagging_enabled;

#ifdef WLAN_SUPPORT_RX_PROTOCOL_TYPE_TAG
	/*
	 * The protocol type is used as array index to save
	 * user provided tag info
	 */
	struct rx_protocol_tag_map rx_proto_tag_map[RX_PROTOCOL_TAG_MAX];

#ifdef WLAN_SUPPORT_RX_TAG_STATISTICS
	/*
	 * Track msdus received from each reo ring separately to avoid
	 * simultaneous writes from different core
	 */
	struct rx_protocol_tag_stats
		reo_proto_tag_stats[MAX_REO_DEST_RINGS][RX_PROTOCOL_TAG_MAX];
	/* Track msdus received from expection ring separately */
	struct rx_protocol_tag_stats
		rx_err_proto_tag_stats[RX_PROTOCOL_TAG_MAX];
#endif /* WLAN_SUPPORT_RX_TAG_STATISTICS */
#endif /* WLAN_SUPPORT_RX_PROTOCOL_TYPE_TAG */

	/* tx packet capture enhancement */
	enum cdp_tx_enh_capture_mode tx_capture_enabled;
	struct dp_pdev_tx_capture tx_capture;
	/* stats counter for tx ppdu processed */
	uint64_t tx_ppdu_proc;

	uint32_t *ppdu_tlv_buf; /* Buffer to hold HTT ppdu stats TLVs*/

	/* nbuf queue to maintain rx ppdu status buffer
	 * belonging to one ppdu
	 */
	qdf_nbuf_queue_t rx_ppdu_buf_q;
#ifdef WLAN_SUPPORT_RX_FLOW_TAG
	/**
	 * Pointer to DP Flow FST at SOC level if
	 * is_rx_flow_search_table_per_pdev is true
	 */
	struct dp_rx_fst *rx_fst;
#endif /* WLAN_SUPPORT_RX_FLOW_TAG */

#ifdef FEATURE_TSO_STATS
	/* TSO Id to index into TSO packet information */
	qdf_atomic_t tso_idx;
#endif /* FEATURE_TSO_STATS */

#ifdef WLAN_SUPPORT_DATA_STALL
	data_stall_detect_cb data_stall_detect_callback;
#endif /* WLAN_SUPPORT_DATA_STALL */

	struct dp_mon_filter **filter;	/* Monitor Filter pointer */
};

struct dp_peer;

/* VDEV structure for data path state */
struct dp_vdev {
	/* OS device abstraction */
	qdf_device_t osdev;
	/* physical device that is the parent of this virtual device */
	struct dp_pdev *pdev;

	/* HW TX Checksum Enabled Flag */
	uint8_t csum_enabled;

	/* Handle to the OS shim SW's virtual device */
	ol_osif_vdev_handle osif_vdev;

	/* vdev_id - ID used to specify a particular vdev to the target */
	uint8_t vdev_id;

	/* MAC address */
	union dp_align_mac_addr mac_addr;

	/* node in the pdev's list of vdevs */
	TAILQ_ENTRY(dp_vdev) vdev_list_elem;

	/* dp_peer list */
	TAILQ_HEAD(, dp_peer) peer_list;

	/* RX call back function to flush GRO packets*/
	ol_txrx_rx_gro_flush_ind_fp osif_gro_flush;
	/* default RX call back function called by dp */
	ol_txrx_rx_fp osif_rx;
	/* callback to deliver rx frames to the OS */
	ol_txrx_rx_fp osif_rx_stack;
	/* Callback to handle rx fisa frames */
	ol_txrx_fisa_rx_fp osif_fisa_rx;
	ol_txrx_fisa_flush_fp osif_fisa_flush;

	/* call back function to flush out queued rx packets*/
	ol_txrx_rx_flush_fp osif_rx_flush;
	ol_txrx_rsim_rx_decap_fp osif_rsim_rx_decap;
	ol_txrx_get_key_fp osif_get_key;
	ol_txrx_tx_free_ext_fp osif_tx_free_ext;

#ifdef notyet
	/* callback to check if the msdu is an WAI (WAPI) frame */
	ol_rx_check_wai_fp osif_check_wai;
#endif

	/* proxy arp function */
	ol_txrx_proxy_arp_fp osif_proxy_arp;

	/* callback to hand rx monitor 802.11 MPDU to the OS shim */
	ol_txrx_rx_mon_fp osif_rx_mon;

	ol_txrx_mcast_me_fp me_convert;

	/* completion function used by this vdev*/
	ol_txrx_completion_fp tx_comp;

	/* deferred vdev deletion state */
	struct {
		/* VDEV delete pending */
		int pending;
		/*
		* callback and a context argument to provide a
		* notification for when the vdev is deleted.
		*/
		ol_txrx_vdev_delete_cb callback;
		void *context;
	} delete;

	/* tx data delivery notification callback function */
	struct {
		ol_txrx_data_tx_cb func;
		void *ctxt;
	} tx_non_std_data_callback;


	/* safe mode control to bypass the encrypt and decipher process*/
	uint32_t safemode;

	/* rx filter related */
	uint32_t drop_unenc;
#ifdef notyet
	privacy_exemption privacy_filters[MAX_PRIVACY_FILTERS];
	uint32_t filters_num;
#endif
	/* TDLS Link status */
	bool tdls_link_connected;
	bool is_tdls_frame;


	/* VDEV operating mode */
	enum wlan_op_mode opmode;

	/* VDEV subtype */
	enum wlan_op_subtype subtype;

	/* Tx encapsulation type for this VAP */
	enum htt_cmn_pkt_type tx_encap_type;
	/* Rx Decapsulation type for this VAP */
	enum htt_cmn_pkt_type rx_decap_type;

	/* BSS peer */
	struct dp_peer *vap_bss_peer;

	/* WDS enabled */
	bool wds_enabled;

	/* MEC enabled */
	bool mec_enabled;

	/* WDS Aging timer period */
	uint32_t wds_aging_timer_val;

	/* NAWDS enabled */
	bool nawds_enabled;

	/* Default HTT meta data for this VDEV */
	/* TBD: check alignment constraints */
	uint16_t htt_tcl_metadata;

	/* Mesh mode vdev */
	uint32_t mesh_vdev;

	/* Mesh mode rx filter setting */
	uint32_t mesh_rx_filter;

	/* DSCP-TID mapping table ID */
	uint8_t dscp_tid_map_id;

	/* Multicast enhancement enabled */
	uint8_t mcast_enhancement_en;

	/* per vdev rx nbuf queue */
	qdf_nbuf_queue_t rxq;

	uint8_t tx_ring_id;
	struct dp_tx_desc_pool_s *tx_desc;
	struct dp_tx_ext_desc_pool_s *tx_ext_desc;

	/* VDEV Stats */
	struct cdp_vdev_stats stats;

	/* Is this a proxySTA VAP */
	bool proxysta_vdev;
	/* Is isolation mode enabled */
	bool isolation_vdev;

	/* Address search flags to be configured in HAL descriptor */
	uint8_t hal_desc_addr_search_flags;
#ifdef QCA_LL_TX_FLOW_CONTROL_V2
	struct dp_tx_desc_pool_s *pool;
#endif
	/* AP BRIDGE enabled */
	bool ap_bridge_enabled;

	enum cdp_sec_type  sec_type;

	/* SWAR for HW: Enable WEP bit in the AMSDU frames for RAW mode */
	bool raw_mode_war;

	/* Address search type to be set in TX descriptor */
	uint8_t search_type;

	/* AST hash value for BSS peer in HW valid for STA VAP*/
	uint16_t bss_ast_hash;

	/* AST hash index for BSS peer in HW valid for STA VAP*/
	uint16_t bss_ast_idx;

	/* Capture timestamp of previous tx packet enqueued */
	uint64_t prev_tx_enq_tstamp;

	/* Capture timestamp of previous rx packet delivered */
	uint64_t prev_rx_deliver_tstamp;

	/* 8021p PCP-TID mapping table ID */
	uint8_t tidmap_tbl_id;

	/* 8021p PCP-TID map values */
	uint8_t pcp_tid_map[PCP_TID_MAP_MAX];

	/* TIDmap priority */
	uint8_t tidmap_prty;
	/* Self Peer in STA mode */
	struct dp_peer *vap_self_peer;

	bool multipass_en;
#ifdef QCA_MULTIPASS_SUPPORT
	uint16_t *iv_vlan_map;

	/* dp_peer special list */
	TAILQ_HEAD(, dp_peer) mpass_peer_list;
	DP_MUTEX_TYPE mpass_peer_mutex;
#endif
	/* Extended data path handle */
	struct cdp_ext_vdev *vdev_dp_ext_handle;
#ifdef VDEV_PEER_PROTOCOL_COUNT
	/*
	 * Rx-Ingress and Tx-Egress are in the lower level DP layer
	 * Rx-Egress and Tx-ingress are handled in osif layer for DP
	 * So
	 * Rx-Egress and Tx-ingress mask definitions are in OSIF layer
	 * Rx-Ingress and Tx-Egress definitions are here below
	 */
#define VDEV_PEER_PROTOCOL_RX_INGRESS_MASK 1
#define VDEV_PEER_PROTOCOL_TX_INGRESS_MASK 2
#define VDEV_PEER_PROTOCOL_RX_EGRESS_MASK 4
#define VDEV_PEER_PROTOCOL_TX_EGRESS_MASK 8
	bool peer_protocol_count_track;
	int peer_protocol_count_dropmask;
#endif

	/* vap bss peer mac addr */
	uint8_t vap_bss_peer_mac_addr[QDF_MAC_ADDR_SIZE];

#ifdef WLAN_SUPPORT_RX_FISA
	/**
	 * Params used for controlling the fisa aggregation dynamically
	 */
	uint8_t fisa_disallowed[MAX_REO_DEST_RINGS];
	uint8_t fisa_force_flushed[MAX_REO_DEST_RINGS];
#endif
};


enum {
	dp_sec_mcast = 0,
	dp_sec_ucast
};

#ifdef WDS_VENDOR_EXTENSION
typedef struct {
	uint8_t	wds_tx_mcast_4addr:1,
		wds_tx_ucast_4addr:1,
		wds_rx_filter:1,      /* enforce rx filter */
		wds_rx_ucast_4addr:1, /* when set, accept 4addr unicast frames    */
		wds_rx_mcast_4addr:1;  /* when set, accept 4addr multicast frames  */

} dp_ecm_policy;
#endif

/*
 * struct dp_peer_cached_bufq - cached_bufq to enqueue rx packets
 * @cached_bufq: nbuff list to enqueue rx packets
 * @bufq_lock: spinlock for nbuff list access
 * @thres: maximum threshold for number of rx buff to enqueue
 * @entries: number of entries
 * @dropped: number of packets dropped
 */
struct dp_peer_cached_bufq {
	qdf_list_t cached_bufq;
	qdf_spinlock_t bufq_lock;
	uint32_t thresh;
	uint32_t entries;
	uint32_t dropped;
};

/**
 * enum dp_peer_ast_flowq
 * @DP_PEER_AST_FLOWQ_HI_PRIO: Hi Priority flow queue
 * @DP_PEER_AST_FLOWQ_LOW_PRIO: Low priority flow queue
 * @DP_PEER_AST_FLOWQ_UDP: flow queue type is UDP
 * @DP_PEER_AST_FLOWQ_NON_UDP: flow queue type is Non UDP
 */
enum dp_peer_ast_flowq {
	DP_PEER_AST_FLOWQ_HI_PRIO,
	DP_PEER_AST_FLOWQ_LOW_PRIO,
	DP_PEER_AST_FLOWQ_UDP,
	DP_PEER_AST_FLOWQ_NON_UDP,
	DP_PEER_AST_FLOWQ_MAX,
};

/*
 * struct dp_ast_flow_override_info - ast override info
 * @ast_index - ast indexes in peer map message
 * @ast_valid_mask - ast valid mask for each ast index
 * @ast_flow_mask - ast flow mask for each ast index
 * @tid_valid_low_pri_mask - per tid mask for low priority flow
 * @tid_valid_hi_pri_mask - per tid mask for hi priority flow
 */
struct dp_ast_flow_override_info {
	uint16_t ast_idx[DP_PEER_AST_FLOWQ_MAX];
	uint8_t ast_valid_mask;
	uint8_t ast_flow_mask[DP_PEER_AST_FLOWQ_MAX];
	uint8_t tid_valid_low_pri_mask;
	uint8_t tid_valid_hi_pri_mask;
};

/*
 * struct dp_peer_ast_params - ast parameters for a msdu flow-queue
 * @ast_index - ast index populated by FW
 * @is_valid - ast flow valid mask
 * @valid_tid_mask - per tid mask for this ast index
 * @flowQ - flow queue id associated with this ast index
 */
struct dp_peer_ast_params {
	uint16_t ast_idx;
	uint8_t is_valid;
	uint8_t valid_tid_mask;
	uint8_t flowQ;
};

/* Peer structure for data path state */
struct dp_peer {
	/* VDEV to which this peer is associated */
	struct dp_vdev *vdev;

	struct dp_ast_entry *self_ast_entry;

	qdf_atomic_t ref_cnt;

	/* TODO: See if multiple peer IDs are required in wifi3.0 */
	/* peer ID(s) for this peer */
	uint16_t peer_ids[MAX_NUM_PEER_ID_PER_PEER];

	union dp_align_mac_addr mac_addr;

	/* node in the vdev's list of peers */
	TAILQ_ENTRY(dp_peer) peer_list_elem;
	/* node in the hash table bin's list of peers */
	TAILQ_ENTRY(dp_peer) hash_list_elem;

	/* TID structures */
	struct dp_rx_tid rx_tid[DP_MAX_TIDS];
	struct dp_peer_tx_capture tx_capture;


	/* TBD: No transmit TID state required? */

	struct {
		enum cdp_sec_type sec_type;
		u_int32_t michael_key[2]; /* relevant for TKIP */
	} security[2]; /* 0 -> multicast, 1 -> unicast */

	/* NAWDS Flag and Bss Peer bit */
	uint8_t nawds_enabled:1, /* NAWDS flag */
		bss_peer:1, /* set for bss peer */
		wds_enabled:1, /* WDS peer */
		authorize:1, /* Set when authorized */
		nac:1, /* NAC Peer*/
		tx_cap_enabled:1, /* Peer's tx-capture is enabled */
		rx_cap_enabled:1, /* Peer's rx-capture is enabled */
		valid:1; /* valid bit */

	/* MCL specific peer local id */
	uint16_t local_id;
	enum ol_txrx_peer_state state;
	qdf_spinlock_t peer_info_lock;

	/* Peer Stats */
	struct cdp_peer_stats stats;

	TAILQ_HEAD(, dp_ast_entry) ast_entry_list;
	/* TBD */

#ifdef WDS_VENDOR_EXTENSION
	dp_ecm_policy wds_ecm;
#endif
	bool delete_in_progress;

	/* Active Block ack sessions */
	uint16_t active_ba_session_cnt;

	/* Current HW buffersize setting */
	uint16_t hw_buffer_size;

	/*
	 * Flag to check if sessions with 256 buffersize
	 * should be terminated.
	 */
	uint8_t kill_256_sessions;
	qdf_atomic_t is_default_route_set;
	/* Peer level flag to check peer based pktlog enabled or
	 * disabled
	 */
	uint8_t peer_based_pktlog_filter;

	/* rdk statistics context */
	struct cdp_peer_rate_stats_ctx *wlanstats_ctx;
	/* average sojourn time */
	qdf_ewma_tx_lag avg_sojourn_msdu[CDP_DATA_TID_MAX];

#ifdef QCA_MULTIPASS_SUPPORT
	/* node in the special peer list element */
	TAILQ_ENTRY(dp_peer) mpass_peer_list_elem;
	/* vlan id for key */
	uint16_t vlan_id;
#endif

#ifdef PEER_CACHE_RX_PKTS
	qdf_atomic_t flush_in_progress;
	struct dp_peer_cached_bufq bufq_info;
#endif
#ifdef FEATURE_PERPKT_INFO
	/* delayed ba ppdu stats handling */
	struct cdp_delayed_tx_completion_ppdu_user delayed_ba_ppdu_stats;
	/* delayed ba flag */
	bool last_delayed_ba;
	/* delayed ba ppdu id */
	uint32_t last_delayed_ba_ppduid;
#endif
#ifdef QCA_PEER_MULTIQ_SUPPORT
	struct dp_peer_ast_params peer_ast_flowq_idx[DP_PEER_AST_FLOWQ_MAX];
#endif
};

/*
 * dp_invalid_peer_msg
 * @nbuf: data buffer
 * @wh: 802.11 header
 * @vdev_id: id of vdev
 */
struct dp_invalid_peer_msg {
	qdf_nbuf_t nbuf;
	struct ieee80211_frame *wh;
	uint8_t vdev_id;
};

/*
 * dp_tx_me_buf_t: ME buffer
 * next: pointer to next buffer
 * data: Destination Mac address
 */
struct dp_tx_me_buf_t {
	/* Note: ME buf pool initialization logic expects next pointer to
	 * be the first element. Dont add anything before next */
	struct dp_tx_me_buf_t *next;
	uint8_t data[QDF_MAC_ADDR_SIZE];
};

#if defined(WLAN_SUPPORT_RX_FLOW_TAG) || defined(WLAN_SUPPORT_RX_FISA)
struct hal_rx_fst;

#ifdef WLAN_SUPPORT_RX_FLOW_TAG
struct dp_rx_fse {
	/* HAL Rx Flow Search Entry which matches HW definition */
	void *hal_rx_fse;
	/* Toeplitz hash value */
	uint32_t flow_hash;
	/* Flow index, equivalent to hash value truncated to FST size */
	uint32_t flow_id;
	/* Stats tracking for this flow */
	struct cdp_flow_stats stats;
	/* Flag indicating whether flow is IPv4 address tuple */
	uint8_t is_ipv4_addr_entry;
	/* Flag indicating whether flow is valid */
	uint8_t is_valid;
};

struct dp_rx_fst {
	/* Software (DP) FST */
	uint8_t *base;
	/* Pointer to HAL FST */
	struct hal_rx_fst *hal_rx_fst;
	/* Base physical address of HAL RX HW FST */
	uint64_t hal_rx_fst_base_paddr;
	/* Maximum number of flows FSE supports */
	uint16_t max_entries;
	/* Num entries in flow table */
	uint16_t num_entries;
	/* SKID Length */
	uint16_t max_skid_length;
	/* Hash mask to obtain legitimate hash entry */
	uint32_t hash_mask;
	/* Timer for bundling of flows */
	qdf_timer_t cache_invalidate_timer;
	/**
	 * Flag which tracks whether cache update
	 * is needed on timer expiry
	 */
	qdf_atomic_t is_cache_update_pending;
	/* Flag to indicate completion of FSE setup in HW/FW */
	bool fse_setup_done;
};

#define DP_RX_GET_SW_FT_ENTRY_SIZE sizeof(struct dp_rx_fse)
#elif WLAN_SUPPORT_RX_FISA

struct dp_fisa_stats {
	/* flow index invalid from RX HW TLV */
	uint32_t invalid_flow_index;
};

enum fisa_aggr_ret {
	FISA_AGGR_DONE,
	FISA_AGGR_NOT_ELIGIBLE,
	FISA_FLUSH_FLOW
};

struct dp_fisa_rx_sw_ft {
	/* HAL Rx Flow Search Entry which matches HW definition */
	void *hw_fse;
	/* Toeplitz hash value */
	uint32_t flow_hash;
	/* Flow index, equivalent to hash value truncated to FST size */
	uint32_t flow_id;
	/* Stats tracking for this flow */
	struct cdp_flow_stats stats;
	/* Flag indicating whether flow is IPv4 address tuple */
	uint8_t is_ipv4_addr_entry;
	/* Flag indicating whether flow is valid */
	uint8_t is_valid;
	uint8_t is_populated;
	uint8_t is_flow_udp;
	uint8_t is_flow_tcp;
	qdf_nbuf_t head_skb;
	uint16_t cumulative_l4_checksum;
	uint16_t adjusted_cumulative_ip_length;
	uint16_t cur_aggr;
	uint16_t napi_flush_cumulative_l4_checksum;
	uint16_t napi_flush_cumulative_ip_length;
	qdf_nbuf_t last_skb;
	uint32_t head_skb_ip_hdr_offset;
	uint32_t head_skb_l4_hdr_offset;
	struct cdp_rx_flow_tuple_info rx_flow_tuple_info;
	uint8_t napi_id;
	struct dp_vdev *vdev;
	uint64_t bytes_aggregated;
	uint32_t flush_count;
	uint32_t aggr_count;
	uint8_t do_not_aggregate;
	uint16_t hal_cumultive_ip_len;
	struct dp_soc *soc_hdl;
	/* last aggregate count fetched from RX PKT TLV */
	uint32_t last_hal_aggr_count;
	uint32_t cur_aggr_gso_size;
	struct udphdr *head_skb_udp_hdr;
	uint32_t reo_dest_indication;
};

#define DP_RX_GET_SW_FT_ENTRY_SIZE sizeof(struct dp_fisa_rx_sw_ft)
#define MAX_FSE_CACHE_FL_HST 10
/**
 * struct fse_cache_flush_history - Debug history cache flush
 * @timestamp: Entry update timestamp
 * @flows_added: Number of flows added for this flush
 * @flows_deleted: Number of flows deleted for this flush
 */
struct fse_cache_flush_history {
	uint64_t timestamp;
	uint32_t flows_added;
	uint32_t flows_deleted;
};

struct dp_rx_fst {
	/* Software (DP) FST */
	uint8_t *base;
	/* Pointer to HAL FST */
	struct hal_rx_fst *hal_rx_fst;
	/* Base physical address of HAL RX HW FST */
	uint64_t hal_rx_fst_base_paddr;
	/* Maximum number of flows FSE supports */
	uint16_t max_entries;
	/* Num entries in flow table */
	uint16_t num_entries;
	/* SKID Length */
	uint16_t max_skid_length;
	/* Hash mask to obtain legitimate hash entry */
	uint32_t hash_mask;
	/* Lock for adding/deleting entries of FST */
	qdf_spinlock_t dp_rx_fst_lock;
	uint32_t add_flow_count;
	uint32_t del_flow_count;
	uint32_t hash_collision_cnt;
	struct dp_soc *soc_hdl;
	qdf_atomic_t fse_cache_flush_posted;
	qdf_timer_t fse_cache_flush_timer;
	struct fse_cache_flush_history cache_fl_rec[MAX_FSE_CACHE_FL_HST];
	/* FISA DP stats */
	struct dp_fisa_stats stats;
};

#endif /* WLAN_SUPPORT_RX_FISA */
#endif /* WLAN_SUPPORT_RX_FLOW_TAG || WLAN_SUPPORT_RX_FISA */

#ifdef WLAN_FEATURE_STATS_EXT
/*
 * dp_req_rx_hw_stats_t: RX peer HW stats query structure
 * @pending_tid_query_cnt: pending tid stats count which waits for REO status
 * @is_query_timeout: flag to show is stats query timeout
 */
struct dp_req_rx_hw_stats_t {
	qdf_atomic_t pending_tid_stats_cnt;
	bool is_query_timeout;
};
#endif

#endif /* _DP_TYPES_H_ */<|MERGE_RESOLUTION|>--- conflicted
+++ resolved
@@ -869,11 +869,8 @@
 			uint32_t dup_refill_link_desc;
 			/* EAPOL drop count in intrabss scenario */
 			uint32_t intrabss_eapol_drop;
-<<<<<<< HEAD
-=======
 			/* Non Eapol pkt drop cnt due to peer not authorized */
 			uint32_t peer_unauth_rx_pkt_drop;
->>>>>>> b2f68a72
 		} err;
 
 		/* packet count per core - per ring */
