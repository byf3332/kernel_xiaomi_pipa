// SPDX-License-Identifier: GPL-2.0
/*
 * Energy Model of CPUs
 *
 * Copyright (c) 2018, Arm ltd.
 * Written by: Quentin Perret, Arm ltd.
 */

#define pr_fmt(fmt) "energy_model: " fmt

#include <linux/cpu.h>
#include <linux/cpumask.h>
#include <linux/debugfs.h>
#include <linux/energy_model.h>
#include <linux/sched/topology.h>
#include <linux/slab.h>

/* Mapping of each CPU to the performance domain to which it belongs. */
static DEFINE_PER_CPU(struct em_perf_domain *, em_data);

/*
 * Mutex serializing the registrations of performance domains and letting
 * callbacks defined by drivers sleep.
 */
static DEFINE_MUTEX(em_pd_mutex);

#ifdef CONFIG_DEBUG_FS
static struct dentry *rootdir;

static void em_debug_create_cs(struct em_cap_state *cs, struct dentry *pd)
{
	struct dentry *d;
	char name[24];

	snprintf(name, sizeof(name), "cs:%lu", cs->frequency);

	/* Create per-cs directory */
	d = debugfs_create_dir(name, pd);
	debugfs_create_ulong("frequency", 0444, d, &cs->frequency);
	debugfs_create_ulong("power", 0444, d, &cs->power);
	debugfs_create_ulong("cost", 0444, d, &cs->cost);
}

static int em_debug_cpus_show(struct seq_file *s, void *unused)
{
	seq_printf(s, "%*pbl\n", cpumask_pr_args(to_cpumask(s->private)));

	return 0;
}
DEFINE_SHOW_ATTRIBUTE(em_debug_cpus);

static void em_debug_create_pd(struct em_perf_domain *pd, int cpu)
{
	struct dentry *d;
	char name[8];
	int i;

	snprintf(name, sizeof(name), "pd%d", cpu);

	/* Create the directory of the performance domain */
	d = debugfs_create_dir(name, rootdir);

	debugfs_create_file("cpus", 0444, d, pd->cpus, &em_debug_cpus_fops);

	/* Create a sub-directory for each capacity state */
	for (i = 0; i < pd->nr_cap_states; i++)
		em_debug_create_cs(&pd->table[i], d);
}

static int __init em_debug_init(void)
{
	/* Create /sys/kernel/debug/energy_model directory */
	rootdir = debugfs_create_dir("energy_model", NULL);

	return 0;
}
core_initcall(em_debug_init);
#else /* CONFIG_DEBUG_FS */
static void em_debug_create_pd(struct em_perf_domain *pd, int cpu) {}
#endif
static struct em_perf_domain *em_create_pd(cpumask_t *span, int nr_states,
						struct em_data_callback *cb)
{
	unsigned long power, freq, prev_freq = 0, prev_cost = ULONG_MAX;
	int i, ret, cpu = cpumask_first(span);
	struct em_cap_state *table;
	struct em_perf_domain *pd;
	u64 fmax;

	if (!cb->active_power)
		return NULL;

	pd = kzalloc(sizeof(*pd) + cpumask_size(), GFP_KERNEL);
	if (!pd)
		return NULL;

	table = kcalloc(nr_states, sizeof(*table), GFP_KERNEL);
	if (!table)
		goto free_pd;

	/* Build the list of capacity states for this performance domain */
	for (i = 0, freq = 0; i < nr_states; i++, freq++) {
		/*
		 * active_power() is a driver callback which ceils 'freq' to
		 * lowest capacity state of 'cpu' above 'freq' and updates
		 * 'power' and 'freq' accordingly.
		 */
		ret = cb->active_power(&power, &freq, cpu);
		if (ret) {
			pr_err("pd%d: invalid cap. state: %d\n", cpu, ret);
			goto free_cs_table;
		}

		/*
		 * We expect the driver callback to increase the frequency for
		 * higher capacity states.
		 */
		if (freq <= prev_freq) {
			pr_err("pd%d: non-increasing freq: %lu\n", cpu, freq);
			goto free_cs_table;
		}

		/*
		 * The power returned by active_state() is expected to be
		 * positive, in milli-watts and to fit into 16 bits.
		 */
		if (!power || power > EM_CPU_MAX_POWER) {
			pr_err("pd%d: invalid power: %lu\n", cpu, power);
			goto free_cs_table;
		}

		table[i].power = power;
		table[i].frequency = prev_freq = freq;
<<<<<<< HEAD

		/*
		 * The hertz/watts efficiency ratio should decrease as the
		 * frequency grows on sane platforms. But this isn't always
		 * true in practice so warn the user if a higher OPP is more
		 * power efficient than a lower one.
		 */
		opp_eff = freq / power;
		if (opp_eff >= prev_opp_eff)
			pr_debug("pd%d: hertz/watts ratio non-monotonically decreasing: em_cap_state %d >= em_cap_state%d\n",
					cpu, i, i - 1);
		prev_opp_eff = opp_eff;
=======
>>>>>>> 11806753
	}

	/* Compute the cost of each capacity_state. */
	fmax = (u64) table[nr_states - 1].frequency;
	for (i = nr_states - 1; i >= 0; i--) {
		unsigned long power_res = em_scale_power(table[i].power);

		table[i].cost = div64_u64(fmax * power_res,
					  table[i].frequency);
<<<<<<< HEAD
		if (i > 0 && (table[i].cost < table[i - 1].cost) &&
				(table[i].power > table[i - 1].power)) {
			table[i].cost = table[i - 1].cost;
=======
		if (table[i].cost >= prev_cost) {
			pr_warn("pd%d: EM: OPP:%lu is inefficient\n",
				cpu, table[i].frequency);
		} else {
			prev_cost = table[i].cost;
>>>>>>> 11806753
		}
	}

	pd->table = table;
	pd->nr_cap_states = nr_states;
	cpumask_copy(to_cpumask(pd->cpus), span);

	em_debug_create_pd(pd, cpu);

	return pd;

free_cs_table:
	kfree(table);
free_pd:
	kfree(pd);

	return NULL;
}

/**
 * em_cpu_get() - Return the performance domain for a CPU
 * @cpu : CPU to find the performance domain for
 *
 * Return: the performance domain to which 'cpu' belongs, or NULL if it doesn't
 * exist.
 */
struct em_perf_domain *em_cpu_get(int cpu)
{
	return READ_ONCE(per_cpu(em_data, cpu));
}
EXPORT_SYMBOL_GPL(em_cpu_get);

/**
 * em_register_perf_domain() - Register the Energy Model of a performance domain
 * @span	: Mask of CPUs in the performance domain
 * @nr_states	: Number of capacity states to register
 * @cb		: Callback functions providing the data of the Energy Model
 *
 * Create Energy Model tables for a performance domain using the callbacks
 * defined in cb.
 *
 * If multiple clients register the same performance domain, all but the first
 * registration will be ignored.
 *
 * Return 0 on success
 */
int em_register_perf_domain(cpumask_t *span, unsigned int nr_states,
						struct em_data_callback *cb)
{
	unsigned long cap, prev_cap = 0;
	struct em_perf_domain *pd;
	int cpu, ret = 0;

	if (!span || !nr_states || !cb)
		return -EINVAL;

	/*
	 * Use a mutex to serialize the registration of performance domains and
	 * let the driver-defined callback functions sleep.
	 */
	mutex_lock(&em_pd_mutex);

	for_each_cpu(cpu, span) {
		/* Make sure we don't register again an existing domain. */
		if (READ_ONCE(per_cpu(em_data, cpu))) {
			ret = -EEXIST;
			goto unlock;
		}

		/*
		 * All CPUs of a domain must have the same micro-architecture
		 * since they all share the same table.
		 */
		cap = arch_scale_cpu_capacity(NULL, cpu);
		if (prev_cap && prev_cap != cap) {
			pr_err("CPUs of %*pbl must have the same capacity\n",
							cpumask_pr_args(span));
			ret = -EINVAL;
			goto unlock;
		}
		prev_cap = cap;
	}

	/* Create the performance domain and add it to the Energy Model. */
	pd = em_create_pd(span, nr_states, cb);
	if (!pd) {
		ret = -EINVAL;
		goto unlock;
	}

	for_each_cpu(cpu, span) {
		/*
		 * The per-cpu array can be read concurrently from em_cpu_get().
		 * The barrier enforces the ordering needed to make sure readers
		 * can only access well formed em_perf_domain structs.
		 */
		smp_store_release(per_cpu_ptr(&em_data, cpu), pd);
	}

	pr_debug("Created perf domain %*pbl\n", cpumask_pr_args(span));
unlock:
	mutex_unlock(&em_pd_mutex);

	return ret;
}
EXPORT_SYMBOL_GPL(em_register_perf_domain);<|MERGE_RESOLUTION|>--- conflicted
+++ resolved
@@ -131,7 +131,6 @@
 
 		table[i].power = power;
 		table[i].frequency = prev_freq = freq;
-<<<<<<< HEAD
 
 		/*
 		 * The hertz/watts efficiency ratio should decrease as the
@@ -144,8 +143,6 @@
 			pr_debug("pd%d: hertz/watts ratio non-monotonically decreasing: em_cap_state %d >= em_cap_state%d\n",
 					cpu, i, i - 1);
 		prev_opp_eff = opp_eff;
-=======
->>>>>>> 11806753
 	}
 
 	/* Compute the cost of each capacity_state. */
@@ -155,17 +152,11 @@
 
 		table[i].cost = div64_u64(fmax * power_res,
 					  table[i].frequency);
-<<<<<<< HEAD
-		if (i > 0 && (table[i].cost < table[i - 1].cost) &&
-				(table[i].power > table[i - 1].power)) {
-			table[i].cost = table[i - 1].cost;
-=======
 		if (table[i].cost >= prev_cost) {
 			pr_warn("pd%d: EM: OPP:%lu is inefficient\n",
 				cpu, table[i].frequency);
 		} else {
 			prev_cost = table[i].cost;
->>>>>>> 11806753
 		}
 	}
 
