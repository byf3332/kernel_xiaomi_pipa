/*
 * CPUFreq governor based on scheduler-provided CPU utilization data.
 *
 * Copyright (C) 2016, Intel Corporation
 * Author: Rafael J. Wysocki <rafael.j.wysocki@intel.com>
 *
 * This program is free software; you can redistribute it and/or modify
 * it under the terms of the GNU General Public License version 2 as
 * published by the Free Software Foundation.
 */

#define pr_fmt(fmt) KBUILD_MODNAME ": " fmt

#include "sched.h"

#include <linux/sched/cpufreq.h>
#include <trace/events/power.h>
#include <linux/sched/sysctl.h>

struct sugov_tunables {
	struct gov_attr_set	attr_set;
	unsigned int		up_rate_limit_us;
	unsigned int		down_rate_limit_us;
	unsigned int		hispeed_load;
	unsigned int		hispeed_freq;
	unsigned int		rtg_boost_freq;
	bool			pl;
};

struct sugov_policy {
	struct cpufreq_policy	*policy;

	u64 last_ws;
	u64 curr_cycles;
	u64 last_cyc_update_time;
	unsigned long avg_cap;
	struct sugov_tunables	*tunables;
	struct list_head	tunables_hook;
	unsigned long hispeed_util;
	unsigned long rtg_boost_util;
	unsigned long max;

	raw_spinlock_t		update_lock;	/* For shared policies */
	u64			last_freq_update_time;
	s64			min_rate_limit_ns;
	s64			up_rate_delay_ns;
	s64			down_rate_delay_ns;
	unsigned int		next_freq;
	unsigned int		cached_raw_freq;
	unsigned int		prev_cached_raw_freq;

	/* The next fields are only needed if fast switch cannot be used: */
	struct			irq_work irq_work;
	struct			kthread_work work;
	struct			mutex work_lock;
	struct			kthread_worker worker;
	struct task_struct	*thread;
	bool			work_in_progress;

	bool			limits_changed;
	bool			need_freq_update;
};

struct sugov_cpu {
	struct update_util_data	update_util;
	struct sugov_policy	*sg_policy;
	unsigned int		cpu;

	bool			iowait_boost_pending;
	unsigned int		iowait_boost;
	u64			last_update;

	struct sched_walt_cpu_load walt_load;

	unsigned long util;
	unsigned int flags;

	unsigned long		bw_dl;
	unsigned long		min;
	unsigned long		max;

	/* The field below is for single-CPU policies only: */
#ifdef CONFIG_NO_HZ_COMMON
	unsigned long		saved_idle_calls;
#endif
};

static DEFINE_PER_CPU(struct sugov_cpu, sugov_cpu);
static unsigned int stale_ns;
static DEFINE_PER_CPU(struct sugov_tunables *, cached_tunables);

/************************ Governor internals ***********************/

static bool sugov_should_update_freq(struct sugov_policy *sg_policy, u64 time)
{
	s64 delta_ns;

	/*
	 * Since cpufreq_update_util() is called with rq->lock held for
	 * the @target_cpu, our per-CPU data is fully serialized.
	 *
	 * However, drivers cannot in general deal with cross-CPU
	 * requests, so while get_next_freq() will work, our
	 * sugov_update_commit() call may not for the fast switching platforms.
	 *
	 * Hence stop here for remote requests if they aren't supported
	 * by the hardware, as calculating the frequency is pointless if
	 * we cannot in fact act on it.
	 *
	 * This is needed on the slow switching platforms too to prevent CPUs
	 * going offline from leaving stale IRQ work items behind.
	 */
	if (!cpufreq_this_cpu_can_update(sg_policy->policy))
		return false;

	if (unlikely(sg_policy->limits_changed)) {
		sg_policy->limits_changed = false;
		sg_policy->need_freq_update = true;
		return true;
	}

	/* No need to recalculate next freq for min_rate_limit_us
	 * at least. However we might still decide to further rate
	 * limit once frequency change direction is decided, according
	 * to the separate rate limits.
	 */

	delta_ns = time - sg_policy->last_freq_update_time;
	return delta_ns >= sg_policy->min_rate_limit_ns;
}

static inline bool use_pelt(void)
{
#ifdef CONFIG_SCHED_WALT
	return false;
#else
	return true;
#endif
}

static inline bool conservative_pl(void)
{
#ifdef CONFIG_SCHED_WALT
	return sysctl_sched_conservative_pl;
#else
	return false;
#endif
}

static bool sugov_up_down_rate_limit(struct sugov_policy *sg_policy, u64 time,
				     unsigned int next_freq)
{
	s64 delta_ns;

	delta_ns = time - sg_policy->last_freq_update_time;

	if (next_freq > sg_policy->next_freq &&
	    delta_ns < sg_policy->up_rate_delay_ns)
			return true;

	if (next_freq < sg_policy->next_freq &&
	    delta_ns < sg_policy->down_rate_delay_ns)
			return true;

	return false;
}

static bool sugov_update_next_freq(struct sugov_policy *sg_policy, u64 time,
				   unsigned int next_freq)
{
	if (sg_policy->next_freq == next_freq)
		return false;

	if (sugov_up_down_rate_limit(sg_policy, time, next_freq)) {
		/* Restore cached freq as next_freq is not changed */
		sg_policy->cached_raw_freq = sg_policy->prev_cached_raw_freq;
		return false;
	}

	sg_policy->next_freq = next_freq;
	sg_policy->last_freq_update_time = time;

	return true;
}

static unsigned long freq_to_util(struct sugov_policy *sg_policy,
				  unsigned int freq)
{
	return mult_frac(sg_policy->max, freq,
			 sg_policy->policy->cpuinfo.max_freq);
}

#define KHZ 1000
static void sugov_track_cycles(struct sugov_policy *sg_policy,
				unsigned int prev_freq,
				u64 upto)
{
	u64 delta_ns, cycles;
	u64 next_ws = sg_policy->last_ws + sched_ravg_window;

	if (use_pelt())
		return;

	upto = min(upto, next_ws);
	/* Track cycles in current window */
	delta_ns = upto - sg_policy->last_cyc_update_time;
	delta_ns *= prev_freq;
	do_div(delta_ns, (NSEC_PER_SEC / KHZ));
	cycles = delta_ns;
	sg_policy->curr_cycles += cycles;
	sg_policy->last_cyc_update_time = upto;
}

static void sugov_calc_avg_cap(struct sugov_policy *sg_policy, u64 curr_ws,
				unsigned int prev_freq)
{
	u64 last_ws = sg_policy->last_ws;
	unsigned int avg_freq;

	if (use_pelt())
		return;

	BUG_ON(curr_ws < last_ws);
	if (curr_ws <= last_ws)
		return;

	/* If we skipped some windows */
	if (curr_ws > (last_ws + sched_ravg_window)) {
		avg_freq = prev_freq;
		/* Reset tracking history */
		sg_policy->last_cyc_update_time = curr_ws;
	} else {
		sugov_track_cycles(sg_policy, prev_freq, curr_ws);
		avg_freq = sg_policy->curr_cycles;
		avg_freq /= sched_ravg_window / (NSEC_PER_SEC / KHZ);
	}
	sg_policy->avg_cap = freq_to_util(sg_policy, avg_freq);
	sg_policy->curr_cycles = 0;
	sg_policy->last_ws = curr_ws;
}

static void sugov_fast_switch(struct sugov_policy *sg_policy, u64 time,
			      unsigned int next_freq)
{
	struct cpufreq_policy *policy = sg_policy->policy;
	unsigned int cpu;

	if (!sugov_update_next_freq(sg_policy, time, next_freq))
		return;

	sugov_track_cycles(sg_policy, sg_policy->policy->cur, time);
	next_freq = cpufreq_driver_fast_switch(policy, next_freq);
	if (!next_freq)
		return;

	policy->cur = next_freq;

	if (trace_cpu_frequency_enabled()) {
		for_each_cpu(cpu, policy->cpus)
			trace_cpu_frequency(next_freq, cpu);
	}
}

static void sugov_deferred_update(struct sugov_policy *sg_policy, u64 time,
				  unsigned int next_freq)
{
	if (!sugov_update_next_freq(sg_policy, time, next_freq))
		return;

	if (use_pelt())
		sg_policy->work_in_progress = true;
	irq_work_queue(&sg_policy->irq_work);
}

#ifdef CONFIG_PACKAGE_RUNTIME_INFO
__weak unsigned int glk_freq_limit(struct cpufreq_policy *policy,
		unsigned int *target_freq)
{
	return 0;
}

__weak unsigned long glk_cal_freq(struct cpufreq_policy *policy,
		unsigned long util, unsigned long max)
{
	return 0;
}
#endif

#define TARGET_LOAD 80
/**
 * get_next_freq - Compute a new frequency for a given cpufreq policy.
 * @sg_policy: schedutil policy object to compute the new frequency for.
 * @util: Current CPU utilization.
 * @max: CPU capacity.
 *
 * If the utilization is frequency-invariant, choose the new frequency to be
 * proportional to it, that is
 *
 * next_freq = C * max_freq * util / max
 *
 * Otherwise, approximate the would-be frequency-invariant utilization by
 * util_raw * (curr_freq / max_freq) which leads to
 *
 * next_freq = C * curr_freq * util_raw / max
 *
 * Take C = 1.25 for the frequency tipping point at (util / max) = 0.8.
 *
 * The lowest driver-supported frequency which is equal or greater than the raw
 * next_freq (as calculated above) is returned, subject to policy min/max and
 * cpufreq driver limitations.
 */
static unsigned int get_next_freq(struct sugov_policy *sg_policy,
				  unsigned long util, unsigned long max)
{
	struct cpufreq_policy *policy = sg_policy->policy;
#ifdef CONFIG_PACKAGE_RUNTIME_INFO
	unsigned int walt_freq;
#endif
	unsigned int freq = arch_scale_freq_invariant() ?
				policy->cpuinfo.max_freq : policy->cur;

#ifdef CONFIG_PACKAGE_RUNTIME_INFO
	walt_freq = map_util_freq(util, freq, max);
	freq = glk_cal_freq(policy, util, max);
	if (!freq)
		freq = glk_freq_limit(policy, &walt_freq);
	else
		sg_policy->need_freq_update = true;
#else
	freq = map_util_freq(util, freq, max);
#endif
	trace_sugov_next_freq(policy->cpu, util, max, freq);

	if (freq == sg_policy->cached_raw_freq && !sg_policy->need_freq_update)
		return sg_policy->next_freq;

	sg_policy->need_freq_update = false;
	sg_policy->prev_cached_raw_freq = sg_policy->cached_raw_freq;
	sg_policy->cached_raw_freq = freq;
	return cpufreq_driver_resolve_freq(policy, freq);
}

extern long
schedtune_cpu_margin_with(unsigned long util, int cpu, struct task_struct *p);

/*
 * This function computes an effective utilization for the given CPU, to be
 * used for frequency selection given the linear relation: f = u * f_max.
 *
 * The scheduler tracks the following metrics:
 *
 *   cpu_util_{cfs,rt,dl,irq}()
 *   cpu_bw_dl()
 *
 * Where the cfs,rt and dl util numbers are tracked with the same metric and
 * synchronized windows and are thus directly comparable.
 *
 * The @util parameter passed to this function is assumed to be the aggregation
 * of RT and CFS util numbers. The cases of DL and IRQ are managed here.
 *
 * The cfs,rt,dl utilization are the running times measured with rq->clock_task
 * which excludes things like IRQ and steal-time. These latter are then accrued
 * in the irq utilization.
 *
 * The DL bandwidth number otoh is not a measured metric but a value computed
 * based on the task model parameters and gives the minimal utilization
 * required to meet deadlines.
 */
unsigned long schedutil_cpu_util(int cpu, unsigned long util_cfs,
				 unsigned long max, enum schedutil_type type,
				 struct task_struct *p)
{
	unsigned long dl_util, util, irq;
	struct rq *rq = cpu_rq(cpu);

	if (!uclamp_is_used() &&
	    type == FREQUENCY_UTIL && rt_rq_is_runnable(&rq->rt)) {
		return max;
	}

	/*
	 * Early check to see if IRQ/steal time saturates the CPU, can be
	 * because of inaccuracies in how we track these -- see
	 * update_irq_load_avg().
	 */
	irq = cpu_util_irq(rq);
	if (unlikely(irq >= max))
		return max;

	/*
	 * Because the time spend on RT/DL tasks is visible as 'lost' time to
	 * CFS tasks and we use the same metric to track the effective
	 * utilization (PELT windows are synchronized) we can directly add them
	 * to obtain the CPU's actual utilization.
	 *
	 * CFS and RT utilization can be boosted or capped, depending on
	 * utilization clamp constraints requested by currently RUNNABLE
	 * tasks.
	 * When there are no CFS RUNNABLE tasks, clamps are released and
	 * frequency will be gracefully reduced with the utilization decay.
	 */
	util = util_cfs + cpu_util_rt(rq);
	if (type == FREQUENCY_UTIL)
#ifdef CONFIG_SCHED_TUNE
		util += schedtune_cpu_margin_with(util, cpu, p);
#else
		util = uclamp_rq_util_with(rq, util, p);
#endif

	dl_util = cpu_util_dl(rq);

	/*
	 * For frequency selection we do not make cpu_util_dl() a permanent part
	 * of this sum because we want to use cpu_bw_dl() later on, but we need
	 * to check if the CFS+RT+DL sum is saturated (ie. no idle time) such
	 * that we select f_max when there is no idle time.
	 *
	 * NOTE: numerical errors or stop class might cause us to not quite hit
	 * saturation when we should -- something for later.
	 */
	if (util + dl_util >= max)
		return max;

	/*
	 * OTOH, for energy computation we need the estimated running time, so
	 * include util_dl and ignore dl_bw.
	 */
	if (type == ENERGY_UTIL)
		util += dl_util;

	/*
	 * There is still idle time; further improve the number by using the
	 * irq metric. Because IRQ/steal time is hidden from the task clock we
	 * need to scale the task numbers:
	 *
	 *              1 - irq
	 *   U' = irq + ------- * U
	 *                max
	 */
	util = scale_irq_capacity(util, irq, max);
	util += irq;

	/*
	 * Bandwidth required by DEADLINE must always be granted while, for
	 * FAIR and RT, we use blocked utilization of IDLE CPUs as a mechanism
	 * to gracefully reduce the frequency when no tasks show up for longer
	 * periods of time.
	 *
	 * Ideally we would like to set bw_dl as min/guaranteed freq and util +
	 * bw_dl as requested freq. However, cpufreq is not yet ready for such
	 * an interface. So, we only do the latter for now.
	 */
	if (type == FREQUENCY_UTIL)
		util += cpu_bw_dl(rq);

	return min(max, util);
}

#ifdef CONFIG_SCHED_WALT
static unsigned long sugov_get_util(struct sugov_cpu *sg_cpu)
{
	struct rq *rq = cpu_rq(sg_cpu->cpu);
	unsigned long max = arch_scale_cpu_capacity(NULL, sg_cpu->cpu);

	sg_cpu->max = max;
	sg_cpu->bw_dl = cpu_bw_dl(rq);

	return stune_util(sg_cpu->cpu, 0, &sg_cpu->walt_load);
}
#else
static unsigned long sugov_get_util(struct sugov_cpu *sg_cpu)
{
	struct rq *rq = cpu_rq(sg_cpu->cpu);

	unsigned long util_cfs = cpu_util_cfs(rq);
	unsigned long max = arch_scale_cpu_capacity(NULL, sg_cpu->cpu);

	sg_cpu->max = max;
	sg_cpu->bw_dl = cpu_bw_dl(rq);

	return schedutil_cpu_util(sg_cpu->cpu, util_cfs, max,
				  FREQUENCY_UTIL, NULL);
}
#endif

/**
 * sugov_iowait_reset() - Reset the IO boost status of a CPU.
 * @sg_cpu: the sugov data for the CPU to boost
 * @time: the update time from the caller
 * @set_iowait_boost: true if an IO boost has been requested
 *
 * The IO wait boost of a task is disabled after a tick since the last update
 * of a CPU. If a new IO wait boost is requested after more then a tick, then
 * we enable the boost starting from the minimum frequency, which improves
 * energy efficiency by ignoring sporadic wakeups from IO.
 */
static bool sugov_iowait_reset(struct sugov_cpu *sg_cpu, u64 time,
			       bool set_iowait_boost)
{
	s64 delta_ns = time - sg_cpu->last_update;

	/* Reset boost only if a tick has elapsed since last request */
	if (delta_ns <= TICK_NSEC)
		return false;

	sg_cpu->iowait_boost = set_iowait_boost ? sg_cpu->min : 0;
	sg_cpu->iowait_boost_pending = set_iowait_boost;

	return true;
}

/**
 * sugov_iowait_boost() - Updates the IO boost status of a CPU.
 * @sg_cpu: the sugov data for the CPU to boost
 * @time: the update time from the caller
 * @flags: SCHED_CPUFREQ_IOWAIT if the task is waking up after an IO wait
 *
 * Each time a task wakes up after an IO operation, the CPU utilization can be
 * boosted to a certain utilization which doubles at each "frequent and
 * successive" wakeup from IO, ranging from the utilization of the minimum
 * OPP to the utilization of the maximum OPP.
 * To keep doubling, an IO boost has to be requested at least once per tick,
 * otherwise we restart from the utilization of the minimum OPP.
 */
static void sugov_iowait_boost(struct sugov_cpu *sg_cpu, u64 time,
			       unsigned int flags)
{
	bool set_iowait_boost = flags & SCHED_CPUFREQ_IOWAIT;

	/* Reset boost if the CPU appears to have been idle enough */
	if (sg_cpu->iowait_boost &&
	    sugov_iowait_reset(sg_cpu, time, set_iowait_boost))
		return;

	/* Boost only tasks waking up after IO */
	if (!set_iowait_boost)
		return;

	/* Ensure boost doubles only one time at each request */
	if (sg_cpu->iowait_boost_pending)
		return;
	sg_cpu->iowait_boost_pending = true;

	/* Double the boost at each request */
	if (sg_cpu->iowait_boost) {
		sg_cpu->iowait_boost =
			min_t(unsigned int, sg_cpu->iowait_boost << 1, SCHED_CAPACITY_SCALE);
		return;
	}

	/* First wakeup after IO: start with minimum boost */
	sg_cpu->iowait_boost = sg_cpu->min;
}

/**
 * sugov_iowait_apply() - Apply the IO boost to a CPU.
 * @sg_cpu: the sugov data for the cpu to boost
 * @time: the update time from the caller
 * @util: the utilization to (eventually) boost
 * @max: the maximum value the utilization can be boosted to
 *
 * A CPU running a task which woken up after an IO operation can have its
 * utilization boosted to speed up the completion of those IO operations.
 * The IO boost value is increased each time a task wakes up from IO, in
 * sugov_iowait_apply(), and it's instead decreased by this function,
 * each time an increase has not been requested (!iowait_boost_pending).
 *
 * A CPU which also appears to have been idle for at least one tick has also
 * its IO boost utilization reset.
 *
 * This mechanism is designed to boost high frequently IO waiting tasks, while
 * being more conservative on tasks which does sporadic IO operations.
 */
static unsigned long sugov_iowait_apply(struct sugov_cpu *sg_cpu, u64 time,
					unsigned long util, unsigned long max)
{
	unsigned long boost;

	/* No boost currently required */
	if (!sg_cpu->iowait_boost)
		return util;

	/* Reset boost if the CPU appears to have been idle enough */
	if (sugov_iowait_reset(sg_cpu, time, false))
		return util;

	if (!sg_cpu->iowait_boost_pending) {
		/*
		 * No boost pending; reduce the boost value.
		 */
		sg_cpu->iowait_boost >>= 1;
		if (sg_cpu->iowait_boost < sg_cpu->min) {
			sg_cpu->iowait_boost = 0;
			return util;
		}
	}

	sg_cpu->iowait_boost_pending = false;

	/*
	 * @util is already in capacity scale; convert iowait_boost
	 * into the same scale so we can compare.
	 */
	boost = (sg_cpu->iowait_boost * max) >> SCHED_CAPACITY_SHIFT;
	return max(boost, util);
}

#ifdef CONFIG_NO_HZ_COMMON
static bool sugov_cpu_is_busy(struct sugov_cpu *sg_cpu)
{
	unsigned long idle_calls = tick_nohz_get_idle_calls_cpu(sg_cpu->cpu);
	bool ret = idle_calls == sg_cpu->saved_idle_calls;

	sg_cpu->saved_idle_calls = idle_calls;
	return ret;
}
#else
static inline bool sugov_cpu_is_busy(struct sugov_cpu *sg_cpu) { return false; }
#endif /* CONFIG_NO_HZ_COMMON */

#define NL_RATIO 75
#define DEFAULT_HISPEED_LOAD 90
#define DEFAULT_CPU0_RTG_BOOST_FREQ 1000000
#define DEFAULT_CPU4_RTG_BOOST_FREQ 0
#define DEFAULT_CPU7_RTG_BOOST_FREQ 0
static void sugov_walt_adjust(struct sugov_cpu *sg_cpu, unsigned long *util,
			      unsigned long *max)
{
	struct sugov_policy *sg_policy = sg_cpu->sg_policy;
	bool is_migration = sg_cpu->flags & SCHED_CPUFREQ_INTERCLUSTER_MIG;
	bool is_rtg_boost = sg_cpu->walt_load.rtgb_active;
	unsigned long nl = sg_cpu->walt_load.nl;
	unsigned long cpu_util = sg_cpu->util;
	bool is_hiload;
	unsigned long pl = sg_cpu->walt_load.pl;

	if (use_pelt())
		return;

	if (is_rtg_boost)
		*util = max(*util, sg_policy->rtg_boost_util);

	is_hiload = (cpu_util >= mult_frac(sg_policy->avg_cap,
					   sg_policy->tunables->hispeed_load,
					   100));

	if (is_hiload && !is_migration)
		*util = max(*util, sg_policy->hispeed_util);

	if (is_hiload && nl >= mult_frac(cpu_util, NL_RATIO, 100))
		*util = *max;

	if (sg_policy->tunables->pl) {
		if (conservative_pl())
			pl = mult_frac(pl, TARGET_LOAD, 100);
		*util = max(*util, pl);
	}
}

/*
 * Make sugov_should_update_freq() ignore the rate limit when DL
 * has increased the utilization.
 */
static inline void ignore_dl_rate_limit(struct sugov_cpu *sg_cpu, struct sugov_policy *sg_policy)
{
	if (cpu_bw_dl(cpu_rq(sg_cpu->cpu)) > sg_cpu->bw_dl)
		sg_policy->limits_changed = true;
}

static inline unsigned long target_util(struct sugov_policy *sg_policy,
				  unsigned int freq)
{
	unsigned long util;

	util = freq_to_util(sg_policy, freq);
	util = mult_frac(util, TARGET_LOAD, 100);
	return util;
}

static void sugov_update_single(struct update_util_data *hook, u64 time,
				unsigned int flags)
{
	struct sugov_cpu *sg_cpu = container_of(hook, struct sugov_cpu, update_util);
	struct sugov_policy *sg_policy = sg_cpu->sg_policy;
	unsigned long util, max, hs_util, boost_util;
	unsigned int next_f;
	bool busy;

	if (!sg_policy->tunables->pl && flags & SCHED_CPUFREQ_PL)
		return;

	sugov_iowait_boost(sg_cpu, time, flags);
	sg_cpu->last_update = time;

	ignore_dl_rate_limit(sg_cpu, sg_policy);

	if (!sugov_should_update_freq(sg_policy, time))
		return;

	/* Limits may have changed, don't skip frequency update */
	busy = use_pelt() && !sg_policy->need_freq_update &&
		sugov_cpu_is_busy(sg_cpu);

	sg_cpu->util = util = sugov_get_util(sg_cpu);
	max = sg_cpu->max;
	sg_cpu->flags = flags;

	if (sg_policy->max != max) {
		sg_policy->max = max;
		hs_util = target_util(sg_policy,
				       sg_policy->tunables->hispeed_freq);
		sg_policy->hispeed_util = hs_util;

		boost_util = target_util(sg_policy,
				    sg_policy->tunables->rtg_boost_freq);
		sg_policy->rtg_boost_util = boost_util;
	}

	util = sugov_iowait_apply(sg_cpu, time, util, max);
	sugov_calc_avg_cap(sg_policy, sg_cpu->walt_load.ws,
			   sg_policy->policy->cur);

	trace_sugov_util_update(sg_cpu->cpu, sg_cpu->util,
				sg_policy->avg_cap, max, sg_cpu->walt_load.nl,
				sg_cpu->walt_load.pl,
				sg_cpu->walt_load.rtgb_active, flags);

	sugov_walt_adjust(sg_cpu, &util, &max);
	next_f = get_next_freq(sg_policy, util, max);
	/*
	 * Do not reduce the frequency if the CPU has not been idle
	 * recently, as the reduction is likely to be premature then.
	 */
	if (busy && next_f < sg_policy->next_freq) {
		next_f = sg_policy->next_freq;

		/* Restore cached freq as next_freq has changed */
		sg_policy->cached_raw_freq = sg_policy->prev_cached_raw_freq;
	}

	/*
	 * This code runs under rq->lock for the target CPU, so it won't run
	 * concurrently on two different CPUs for the same target and it is not
	 * necessary to acquire the lock in the fast switch case.
	 */
	if (sg_policy->policy->fast_switch_enabled) {
		sugov_fast_switch(sg_policy, time, next_f);
	} else {
		raw_spin_lock(&sg_policy->update_lock);
		sugov_deferred_update(sg_policy, time, next_f);
		raw_spin_unlock(&sg_policy->update_lock);
	}
}

static unsigned int sugov_next_freq_shared(struct sugov_cpu *sg_cpu, u64 time)
{
	struct sugov_policy *sg_policy = sg_cpu->sg_policy;
	struct cpufreq_policy *policy = sg_policy->policy;
	u64 last_freq_update_time = sg_policy->last_freq_update_time;
	unsigned long util = 0, max = 1;
	unsigned int j;

	for_each_cpu(j, policy->cpus) {
		struct sugov_cpu *j_sg_cpu = &per_cpu(sugov_cpu, j);
		unsigned long j_util, j_max;
		s64 delta_ns;

		/*
		 * If the CPU utilization was last updated before the previous
		 * frequency update and the time elapsed between the last update
		 * of the CPU utilization and the last frequency update is long
		 * enough, don't take the CPU into account as it probably is
		 * idle now (and clear iowait_boost for it).
		 */
		delta_ns = last_freq_update_time - j_sg_cpu->last_update;
		if (delta_ns > stale_ns) {
			sugov_iowait_reset(j_sg_cpu, last_freq_update_time,
					   false);
			continue;
		}

		/*
		 * If the util value for all CPUs in a policy is 0, just using >
		 * will result in a max value of 1. WALT stats can later update
		 * the aggregated util value, causing get_next_freq() to compute
		 * freq = max_freq * 1.25 * (util / max) for nonzero util,
		 * leading to spurious jumps to fmax.
		 */
		j_util = j_sg_cpu->util;
		j_max = j_sg_cpu->max;
		j_util = sugov_iowait_apply(j_sg_cpu, time, j_util, j_max);

		if (j_util * max >= j_max * util) {
			util = j_util;
			max = j_max;
		}

		sugov_walt_adjust(j_sg_cpu, &util, &max);
	}

	return get_next_freq(sg_policy, util, max);
}

static void
sugov_update_shared(struct update_util_data *hook, u64 time, unsigned int flags)
{
	struct sugov_cpu *sg_cpu = container_of(hook, struct sugov_cpu, update_util);
	struct sugov_policy *sg_policy = sg_cpu->sg_policy;
	unsigned long hs_util, boost_util;
	unsigned int next_f;

	if (!sg_policy->tunables->pl && flags & SCHED_CPUFREQ_PL)
		return;

	sg_cpu->util = sugov_get_util(sg_cpu);
	sg_cpu->flags = flags;
	raw_spin_lock(&sg_policy->update_lock);

	if (sg_policy->max != sg_cpu->max) {
		sg_policy->max = sg_cpu->max;
		hs_util = target_util(sg_policy,
					sg_policy->tunables->hispeed_freq);
		sg_policy->hispeed_util = hs_util;

		boost_util = target_util(sg_policy,
				    sg_policy->tunables->rtg_boost_freq);
		sg_policy->rtg_boost_util = boost_util;
	}

	sugov_iowait_boost(sg_cpu, time, flags);
	sg_cpu->last_update = time;

	sugov_calc_avg_cap(sg_policy, sg_cpu->walt_load.ws,
			   sg_policy->policy->cur);
	ignore_dl_rate_limit(sg_cpu, sg_policy);

	trace_sugov_util_update(sg_cpu->cpu, sg_cpu->util, sg_policy->avg_cap,
				sg_cpu->max, sg_cpu->walt_load.nl,
				sg_cpu->walt_load.pl,
				sg_cpu->walt_load.rtgb_active, flags);

	if (sugov_should_update_freq(sg_policy, time) &&
	    !(flags & SCHED_CPUFREQ_CONTINUE)) {
		next_f = sugov_next_freq_shared(sg_cpu, time);

		if (sg_policy->policy->fast_switch_enabled)
			sugov_fast_switch(sg_policy, time, next_f);
		else
			sugov_deferred_update(sg_policy, time, next_f);
	}

	raw_spin_unlock(&sg_policy->update_lock);
}

static void sugov_work(struct kthread_work *work)
{
	struct sugov_policy *sg_policy = container_of(work, struct sugov_policy, work);
	unsigned int freq;
	unsigned long flags;

	/*
	 * Hold sg_policy->update_lock shortly to handle the case where:
	 * incase sg_policy->next_freq is read here, and then updated by
	 * sugov_deferred_update() just before work_in_progress is set to false
	 * here, we may miss queueing the new update.
	 *
	 * Note: If a work was queued after the update_lock is released,
	 * sugov_work() will just be called again by kthread_work code; and the
	 * request will be proceed before the sugov thread sleeps.
	 */
	raw_spin_lock_irqsave(&sg_policy->update_lock, flags);
	freq = sg_policy->next_freq;
	if (use_pelt())
		sg_policy->work_in_progress = false;
	sugov_track_cycles(sg_policy, sg_policy->policy->cur,
			   ktime_get_ns());
	raw_spin_unlock_irqrestore(&sg_policy->update_lock, flags);

	mutex_lock(&sg_policy->work_lock);
	__cpufreq_driver_target(sg_policy->policy, freq, CPUFREQ_RELATION_L);
	mutex_unlock(&sg_policy->work_lock);
}

static void sugov_irq_work(struct irq_work *irq_work)
{
	struct sugov_policy *sg_policy;

	sg_policy = container_of(irq_work, struct sugov_policy, irq_work);

	kthread_queue_work(&sg_policy->worker, &sg_policy->work);
}

/************************** sysfs interface ************************/

static struct sugov_tunables *global_tunables;
static DEFINE_MUTEX(global_tunables_lock);

static inline struct sugov_tunables *to_sugov_tunables(struct gov_attr_set *attr_set)
{
	return container_of(attr_set, struct sugov_tunables, attr_set);
}

static DEFINE_MUTEX(min_rate_lock);

static void update_min_rate_limit_ns(struct sugov_policy *sg_policy)
{
	mutex_lock(&min_rate_lock);
	sg_policy->min_rate_limit_ns = min(sg_policy->up_rate_delay_ns,
					   sg_policy->down_rate_delay_ns);
	mutex_unlock(&min_rate_lock);
}

static ssize_t up_rate_limit_us_show(struct gov_attr_set *attr_set, char *buf)
{
	struct sugov_tunables *tunables = to_sugov_tunables(attr_set);

	return scnprintf(buf, PAGE_SIZE, "%u\n", tunables->up_rate_limit_us);
}

static ssize_t down_rate_limit_us_show(struct gov_attr_set *attr_set, char *buf)
{
	struct sugov_tunables *tunables = to_sugov_tunables(attr_set);

	return scnprintf(buf, PAGE_SIZE, "%u\n", tunables->down_rate_limit_us);
}

static ssize_t up_rate_limit_us_store(struct gov_attr_set *attr_set,
				      const char *buf, size_t count)
{
	struct sugov_tunables *tunables = to_sugov_tunables(attr_set);
	struct sugov_policy *sg_policy;
	unsigned int rate_limit_us;

	if (kstrtouint(buf, 10, &rate_limit_us))
		return -EINVAL;

	tunables->up_rate_limit_us = rate_limit_us;

	list_for_each_entry(sg_policy, &attr_set->policy_list, tunables_hook) {
		sg_policy->up_rate_delay_ns = rate_limit_us * NSEC_PER_USEC;
		update_min_rate_limit_ns(sg_policy);
	}

	return count;
}

static ssize_t down_rate_limit_us_store(struct gov_attr_set *attr_set,
					const char *buf, size_t count)
{
	struct sugov_tunables *tunables = to_sugov_tunables(attr_set);
	struct sugov_policy *sg_policy;
	unsigned int rate_limit_us;

	if (kstrtouint(buf, 10, &rate_limit_us))
		return -EINVAL;

	tunables->down_rate_limit_us = rate_limit_us;
	list_for_each_entry(sg_policy, &attr_set->policy_list, tunables_hook) {
		sg_policy->down_rate_delay_ns = rate_limit_us * NSEC_PER_USEC;
		update_min_rate_limit_ns(sg_policy);
	}

	return count;
}

static struct governor_attr up_rate_limit_us = __ATTR_RW(up_rate_limit_us);
static struct governor_attr down_rate_limit_us = __ATTR_RW(down_rate_limit_us);

static ssize_t hispeed_load_show(struct gov_attr_set *attr_set, char *buf)
{
	struct sugov_tunables *tunables = to_sugov_tunables(attr_set);

	return scnprintf(buf, PAGE_SIZE, "%u\n", tunables->hispeed_load);
}

static ssize_t hispeed_load_store(struct gov_attr_set *attr_set,
				  const char *buf, size_t count)
{
	struct sugov_tunables *tunables = to_sugov_tunables(attr_set);

	if (kstrtouint(buf, 10, &tunables->hispeed_load))
		return -EINVAL;

	tunables->hispeed_load = min(100U, tunables->hispeed_load);

	return count;
}

static ssize_t hispeed_freq_show(struct gov_attr_set *attr_set, char *buf)
{
	struct sugov_tunables *tunables = to_sugov_tunables(attr_set);

	return scnprintf(buf, PAGE_SIZE, "%u\n", tunables->hispeed_freq);
}

static ssize_t hispeed_freq_store(struct gov_attr_set *attr_set,
					const char *buf, size_t count)
{
	struct sugov_tunables *tunables = to_sugov_tunables(attr_set);
	unsigned int val;
	struct sugov_policy *sg_policy;
	unsigned long hs_util;
	unsigned long flags;

	if (kstrtouint(buf, 10, &val))
		return -EINVAL;

	tunables->hispeed_freq = val;
	list_for_each_entry(sg_policy, &attr_set->policy_list, tunables_hook) {
		raw_spin_lock_irqsave(&sg_policy->update_lock, flags);
		hs_util = target_util(sg_policy,
					sg_policy->tunables->hispeed_freq);
		sg_policy->hispeed_util = hs_util;
		raw_spin_unlock_irqrestore(&sg_policy->update_lock, flags);
	}

	return count;
}

static ssize_t rtg_boost_freq_show(struct gov_attr_set *attr_set, char *buf)
{
	struct sugov_tunables *tunables = to_sugov_tunables(attr_set);

	return scnprintf(buf, PAGE_SIZE, "%u\n", tunables->rtg_boost_freq);
}

static ssize_t rtg_boost_freq_store(struct gov_attr_set *attr_set,
				    const char *buf, size_t count)
{
	struct sugov_tunables *tunables = to_sugov_tunables(attr_set);
	unsigned int val;
	struct sugov_policy *sg_policy;
	unsigned long boost_util;
	unsigned long flags;

	if (kstrtouint(buf, 10, &val))
		return -EINVAL;

	tunables->rtg_boost_freq = val;
	list_for_each_entry(sg_policy, &attr_set->policy_list, tunables_hook) {
		raw_spin_lock_irqsave(&sg_policy->update_lock, flags);
		boost_util = target_util(sg_policy,
					  sg_policy->tunables->rtg_boost_freq);
		sg_policy->rtg_boost_util = boost_util;
		raw_spin_unlock_irqrestore(&sg_policy->update_lock, flags);
	}

	return count;
}

static ssize_t pl_show(struct gov_attr_set *attr_set, char *buf)
{
	struct sugov_tunables *tunables = to_sugov_tunables(attr_set);

	return scnprintf(buf, PAGE_SIZE, "%u\n", tunables->pl);
}

static ssize_t pl_store(struct gov_attr_set *attr_set, const char *buf,
				   size_t count)
{
	struct sugov_tunables *tunables = to_sugov_tunables(attr_set);

	if (kstrtobool(buf, &tunables->pl))
		return -EINVAL;

	return count;
}

static struct governor_attr hispeed_load = __ATTR_RW(hispeed_load);
static struct governor_attr hispeed_freq = __ATTR_RW(hispeed_freq);
static struct governor_attr rtg_boost_freq = __ATTR_RW(rtg_boost_freq);
static struct governor_attr pl = __ATTR_RW(pl);

static struct attribute *sugov_attributes[] = {
	&up_rate_limit_us.attr,
	&down_rate_limit_us.attr,
	&hispeed_load.attr,
	&hispeed_freq.attr,
	&rtg_boost_freq.attr,
	&pl.attr,
	NULL
};

static void sugov_tunables_free(struct kobject *kobj)
{
	struct gov_attr_set *attr_set = container_of(kobj, struct gov_attr_set, kobj);

	kfree(to_sugov_tunables(attr_set));
}

static struct kobj_type sugov_tunables_ktype = {
	.default_attrs = sugov_attributes,
	.sysfs_ops = &governor_sysfs_ops,
	.release = &sugov_tunables_free,
};

/********************** cpufreq governor interface *********************/

static struct cpufreq_governor schedutil_gov;

static struct sugov_policy *sugov_policy_alloc(struct cpufreq_policy *policy)
{
	struct sugov_policy *sg_policy;

	sg_policy = kzalloc(sizeof(*sg_policy), GFP_KERNEL);
	if (!sg_policy)
		return NULL;

	sg_policy->policy = policy;
	raw_spin_lock_init(&sg_policy->update_lock);
	return sg_policy;
}

static void sugov_policy_free(struct sugov_policy *sg_policy)
{
	kfree(sg_policy);
}

static int sugov_kthread_create(struct sugov_policy *sg_policy)
{
	struct task_struct *thread;
	struct sched_param param = { .sched_priority = MAX_USER_RT_PRIO / 2 };
	struct cpufreq_policy *policy = sg_policy->policy;
	int ret;

	/* kthread only required for slow path */
	if (policy->fast_switch_enabled)
		return 0;

	kthread_init_work(&sg_policy->work, sugov_work);
	kthread_init_worker(&sg_policy->worker);
	thread = kthread_create(kthread_worker_fn, &sg_policy->worker,
				"sugov:%d",
				cpumask_first(policy->related_cpus));
	if (IS_ERR(thread)) {
		pr_err("failed to create sugov thread: %ld\n", PTR_ERR(thread));
		return PTR_ERR(thread);
	}

	ret = sched_setscheduler_nocheck(thread, SCHED_FIFO, &param);
	if (ret) {
		kthread_stop(thread);
		pr_warn("%s: failed to set SCHED_FIFO\n", __func__);
		return ret;
	}

	sg_policy->thread = thread;
	kthread_bind_mask(thread, policy->related_cpus);
	init_irq_work(&sg_policy->irq_work, sugov_irq_work);
	mutex_init(&sg_policy->work_lock);

	wake_up_process(thread);

	return 0;
}

static void sugov_kthread_stop(struct sugov_policy *sg_policy)
{
	/* kthread only required for slow path */
	if (sg_policy->policy->fast_switch_enabled)
		return;

	kthread_flush_worker(&sg_policy->worker);
	kthread_stop(sg_policy->thread);
	mutex_destroy(&sg_policy->work_lock);
}

static struct sugov_tunables *sugov_tunables_alloc(struct sugov_policy *sg_policy)
{
	struct sugov_tunables *tunables;

	tunables = kzalloc(sizeof(*tunables), GFP_KERNEL);
	if (tunables) {
		gov_attr_set_init(&tunables->attr_set, &sg_policy->tunables_hook);
		if (!have_governor_per_policy())
			global_tunables = tunables;
	}
	return tunables;
}

<<<<<<< HEAD
static void sugov_tunables_save(struct cpufreq_policy *policy,
		struct sugov_tunables *tunables)
{
	int cpu;
	struct sugov_tunables *cached = per_cpu(cached_tunables, policy->cpu);

	if (!have_governor_per_policy())
		return;

	if (!cached) {
		cached = kzalloc(sizeof(*tunables), GFP_KERNEL);
		if (!cached)
			return;

		for_each_cpu(cpu, policy->related_cpus)
			per_cpu(cached_tunables, cpu) = cached;
	}

	cached->pl = tunables->pl;
	cached->hispeed_load = tunables->hispeed_load;
	cached->rtg_boost_freq = tunables->rtg_boost_freq;
	cached->hispeed_freq = tunables->hispeed_freq;
	cached->up_rate_limit_us = tunables->up_rate_limit_us;
	cached->down_rate_limit_us = tunables->down_rate_limit_us;
}

static void sugov_tunables_free(struct sugov_tunables *tunables)
=======
static void sugov_clear_global_tunables(void)
>>>>>>> 11806753
{
	if (!have_governor_per_policy())
		global_tunables = NULL;
}

static void sugov_tunables_restore(struct cpufreq_policy *policy)
{
	struct sugov_policy *sg_policy = policy->governor_data;
	struct sugov_tunables *tunables = sg_policy->tunables;
	struct sugov_tunables *cached = per_cpu(cached_tunables, policy->cpu);

	if (!cached)
		return;

	tunables->pl = cached->pl;
	tunables->hispeed_load = cached->hispeed_load;
	tunables->rtg_boost_freq = cached->rtg_boost_freq;
	tunables->hispeed_freq = cached->hispeed_freq;
	tunables->up_rate_limit_us = cached->up_rate_limit_us;
	tunables->down_rate_limit_us = cached->down_rate_limit_us;
}

static int sugov_init(struct cpufreq_policy *policy)
{
	struct sugov_policy *sg_policy;
	struct sugov_tunables *tunables;
	unsigned long util;
	int ret = 0;

	/* State should be equivalent to EXIT */
	if (policy->governor_data)
		return -EBUSY;

	cpufreq_enable_fast_switch(policy);

	sg_policy = sugov_policy_alloc(policy);
	if (!sg_policy) {
		ret = -ENOMEM;
		goto disable_fast_switch;
	}

	ret = sugov_kthread_create(sg_policy);
	if (ret)
		goto free_sg_policy;

	mutex_lock(&global_tunables_lock);

	if (global_tunables) {
		if (WARN_ON(have_governor_per_policy())) {
			ret = -EINVAL;
			goto stop_kthread;
		}
		policy->governor_data = sg_policy;
		sg_policy->tunables = global_tunables;

		gov_attr_set_get(&global_tunables->attr_set, &sg_policy->tunables_hook);
		goto out;
	}

	tunables = sugov_tunables_alloc(sg_policy);
	if (!tunables) {
		ret = -ENOMEM;
		goto stop_kthread;
	}

	tunables->up_rate_limit_us = cpufreq_policy_transition_delay_us(policy);
	tunables->down_rate_limit_us = cpufreq_policy_transition_delay_us(policy);
	tunables->hispeed_load = DEFAULT_HISPEED_LOAD;
	tunables->hispeed_freq = 0;

	switch (policy->cpu) {
	default:
	case 0:
		tunables->rtg_boost_freq = DEFAULT_CPU0_RTG_BOOST_FREQ;
		break;
	case 4:
		tunables->rtg_boost_freq = DEFAULT_CPU4_RTG_BOOST_FREQ;
		break;
	case 7:
		tunables->rtg_boost_freq = DEFAULT_CPU7_RTG_BOOST_FREQ;
		break;
	}

	policy->governor_data = sg_policy;
	sg_policy->tunables = tunables;

	util = target_util(sg_policy, sg_policy->tunables->rtg_boost_freq);
	sg_policy->rtg_boost_util = util;

	stale_ns = sched_ravg_window + (sched_ravg_window >> 3);

	sugov_tunables_restore(policy);

	ret = kobject_init_and_add(&tunables->attr_set.kobj, &sugov_tunables_ktype,
				   get_governor_parent_kobj(policy), "%s",
				   schedutil_gov.name);
	if (ret)
		goto fail;

out:
	mutex_unlock(&global_tunables_lock);
	return 0;

fail:
	kobject_put(&tunables->attr_set.kobj);
	policy->governor_data = NULL;
	sugov_clear_global_tunables();

stop_kthread:
	sugov_kthread_stop(sg_policy);
	mutex_unlock(&global_tunables_lock);

free_sg_policy:
	sugov_policy_free(sg_policy);

disable_fast_switch:
	cpufreq_disable_fast_switch(policy);

	pr_err("initialization failed (error %d)\n", ret);
	return ret;
}

static void sugov_exit(struct cpufreq_policy *policy)
{
	struct sugov_policy *sg_policy = policy->governor_data;
	struct sugov_tunables *tunables = sg_policy->tunables;
	unsigned int count;

	mutex_lock(&global_tunables_lock);

	count = gov_attr_set_put(&tunables->attr_set, &sg_policy->tunables_hook);
	policy->governor_data = NULL;
<<<<<<< HEAD
	if (!count) {
		sugov_tunables_save(policy, tunables);
		sugov_tunables_free(tunables);
	}
=======
	if (!count)
		sugov_clear_global_tunables();
>>>>>>> 11806753

	mutex_unlock(&global_tunables_lock);

	sugov_kthread_stop(sg_policy);
	sugov_policy_free(sg_policy);
	cpufreq_disable_fast_switch(policy);
}

static int sugov_start(struct cpufreq_policy *policy)
{
	struct sugov_policy *sg_policy = policy->governor_data;
	unsigned int cpu;

	sg_policy->up_rate_delay_ns =
		sg_policy->tunables->up_rate_limit_us * NSEC_PER_USEC;
	sg_policy->down_rate_delay_ns =
		sg_policy->tunables->down_rate_limit_us * NSEC_PER_USEC;
	update_min_rate_limit_ns(sg_policy);
	sg_policy->last_freq_update_time	= 0;
	sg_policy->next_freq			= 0;
	sg_policy->work_in_progress		= false;
	sg_policy->limits_changed		= false;
	sg_policy->need_freq_update		= false;
	sg_policy->cached_raw_freq		= 0;
	sg_policy->prev_cached_raw_freq		= 0;

	for_each_cpu(cpu, policy->cpus) {
		struct sugov_cpu *sg_cpu = &per_cpu(sugov_cpu, cpu);

		memset(sg_cpu, 0, sizeof(*sg_cpu));
		sg_cpu->cpu			= cpu;
		sg_cpu->sg_policy		= sg_policy;
		sg_cpu->min			=
			(SCHED_CAPACITY_SCALE * policy->cpuinfo.min_freq) /
			policy->cpuinfo.max_freq;
	}

	for_each_cpu(cpu, policy->cpus) {
		struct sugov_cpu *sg_cpu = &per_cpu(sugov_cpu, cpu);

		cpufreq_add_update_util_hook(cpu, &sg_cpu->update_util,
					     policy_is_shared(policy) ?
							sugov_update_shared :
							sugov_update_single);
	}
	return 0;
}

static void sugov_stop(struct cpufreq_policy *policy)
{
	struct sugov_policy *sg_policy = policy->governor_data;
	unsigned int cpu;

	for_each_cpu(cpu, policy->cpus)
		cpufreq_remove_update_util_hook(cpu);

	synchronize_sched();

	if (!policy->fast_switch_enabled) {
		irq_work_sync(&sg_policy->irq_work);
		kthread_cancel_work_sync(&sg_policy->work);
	}
}

static void sugov_limits(struct cpufreq_policy *policy)
{
	struct sugov_policy *sg_policy = policy->governor_data;
	unsigned long flags, now;
	unsigned int freq;

	if (!policy->fast_switch_enabled) {
		mutex_lock(&sg_policy->work_lock);
		raw_spin_lock_irqsave(&sg_policy->update_lock, flags);
		sugov_track_cycles(sg_policy, sg_policy->policy->cur,
				   ktime_get_ns());
		raw_spin_unlock_irqrestore(&sg_policy->update_lock, flags);
		cpufreq_policy_apply_limits(policy);
		mutex_unlock(&sg_policy->work_lock);
	} else {
		raw_spin_lock_irqsave(&sg_policy->update_lock, flags);
		freq = policy->cur;
		now = ktime_get_ns();

		/*
		 * cpufreq_driver_resolve_freq() has a clamp, so we do not need
		 * to do any sort of additional validation here.
		 */
		freq = cpufreq_driver_resolve_freq(policy, freq);
		sg_policy->cached_raw_freq = freq;
		sugov_fast_switch(sg_policy, now, freq);
		raw_spin_unlock_irqrestore(&sg_policy->update_lock, flags);
	}

	sg_policy->limits_changed = true;
}

static struct cpufreq_governor schedutil_gov = {
	.name			= "schedutil",
	.owner			= THIS_MODULE,
	.dynamic_switching	= true,
	.init			= sugov_init,
	.exit			= sugov_exit,
	.start			= sugov_start,
	.stop			= sugov_stop,
	.limits			= sugov_limits,
};

#ifdef CONFIG_CPU_FREQ_DEFAULT_GOV_SCHEDUTIL
struct cpufreq_governor *cpufreq_default_governor(void)
{
	return &schedutil_gov;
}
#endif

static int __init sugov_register(void)
{
	return cpufreq_register_governor(&schedutil_gov);
}
fs_initcall(sugov_register);<|MERGE_RESOLUTION|>--- conflicted
+++ resolved
@@ -1178,7 +1178,6 @@
 	return tunables;
 }
 
-<<<<<<< HEAD
 static void sugov_tunables_save(struct cpufreq_policy *policy,
 		struct sugov_tunables *tunables)
 {
@@ -1206,12 +1205,11 @@
 }
 
 static void sugov_tunables_free(struct sugov_tunables *tunables)
-=======
-static void sugov_clear_global_tunables(void)
->>>>>>> 11806753
 {
 	if (!have_governor_per_policy())
 		global_tunables = NULL;
+
+	kfree(tunables);
 }
 
 static void sugov_tunables_restore(struct cpufreq_policy *policy)
@@ -1341,15 +1339,8 @@
 
 	count = gov_attr_set_put(&tunables->attr_set, &sg_policy->tunables_hook);
 	policy->governor_data = NULL;
-<<<<<<< HEAD
-	if (!count) {
-		sugov_tunables_save(policy, tunables);
-		sugov_tunables_free(tunables);
-	}
-=======
 	if (!count)
 		sugov_clear_global_tunables();
->>>>>>> 11806753
 
 	mutex_unlock(&global_tunables_lock);
 
