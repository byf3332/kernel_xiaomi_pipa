--- conflicted
+++ resolved
@@ -241,11 +241,7 @@
 			      unsigned int next_freq)
 {
 	struct cpufreq_policy *policy = sg_policy->policy;
-<<<<<<< HEAD
 	unsigned int cpu;
-=======
-	int cpu;
->>>>>>> bec6bac3
 
 	if (!sugov_update_next_freq(sg_policy, time, next_freq))
 		return;
@@ -256,16 +252,11 @@
 		return;
 
 	policy->cur = next_freq;
-<<<<<<< HEAD
-	for_each_cpu(cpu, policy->cpus)
-		trace_cpu_frequency(next_freq, cpu);
-=======
 
 	if (trace_cpu_frequency_enabled()) {
 		for_each_cpu(cpu, policy->cpus)
 			trace_cpu_frequency(next_freq, cpu);
 	}
->>>>>>> bec6bac3
 }
 
 static void sugov_deferred_update(struct sugov_policy *sg_policy, u64 time,
