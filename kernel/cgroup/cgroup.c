--- conflicted
+++ resolved
@@ -3672,14 +3672,6 @@
 	return (cgroup_feature_disable_mask & (1 << OPT_FEATURE_PRESSURE)) == 0;
 }
 
-<<<<<<< HEAD
-bool cgroup_psi_enabled(void)
-{
-	return (cgroup_feature_disable_mask & (1 << OPT_FEATURE_PRESSURE)) == 0;
-}
-
-=======
->>>>>>> 11806753
 #else /* CONFIG_PSI */
 bool cgroup_psi_enabled(void)
 {
