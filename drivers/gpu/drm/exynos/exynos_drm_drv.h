--- conflicted
+++ resolved
@@ -134,11 +134,8 @@
 	int (*enable_vblank)(struct exynos_drm_crtc *crtc);
 	void (*disable_vblank)(struct exynos_drm_crtc *crtc);
 	u32 (*get_vblank_counter)(struct exynos_drm_crtc *crtc);
-<<<<<<< HEAD
-=======
 	enum drm_mode_status (*mode_valid)(struct exynos_drm_crtc *crtc,
 		const struct drm_display_mode *mode);
->>>>>>> bb176f67
 	int (*atomic_check)(struct exynos_drm_crtc *crtc,
 			    struct drm_crtc_state *state);
 	void (*atomic_begin)(struct exynos_drm_crtc *crtc);
