--- conflicted
+++ resolved
@@ -455,7 +455,6 @@
 			tz->last_temperature, tz->temperature);
 }
 
-<<<<<<< HEAD
 static void update_temperature(struct thermal_zone_device *tz)
 {
 	int temp, ret;
@@ -471,10 +470,7 @@
 	store_temperature(tz, temp);
 }
 
-static void thermal_zone_device_reset(struct thermal_zone_device *tz)
-=======
 static void thermal_zone_device_init(struct thermal_zone_device *tz)
->>>>>>> 30031277
 {
 	struct thermal_instance *pos;
 	tz->temperature = THERMAL_TEMP_INVALID;
@@ -482,7 +478,12 @@
 		pos->initialized = false;
 }
 
-<<<<<<< HEAD
+static void thermal_zone_device_reset(struct thermal_zone_device *tz)
+{
+	tz->passive = 0;
+	thermal_zone_device_init(tz);
+}
+
 void thermal_zone_device_update_temp(struct thermal_zone_device *tz,
 				enum thermal_notify_event event, int temp)
 {
@@ -502,13 +503,6 @@
 		handle_thermal_trip(tz, count);
 }
 EXPORT_SYMBOL(thermal_zone_device_update_temp);
-=======
-static void thermal_zone_device_reset(struct thermal_zone_device *tz)
-{
-	tz->passive = 0;
-	thermal_zone_device_init(tz);
-}
->>>>>>> 30031277
 
 void thermal_zone_device_update(struct thermal_zone_device *tz,
 				enum thermal_notify_event event)
