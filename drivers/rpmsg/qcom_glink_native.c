// SPDX-License-Identifier: GPL-2.0
/*
 * Copyright (c) 2016-2017, Linaro Ltd
 * Copyright (c) 2018-2021, The Linux Foundation. All rights reserved.
 */

#include <linux/idr.h>
#include <linux/interrupt.h>
#include <linux/io.h>
#include <linux/list.h>
#include <linux/mfd/syscon.h>
#include <linux/module.h>
#include <linux/of.h>
#include <linux/of_address.h>
#include <linux/of_irq.h>
#include <linux/platform_device.h>
#include <linux/regmap.h>
#include <linux/rpmsg.h>
#include <linux/sizes.h>
#include <linux/slab.h>
#include <linux/workqueue.h>
#include <linux/kthread.h>
#include <linux/mailbox_client.h>
#include <linux/ipc_logging.h>
#include <soc/qcom/subsystem_notif.h>

#include "rpmsg_internal.h"
#include "qcom_glink_native.h"

#define GLINK_LOG_PAGE_CNT 2
#define GLINK_INFO(ctxt, x, ...)					  \
do {									  \
	if (ctxt)							  \
		ipc_log_string(ctxt, "[%s]: "x, __func__, ##__VA_ARGS__); \
} while (0)

#define CH_INFO(ch, x, ...)						     \
do {									     \
	if (ch->glink && ch->glink->ilc)				     \
		ipc_log_string(ch->glink->ilc, "%s[%d:%d] %s: "x, ch->name,  \
			       ch->lcid, ch->rcid, __func__, ##__VA_ARGS__); \
} while (0)

#define GLINK_ERR(ctxt, x, ...)						  \
do {									  \
	pr_err_ratelimited("[%s]: "x, __func__, ##__VA_ARGS__);		  \
	if (ctxt)							  \
		ipc_log_string(ctxt, "[%s]: "x, __func__, ##__VA_ARGS__); \

#define CH_ERR(ch, x, ...)						     \
do {									     \
	if (ch->glink) {						     \
		ipc_log_string(ch->glink->ilc, "%s[%d:%d] %s: "x, ch->name,  \
			       ch->lcid, ch->rcid, __func__, ##__VA_ARGS__); \
		dev_err_ratelimited(ch->glink->dev, "[%s]: "x, __func__,     \
							##__VA_ARGS__);      \
	}								     \
} while (0)

#define GLINK_NAME_SIZE		32
#define GLINK_VERSION_1		1

#define RPM_GLINK_CID_MIN	1
#define RPM_GLINK_CID_MAX	65536

struct glink_msg {
	__le16 cmd;
	__le16 param1;
	__le32 param2;
	u8 data[];
} __packed;

/**
 * struct glink_defer_cmd - deferred incoming control message
 * @node:	list node
 * @msg:	message header
 * @data:	payload of the message
 *
 * Copy of a received control message, to be added to @rx_queue and processed
 * by @rx_work of @qcom_glink.
 */
struct glink_defer_cmd {
	struct list_head node;

	struct glink_msg msg;
	u8 data[];
};

/**
 * struct glink_core_rx_intent - RX intent
 * RX intent
 *
 * @data: pointer to the data (may be NULL for zero-copy)
 * @id: remote or local intent ID
 * @size: size of the original intent (do not modify)
 * @reuse: To mark if the intent can be reused after first use
 * @in_use: To mark if intent is already in use for the channel
 * @offset: next write offset (initially 0)
 * @node:	list node
 */
struct glink_core_rx_intent {
	void *data;
	u32 id;
	size_t size;
	bool reuse;
	bool in_use;
	bool advertised;
	u32 offset;

	struct list_head node;
};

/**
 * struct qcom_glink - driver context, relates to one remote subsystem
 * @dev:	reference to the associated struct device
 * @mbox_client: mailbox client
 * @mbox_chan:  mailbox channel
 * @rx_pipe:	pipe object for receive FIFO
 * @tx_pipe:	pipe object for transmit FIFO
 * @irq:	IRQ for signaling incoming events
 * @kworker:	kworker to handle rx_done work
 * @task:	kthread running @kworker
 * @rx_work:	worker for handling received control messages
 * @rx_lock:	protects the @rx_queue
 * @rx_queue:	queue of received control messages to be processed in @rx_work
 * @tx_lock:	synchronizes operations on the tx fifo
 * @idr_lock:	synchronizes @lcids and @rcids modifications
 * @lcids:	idr of all channels with a known local channel id
 * @rcids:	idr of all channels with a known remote channel id
 * @in_reset:	reset status of this edge
 * @features:	remote features
 * @intentless:	flag to indicate that there is no intent
 * @tx_avail_notify: Waitqueue for pending tx tasks
 * @sent_read_notify: flag to check cmd sent or not
 * @ilc:	ipc logging context reference
 */
struct qcom_glink {
	struct device *dev;

	const char *name;

	struct mbox_client mbox_client;
	struct mbox_chan *mbox_chan;

	struct qcom_glink_pipe *rx_pipe;
	struct qcom_glink_pipe *tx_pipe;

	int irq;
	char irqname[GLINK_NAME_SIZE];

	struct kthread_worker kworker;
	struct task_struct *task;

	struct work_struct rx_work;
	spinlock_t rx_lock;
	struct list_head rx_queue;

	spinlock_t tx_lock;

	spinlock_t idr_lock;
	struct idr lcids;
	struct idr rcids;

	atomic_t in_reset;
	unsigned long features;

	bool intentless;

	wait_queue_head_t tx_avail_notify;
	bool sent_read_notify;

	void *ilc;
};

enum {
	GLINK_STATE_CLOSED,
	GLINK_STATE_OPENING,
	GLINK_STATE_OPEN,
	GLINK_STATE_CLOSING,
};

/**
 * struct glink_channel - internal representation of a channel
 * @rpdev:	rpdev reference, only used for primary endpoints
 * @ept:	rpmsg endpoint this channel is associated with
 * @glink:	qcom_glink context handle
 * @refcount:	refcount for the channel object
 * @recv_lock:	guard for @ept.cb
 * @name:	unique channel name/identifier
 * @lcid:	channel id, in local space
 * @rcid:	channel id, in remote space
 * @intent_lock: lock for protection of @liids, @riids
 * @liids:	idr of all local intents
 * @riids:	idr of all remote intents
 * @intent_work: worker responsible for transmitting rx_done packets
 * @done_intents: list of intents that needs to be announced rx_done
 * @buf:	receive buffer, for gathering fragments
 * @buf_offset:	write offset in @buf
 * @buf_size:	size of current @buf
 * @open_ack:	completed once remote has acked the open-request
 * @open_req:	completed once open-request has been received
 * @intent_req_lock: Synchronises multiple intent requests
 * @intent_req_result: Result of intent request
 * @intent_req_comp: Status of intent request completion
 * @intent_req_event: Waitqueue for @intent_req_comp
 */
struct glink_channel {
	struct rpmsg_endpoint ept;

	struct rpmsg_device *rpdev;
	struct qcom_glink *glink;

	struct kref refcount;

	spinlock_t recv_lock;

	char *name;
	unsigned int lcid;
	unsigned int rcid;

	spinlock_t intent_lock;
	struct idr liids;
	struct idr riids;
	struct kthread_work intent_work;
	struct list_head done_intents;

	struct glink_core_rx_intent *buf;
	int buf_offset;
	int buf_size;

	unsigned int lsigs;
	unsigned int rsigs;

	struct completion open_ack;
	struct completion open_req;

	struct mutex intent_req_lock;
	bool intent_req_result;
	bool channel_ready;
	atomic_t intent_req_comp;
	wait_queue_head_t intent_req_event;
};

#define to_glink_channel(_ept) container_of(_ept, struct glink_channel, ept)

static const struct rpmsg_endpoint_ops glink_endpoint_ops;

#define RPM_CMD_VERSION			0
#define RPM_CMD_VERSION_ACK		1
#define RPM_CMD_OPEN			2
#define RPM_CMD_CLOSE			3
#define RPM_CMD_OPEN_ACK		4
#define RPM_CMD_INTENT			5
#define RPM_CMD_RX_DONE			6
#define RPM_CMD_RX_INTENT_REQ		7
#define RPM_CMD_RX_INTENT_REQ_ACK	8
#define RPM_CMD_TX_DATA			9
#define RPM_CMD_CLOSE_ACK		11
#define RPM_CMD_TX_DATA_CONT		12
#define RPM_CMD_READ_NOTIF		13
#define RPM_CMD_RX_DONE_W_REUSE		14
#define RPM_CMD_SIGNALS			15

#define GLINK_FEATURE_INTENTLESS	BIT(1)

static void qcom_glink_rx_done_work(struct kthread_work *work);

static struct glink_channel *qcom_glink_alloc_channel(struct qcom_glink *glink,
						      const char *name)
{
	struct glink_channel *channel;

	channel = kzalloc(sizeof(*channel), GFP_KERNEL);
	if (!channel)
		return ERR_PTR(-ENOMEM);

	/* Setup glink internal glink_channel data */
	spin_lock_init(&channel->recv_lock);
	spin_lock_init(&channel->intent_lock);
	mutex_init(&channel->intent_req_lock);

	channel->glink = glink;
	channel->name = kstrdup(name, GFP_KERNEL);
	if (!channel->name) {
		kfree(channel);
		return ERR_PTR(-ENOMEM);
	}

	init_completion(&channel->open_req);
	init_completion(&channel->open_ack);
	atomic_set(&channel->intent_req_comp, 0);
	init_waitqueue_head(&channel->intent_req_event);

	INIT_LIST_HEAD(&channel->done_intents);
	kthread_init_work(&channel->intent_work, qcom_glink_rx_done_work);

	idr_init(&channel->liids);
	idr_init(&channel->riids);
	kref_init(&channel->refcount);

	return channel;
}

static void qcom_glink_channel_release(struct kref *ref)
{
	struct glink_channel *channel = container_of(ref, struct glink_channel,
						     refcount);
	struct glink_core_rx_intent *intent;
	struct glink_core_rx_intent *tmp;
	unsigned long flags;
	int iid;

	CH_INFO(channel, "\n");
	wake_up(&channel->intent_req_event);

	/* cancel pending rx_done work */
	kthread_cancel_work_sync(&channel->intent_work);

	spin_lock_irqsave(&channel->intent_lock, flags);
	/* Free all non-reuse intents pending rx_done work */
	list_for_each_entry_safe(intent, tmp, &channel->done_intents, node) {
		if (!intent->reuse) {
			kfree(intent->data);
			kfree(intent);
		}
	}

	idr_for_each_entry(&channel->liids, tmp, iid) {
		kfree(tmp->data);
		kfree(tmp);
	}
	idr_destroy(&channel->liids);

	idr_for_each_entry(&channel->riids, tmp, iid)
		kfree(tmp);
	idr_destroy(&channel->riids);
	spin_unlock_irqrestore(&channel->intent_lock, flags);

	kfree(channel->name);
	kfree(channel);
}

static size_t qcom_glink_rx_avail(struct qcom_glink *glink)
{
	return glink->rx_pipe->avail(glink->rx_pipe);
}

static void qcom_glink_rx_peak(struct qcom_glink *glink,
			       void *data, unsigned int offset, size_t count)
{
	glink->rx_pipe->peak(glink->rx_pipe, data, offset, count);
}

static void qcom_glink_rx_advance(struct qcom_glink *glink, size_t count)
{
	glink->rx_pipe->advance(glink->rx_pipe, count);
}

static size_t qcom_glink_tx_avail(struct qcom_glink *glink)
{
	return glink->tx_pipe->avail(glink->tx_pipe);
}

static void qcom_glink_tx_write(struct qcom_glink *glink,
				const void *hdr, size_t hlen,
				const void *data, size_t dlen)
{
	glink->tx_pipe->write(glink->tx_pipe, hdr, hlen, data, dlen);
}

static void qcom_glink_pipe_reset(struct qcom_glink *glink)
{
	if (glink->tx_pipe->reset)
		glink->tx_pipe->reset(glink->tx_pipe);

	if (glink->rx_pipe->reset)
		glink->rx_pipe->reset(glink->rx_pipe);
}

static void qcom_glink_send_read_notify(struct qcom_glink *glink)
{
	struct glink_msg msg;

	msg.cmd = cpu_to_le16(RPM_CMD_READ_NOTIF);
	msg.param1 = 0;
	msg.param2 = 0;

	GLINK_INFO(glink->ilc, "send READ NOTIFY cmd\n");

	qcom_glink_tx_write(glink, &msg, sizeof(msg), NULL, 0);

	mbox_send_message(glink->mbox_chan, NULL);
	mbox_client_txdone(glink->mbox_chan, 0);
}

static int qcom_glink_tx(struct qcom_glink *glink,
			 const void *hdr, size_t hlen,
			 const void *data, size_t dlen, bool wait)
{
	unsigned int tlen = hlen + dlen;
	unsigned long flags;
	int ret = 0;

	/* Reject packets that are too big */
	if (tlen >= glink->tx_pipe->length)
		return -EINVAL;

	if (atomic_read(&glink->in_reset))
		return -ECONNRESET;

	spin_lock_irqsave(&glink->tx_lock, flags);

	while (qcom_glink_tx_avail(glink) < tlen) {
		if (!wait) {
			ret = -EAGAIN;
			goto out;
		}

		if (!glink->sent_read_notify) {
			glink->sent_read_notify = true;
			qcom_glink_send_read_notify(glink);
		}

		/* Wait without holding the tx_lock */
		spin_unlock_irqrestore(&glink->tx_lock, flags);

		wait_event_timeout(glink->tx_avail_notify,
				   (qcom_glink_tx_avail(glink) >= tlen
				   || atomic_read(&glink->in_reset)), 10 * HZ);

		spin_lock_irqsave(&glink->tx_lock, flags);

		if (atomic_read(&glink->in_reset)) {
			ret = -ECONNRESET;
			goto out;
		}

		if (qcom_glink_tx_avail(glink) >= tlen)
			glink->sent_read_notify = false;
	}

	qcom_glink_tx_write(glink, hdr, hlen, data, dlen);

	mbox_send_message(glink->mbox_chan, NULL);
	mbox_client_txdone(glink->mbox_chan, 0);

out:
	spin_unlock_irqrestore(&glink->tx_lock, flags);

	return ret;
}

static int qcom_glink_send_version(struct qcom_glink *glink)
{
	struct glink_msg msg;

	msg.cmd = cpu_to_le16(RPM_CMD_VERSION);
	msg.param1 = cpu_to_le16(GLINK_VERSION_1);
	msg.param2 = cpu_to_le32(glink->features);

	GLINK_INFO(glink->ilc, "vers:%d features:%d\n", msg.param1, msg.param2);
	return qcom_glink_tx(glink, &msg, sizeof(msg), NULL, 0, true);
}

static void qcom_glink_send_version_ack(struct qcom_glink *glink)
{
	struct glink_msg msg;

	msg.cmd = cpu_to_le16(RPM_CMD_VERSION_ACK);
	msg.param1 = cpu_to_le16(GLINK_VERSION_1);
	msg.param2 = cpu_to_le32(glink->features);

	GLINK_INFO(glink->ilc, "vers:%d features:%d\n", msg.param1, msg.param2);
	qcom_glink_tx(glink, &msg, sizeof(msg), NULL, 0, true);
}

static void qcom_glink_send_open_ack(struct qcom_glink *glink,
				     struct glink_channel *channel)
{
	struct glink_msg msg;

	msg.cmd = cpu_to_le16(RPM_CMD_OPEN_ACK);
	msg.param1 = cpu_to_le16(channel->rcid);
	msg.param2 = cpu_to_le32(0);

	CH_INFO(channel, "\n");
	qcom_glink_tx(glink, &msg, sizeof(msg), NULL, 0, true);
}

static void qcom_glink_handle_intent_req_ack(struct qcom_glink *glink,
					     unsigned int cid, bool granted)
{
	struct glink_channel *channel;
	unsigned long flags;

	spin_lock_irqsave(&glink->idr_lock, flags);
	channel = idr_find(&glink->rcids, cid);
	spin_unlock_irqrestore(&glink->idr_lock, flags);
	if (!channel) {
		dev_err(glink->dev, "unable to find channel\n");
		return;
	}

	channel->intent_req_result = granted;
	atomic_inc(&channel->intent_req_comp);
	wake_up(&channel->intent_req_event);
	CH_INFO(channel, "\n");
}

/**
 * qcom_glink_send_open_req() - send a RPM_CMD_OPEN request to the remote
 * @glink: Ptr to the glink edge
 * @channel: Ptr to the channel that the open req is sent
 *
 * Allocates a local channel id and sends a RPM_CMD_OPEN message to the remote.
 * Will return with refcount held, regardless of outcome.
 *
 * Returns 0 on success, negative errno otherwise.
 */
static int qcom_glink_send_open_req(struct qcom_glink *glink,
				    struct glink_channel *channel)
{
	struct {
		struct glink_msg msg;
		u8 name[GLINK_NAME_SIZE];
	} __packed req;
	int name_len = strlen(channel->name) + 1;
	int req_len = ALIGN(sizeof(req.msg) + name_len, 8);
	int ret;
	unsigned long flags;

	kref_get(&channel->refcount);

	spin_lock_irqsave(&glink->idr_lock, flags);
	ret = idr_alloc_cyclic(&glink->lcids, channel,
			       RPM_GLINK_CID_MIN, RPM_GLINK_CID_MAX,
			       GFP_ATOMIC);
	spin_unlock_irqrestore(&glink->idr_lock, flags);
	if (ret < 0)
		return ret;

	channel->lcid = ret;
	CH_INFO(channel, "\n");

	req.msg.cmd = cpu_to_le16(RPM_CMD_OPEN);
	req.msg.param1 = cpu_to_le16(channel->lcid);
	req.msg.param2 = cpu_to_le32(name_len);
	strlcpy(req.name, channel->name, GLINK_NAME_SIZE);

	ret = qcom_glink_tx(glink, &req, req_len, NULL, 0, true);
	if (ret)
		goto remove_idr;

	return 0;

remove_idr:
	CH_INFO(channel, "remote_idr\n");

	spin_lock_irqsave(&glink->idr_lock, flags);
	idr_remove(&glink->lcids, channel->lcid);
	channel->lcid = 0;
	spin_unlock_irqrestore(&glink->idr_lock, flags);

	return ret;
}

static void qcom_glink_send_close_req(struct qcom_glink *glink,
				      struct glink_channel *channel)
{
	struct glink_msg req;

	req.cmd = cpu_to_le16(RPM_CMD_CLOSE);
	req.param1 = cpu_to_le16(channel->lcid);
	req.param2 = 0;

	CH_INFO(channel, "\n");
	qcom_glink_tx(glink, &req, sizeof(req), NULL, 0, true);
}

static void qcom_glink_send_close_ack(struct qcom_glink *glink,
				      unsigned int rcid)
{
	struct glink_msg req;

	req.cmd = cpu_to_le16(RPM_CMD_CLOSE_ACK);
	req.param1 = cpu_to_le16(rcid);
	req.param2 = 0;

	GLINK_INFO(glink->ilc, "rcid:%d\n", rcid);
	qcom_glink_tx(glink, &req, sizeof(req), NULL, 0, true);
}


static int __qcom_glink_rx_done(struct qcom_glink *glink,
				struct glink_channel *channel,
				struct glink_core_rx_intent *intent,
				bool wait)
{
	struct {
		u16 id;
		u16 lcid;
		u32 liid;
	} __packed cmd;
	unsigned int cid = channel->lcid;
	unsigned int iid = intent->id;
	bool reuse = intent->reuse;
	int ret;

	cmd.id = reuse ? RPM_CMD_RX_DONE_W_REUSE : RPM_CMD_RX_DONE;
	cmd.lcid = cid;
	cmd.liid = iid;

	ret = qcom_glink_tx(glink, &cmd, sizeof(cmd), NULL, 0, wait);
	if (ret)
		return ret;

	if (!reuse) {
		kfree(intent->data);
		kfree(intent);
	}

	CH_INFO(channel, "reuse:%d liid:%d", reuse, iid);
	return 0;
}

static void qcom_glink_rx_done_work(struct kthread_work *work)
{
	struct glink_channel *channel = container_of(work, struct glink_channel,
						     intent_work);
	struct qcom_glink *glink = channel->glink;
	struct glink_core_rx_intent *intent, *tmp;
	unsigned long flags;

	spin_lock_irqsave(&channel->intent_lock, flags);
	list_for_each_entry_safe(intent, tmp, &channel->done_intents, node) {
		list_del(&intent->node);
		spin_unlock_irqrestore(&channel->intent_lock, flags);

		__qcom_glink_rx_done(glink, channel, intent, true);

		spin_lock_irqsave(&channel->intent_lock, flags);
	}
	spin_unlock_irqrestore(&channel->intent_lock, flags);
}

static void qcom_glink_rx_done(struct qcom_glink *glink,
			       struct glink_channel *channel,
			       struct glink_core_rx_intent *intent)
{
	int ret = -EAGAIN;

	/* We don't send RX_DONE to intentless systems */
	if (glink->intentless) {
		kfree(intent->data);
		kfree(intent);
		return;
	}

	/* Take it off the tree of receive intents */
	if (!intent->reuse) {
		spin_lock(&channel->intent_lock);
		idr_remove(&channel->liids, intent->id);
		spin_unlock(&channel->intent_lock);
	}

	/* Schedule the sending of a rx_done indication */
	spin_lock(&channel->intent_lock);
	if (list_empty(&channel->done_intents))
		ret = __qcom_glink_rx_done(glink, channel, intent, false);

	if (ret) {
		list_add_tail(&intent->node, &channel->done_intents);
		kthread_queue_work(&glink->kworker, &channel->intent_work);
	}
	spin_unlock(&channel->intent_lock);
}

/**
 * qcom_glink_receive_version() - receive version/features from remote system
 *
 * @glink:	pointer to transport interface
 * @version:	remote version
 * @features:	remote features
 *
 * This function is called in response to a remote-initiated version/feature
 * negotiation sequence.
 */
static void qcom_glink_receive_version(struct qcom_glink *glink,
				       u32 version,
				       u32 features)
{
	GLINK_INFO(glink->ilc, "vers:%d features:%d\n", version, features);

	switch (version) {
	case 0:
		break;
	case GLINK_VERSION_1:
		glink->features &= features;
		/* FALLTHROUGH */
	default:
		qcom_glink_send_version_ack(glink);
		break;
	}
}

/**
 * qcom_glink_receive_version_ack() - receive negotiation ack from remote system
 *
 * @glink:	pointer to transport interface
 * @version:	remote version response
 * @features:	remote features response
 *
 * This function is called in response to a local-initiated version/feature
 * negotiation sequence and is the counter-offer from the remote side based
 * upon the initial version and feature set requested.
 */
static void qcom_glink_receive_version_ack(struct qcom_glink *glink,
					   u32 version,
					   u32 features)
{
	GLINK_INFO(glink->ilc, "vers:%d features:%d\n", version, features);

	switch (version) {
	case 0:
		/* Version negotiation failed */
		break;
	case GLINK_VERSION_1:
		if (features == glink->features)
			break;

		glink->features &= features;
		/* FALLTHROUGH */
	default:
		qcom_glink_send_version(glink);
		break;
	}
}

/**
 * qcom_glink_send_intent_req_ack() - convert an rx intent request ack cmd to
 * 	wire format and transmit
 * @glink:	The transport to transmit on.
 * @channel:	The glink channel
 * @granted:	The request response to encode.
 *
 * Return: 0 on success or standard Linux error code.
 */
static int qcom_glink_send_intent_req_ack(struct qcom_glink *glink,
					  struct glink_channel *channel,
					  bool granted)
{
	struct glink_msg msg;

	msg.cmd = cpu_to_le16(RPM_CMD_RX_INTENT_REQ_ACK);
	msg.param1 = cpu_to_le16(channel->lcid);
	msg.param2 = cpu_to_le32(granted);

	CH_INFO(channel, "\n");
	qcom_glink_tx(glink, &msg, sizeof(msg), NULL, 0, true);

	return 0;
}

/**
 * qcom_glink_advertise_intent - convert an rx intent cmd to wire format and
 *			   transmit
 * @glink:	The transport to transmit on.
 * @channel:	The local channel
 * @intent:	The intent to pass on to remote.
 *
 * Return: 0 on success or standard Linux error code.
 */
static int qcom_glink_advertise_intent(struct qcom_glink *glink,
				       struct glink_channel *channel,
				       struct glink_core_rx_intent *intent)
{
	struct command {
		__le16 id;
		__le16 lcid;
		__le32 count;
		__le32 size;
		__le32 liid;
	} __packed;
	struct command cmd;
	unsigned long flags;

	spin_lock_irqsave(&channel->intent_lock, flags);
	if (intent->advertised) {
		spin_unlock_irqrestore(&channel->intent_lock, flags);
		return 0;
	}
	intent->advertised = true;
	spin_unlock_irqrestore(&channel->intent_lock, flags);

	cmd.id = cpu_to_le16(RPM_CMD_INTENT);
	cmd.lcid = cpu_to_le16(channel->lcid);
	cmd.count = cpu_to_le32(1);
	cmd.size = cpu_to_le32(intent->size);
	cmd.liid = cpu_to_le32(intent->id);

	CH_INFO(channel, "count:%d size:%zd liid:%d\n", 1,
		intent->size, intent->id);

	qcom_glink_tx(glink, &cmd, sizeof(cmd), NULL, 0, true);

	return 0;
}

static struct glink_core_rx_intent *
qcom_glink_alloc_intent(struct qcom_glink *glink,
			struct glink_channel *channel,
			size_t size,
			bool reuseable)
{
	struct glink_core_rx_intent *intent;
	int ret;
	unsigned long flags;

	intent = kzalloc(sizeof(*intent), GFP_KERNEL);
	if (!intent)
		return NULL;

	intent->data = kzalloc(size, GFP_KERNEL);
	if (!intent->data)
		goto free_intent;

	spin_lock_irqsave(&channel->intent_lock, flags);
	ret = idr_alloc_cyclic(&channel->liids, intent, 1, -1, GFP_ATOMIC);
	if (ret < 0) {
		spin_unlock_irqrestore(&channel->intent_lock, flags);
		goto free_data;
	}
	spin_unlock_irqrestore(&channel->intent_lock, flags);

	intent->id = ret;
	intent->size = size;
	intent->reuse = reuseable;

	return intent;

free_data:
	kfree(intent->data);
free_intent:
	kfree(intent);
	return NULL;
}

static void qcom_glink_handle_rx_done(struct qcom_glink *glink,
				      u32 cid, uint32_t iid,
				      bool reuse)
{
	struct glink_core_rx_intent *intent;
	struct glink_channel *channel;
	unsigned long flags;

	spin_lock_irqsave(&glink->idr_lock, flags);
	channel = idr_find(&glink->rcids, cid);
	spin_unlock_irqrestore(&glink->idr_lock, flags);
	if (!channel) {
		dev_err(glink->dev, "invalid channel id received\n");
		return;
	}

	spin_lock_irqsave(&channel->intent_lock, flags);
	intent = idr_find(&channel->riids, iid);

	if (!intent) {
		spin_unlock_irqrestore(&channel->intent_lock, flags);
		dev_err(glink->dev, "invalid intent id received\n");
		return;
	}

	intent->in_use = false;
	CH_INFO(channel, "reuse:%d iid:%d\n", reuse, intent->id);

	if (!reuse) {
		idr_remove(&channel->riids, intent->id);
		kfree(intent);
	}
	spin_unlock_irqrestore(&channel->intent_lock, flags);
}

/**
 * qcom_glink_handle_intent_req() - Receive a request for rx_intent
 *					    from remote side
 * @glink:      Pointer to the transport interface
 * @cid:	Remote channel ID
 * @size:	size of the intent
 *
 * The function searches for the local channel to which the request for
 * rx_intent has arrived and allocates and notifies the remote back
 */
static void qcom_glink_handle_intent_req(struct qcom_glink *glink,
					 u32 cid, size_t size)
{
	struct glink_core_rx_intent *intent = NULL;
	struct glink_core_rx_intent *tmp;
	struct glink_channel *channel;
	struct rpmsg_endpoint *ept;
	unsigned long flags;
	int iid;

	spin_lock_irqsave(&glink->idr_lock, flags);
	channel = idr_find(&glink->rcids, cid);
	spin_unlock_irqrestore(&glink->idr_lock, flags);

	if (!channel) {
		pr_err("%s channel not found for cid %d\n", __func__, cid);
		return;
	}

	spin_lock_irqsave(&channel->intent_lock, flags);
	idr_for_each_entry(&channel->liids, tmp, iid) {
		if (tmp->size >= size && tmp->reuse) {
			intent = tmp;
			break;
		}
	}
	spin_unlock_irqrestore(&channel->intent_lock, flags);
	if (intent) {
		qcom_glink_send_intent_req_ack(glink, channel, !!intent);
		return;
	}

	ept = &channel->ept;
	intent = qcom_glink_alloc_intent(glink, channel, size, false);
	if (intent && channel->channel_ready)
		qcom_glink_advertise_intent(glink, channel, intent);

	qcom_glink_send_intent_req_ack(glink, channel, !!intent);
}

static int qcom_glink_rx_defer(struct qcom_glink *glink, size_t extra)
{
	struct glink_defer_cmd *dcmd;

	extra = ALIGN(extra, 8);

	if (qcom_glink_rx_avail(glink) < sizeof(struct glink_msg) + extra) {
		dev_dbg(glink->dev, "Insufficient data in rx fifo");
		return -ENXIO;
	}

	dcmd = kzalloc(sizeof(*dcmd) + extra, GFP_ATOMIC);
	if (!dcmd)
		return -ENOMEM;

	INIT_LIST_HEAD(&dcmd->node);

	qcom_glink_rx_peak(glink, &dcmd->msg, 0, sizeof(dcmd->msg) + extra);

	spin_lock(&glink->rx_lock);
	list_add_tail(&dcmd->node, &glink->rx_queue);
	spin_unlock(&glink->rx_lock);

	schedule_work(&glink->rx_work);
	qcom_glink_rx_advance(glink, sizeof(dcmd->msg) + extra);

	return 0;
}

static int qcom_glink_rx_data(struct qcom_glink *glink, size_t avail)
{
	struct glink_core_rx_intent *intent;
	struct glink_channel *channel;
	struct {
		struct glink_msg msg;
		__le32 chunk_size;
		__le32 left_size;
	} __packed hdr;
	unsigned int chunk_size;
	unsigned int left_size;
	unsigned int rcid;
	unsigned int liid;
	int ret = 0;
	unsigned long flags;

	if (avail < sizeof(hdr)) {
		dev_dbg(glink->dev, "Not enough data in fifo\n");
		return -EAGAIN;
	}

	qcom_glink_rx_peak(glink, &hdr, 0, sizeof(hdr));
	chunk_size = le32_to_cpu(hdr.chunk_size);
	left_size = le32_to_cpu(hdr.left_size);

	if (avail < sizeof(hdr) + chunk_size) {
		dev_dbg(glink->dev, "Payload not yet in fifo\n");
		return -EAGAIN;
	}

	rcid = le16_to_cpu(hdr.msg.param1);
	spin_lock_irqsave(&glink->idr_lock, flags);
	channel = idr_find(&glink->rcids, rcid);
	spin_unlock_irqrestore(&glink->idr_lock, flags);
	if (!channel) {
		dev_dbg(glink->dev, "Data on non-existing channel\n");

		/* Drop the message */
		goto advance_rx;
	}

	if (!channel->ept.cb) {
		dev_err(glink->dev,
			"Callback not available on channel %s\n",
			channel->name);
		return -EAGAIN;
	}

	CH_INFO(channel, "chunk_size:%d left_size:%d\n", chunk_size, left_size);

	if (glink->intentless) {
		/* Might have an ongoing, fragmented, message to append */
		if (!channel->buf) {
			intent = kzalloc(sizeof(*intent), GFP_ATOMIC);
			if (!intent)
				return -ENOMEM;

			intent->data = kmalloc(chunk_size + left_size,
					       GFP_ATOMIC);
			if (!intent->data) {
				kfree(intent);
				return -ENOMEM;
			}

			intent->id = 0xbabababa;
			intent->size = chunk_size + left_size;
			intent->offset = 0;

			channel->buf = intent;
		} else {
			intent = channel->buf;
		}
	} else {
		liid = le32_to_cpu(hdr.msg.param2);

		spin_lock_irqsave(&channel->intent_lock, flags);
		intent = idr_find(&channel->liids, liid);
		spin_unlock_irqrestore(&channel->intent_lock, flags);

		if (!intent) {
			dev_err(glink->dev,
				"no intent found for channel %s intent %d",
				channel->name, liid);
			ret = -ENOENT;
			goto advance_rx;
		}
	}

	if (intent->size - intent->offset < chunk_size) {
		dev_err(glink->dev, "Insufficient space in intent\n");

		/* The packet header lied, drop payload */
		goto advance_rx;
	}

	qcom_glink_rx_peak(glink, intent->data + intent->offset,
			   sizeof(hdr), chunk_size);
	intent->offset += chunk_size;

	/* Handle message when no fragments remain to be received */
	if (!left_size) {
		spin_lock(&channel->recv_lock);
		if (channel->ept.cb) {
			ret = channel->ept.cb(channel->ept.rpdev,
					intent->data,
					intent->offset,
					channel->ept.priv,
					RPMSG_ADDR_ANY);

			if (ret < 0 && ret != -ENODEV) {
				CH_ERR(channel,
					"callback error ret = %d\n", ret);
				ret = 0;
			}
		} else {
			CH_ERR(channel, "callback not present\n");
		}
		spin_unlock(&channel->recv_lock);

		intent->offset = 0;
		channel->buf = NULL;

		qcom_glink_rx_done(glink, channel, intent);
	}

advance_rx:
	qcom_glink_rx_advance(glink, ALIGN(sizeof(hdr) + chunk_size, 8));

	return ret;
}

static void qcom_glink_handle_intent(struct qcom_glink *glink,
				     unsigned int cid,
				     unsigned int count,
				     size_t avail)
{
	struct glink_core_rx_intent *intent;
	struct glink_channel *channel;
	struct intent_pair {
		__le32 size;
		__le32 iid;
	};

	struct {
		struct glink_msg msg;
		struct intent_pair intents[];
	} __packed * msg;

	const size_t msglen = sizeof(*msg) + sizeof(struct intent_pair) * count;
	int ret;
	int i;
	unsigned long flags;

	if (avail < msglen) {
		dev_dbg(glink->dev, "Not enough data in fifo\n");
		return;
	}

	spin_lock_irqsave(&glink->idr_lock, flags);
	channel = idr_find(&glink->rcids, cid);
	spin_unlock_irqrestore(&glink->idr_lock, flags);
	if (!channel) {
		dev_err(glink->dev, "intents for non-existing channel\n");
		qcom_glink_rx_advance(glink, ALIGN(msglen, 8));
		return;
	}

	msg = kmalloc(msglen, GFP_ATOMIC);
	if (!msg)
		return;

	qcom_glink_rx_peak(glink, msg, 0, msglen);

	for (i = 0; i < count; ++i) {
		intent = kzalloc(sizeof(*intent), GFP_ATOMIC);
		if (!intent)
			break;

		intent->id = le32_to_cpu(msg->intents[i].iid);
		intent->size = le32_to_cpu(msg->intents[i].size);

		CH_INFO(channel, "riid:%d size:%zd\n",
			intent->id, intent->size);

		spin_lock_irqsave(&channel->intent_lock, flags);
		ret = idr_alloc(&channel->riids, intent,
				intent->id, intent->id + 1, GFP_ATOMIC);
		spin_unlock_irqrestore(&channel->intent_lock, flags);

		if (ret < 0)
			dev_err(glink->dev, "failed to store remote intent\n");

	}

	kfree(msg);
	qcom_glink_rx_advance(glink, ALIGN(msglen, 8));
}

static int qcom_glink_rx_open_ack(struct qcom_glink *glink, unsigned int lcid)
{
	struct glink_channel *channel;

	spin_lock(&glink->idr_lock);
	channel = idr_find(&glink->lcids, lcid);
	spin_unlock(&glink->idr_lock);
	if (!channel) {
		dev_err(glink->dev, "Invalid open ack packet\n");
		return -EINVAL;
	}

	CH_INFO(channel, "\n");
	complete_all(&channel->open_ack);

	return 0;
}

/**
 * qcom_glink_send_signals() - convert a signal  cmd to wire format and transmit
 * @glink:	The transport to transmit on.
 * @channel:	The glink channel
 * @sigs:	The signals to encode.
 *
 * Return: 0 on success or standard Linux error code.
 */
static int qcom_glink_send_signals(struct qcom_glink *glink,
				   struct glink_channel *channel,
				   u32 sigs)
{
	struct glink_msg msg;

	msg.cmd = cpu_to_le16(RPM_CMD_SIGNALS);
	msg.param1 = cpu_to_le16(channel->lcid);
	msg.param2 = cpu_to_le32(sigs);

	GLINK_INFO(glink->ilc, "sigs:%d\n", sigs);
	return qcom_glink_tx(glink, &msg, sizeof(msg), NULL, 0, true);
}

static int qcom_glink_handle_signals(struct qcom_glink *glink,
				     unsigned int rcid, unsigned int signals)
{
	struct glink_channel *channel;
	unsigned long flags;
	u32 old;

	spin_lock_irqsave(&glink->idr_lock, flags);
	channel = idr_find(&glink->rcids, rcid);
	spin_unlock_irqrestore(&glink->idr_lock, flags);
	if (!channel) {
		dev_err(glink->dev, "signal for non-existing channel\n");
		return -EINVAL;
	}

	old = channel->rsigs;
	channel->rsigs = signals;

	if (channel->ept.sig_cb)
		channel->ept.sig_cb(channel->ept.rpdev, old, channel->rsigs);

	CH_INFO(channel, "old:%d new:%d\n", old, channel->rsigs);

	return 0;
}

static irqreturn_t qcom_glink_native_intr(int irq, void *data)
{
	struct qcom_glink *glink = data;
	struct glink_msg msg;
	unsigned int param1;
	unsigned int param2;
	unsigned int avail;
	unsigned int cmd;
	int ret = 0;

	/* To wakeup any blocking writers */
	wake_up_all(&glink->tx_avail_notify);

	for (;;) {
		avail = qcom_glink_rx_avail(glink);
		if (avail < sizeof(msg))
			break;

		qcom_glink_rx_peak(glink, &msg, 0, sizeof(msg));

		cmd = le16_to_cpu(msg.cmd);
		param1 = le16_to_cpu(msg.param1);
		param2 = le32_to_cpu(msg.param2);

		switch (cmd) {
		case RPM_CMD_VERSION:
		case RPM_CMD_VERSION_ACK:
		case RPM_CMD_CLOSE:
		case RPM_CMD_CLOSE_ACK:
		case RPM_CMD_RX_INTENT_REQ:
			ret = qcom_glink_rx_defer(glink, 0);
			break;
		case RPM_CMD_OPEN_ACK:
			ret = qcom_glink_rx_open_ack(glink, param1);
			qcom_glink_rx_advance(glink, ALIGN(sizeof(msg), 8));
			break;
		case RPM_CMD_OPEN:
			ret = qcom_glink_rx_defer(glink, param2);
			break;
		case RPM_CMD_TX_DATA:
		case RPM_CMD_TX_DATA_CONT:
			ret = qcom_glink_rx_data(glink, avail);
			break;
		case RPM_CMD_READ_NOTIF:
			qcom_glink_rx_advance(glink, ALIGN(sizeof(msg), 8));

			mbox_send_message(glink->mbox_chan, NULL);
			mbox_client_txdone(glink->mbox_chan, 0);
			break;
		case RPM_CMD_INTENT:
			qcom_glink_handle_intent(glink, param1, param2, avail);
			break;
		case RPM_CMD_RX_DONE:
			qcom_glink_handle_rx_done(glink, param1, param2, false);
			qcom_glink_rx_advance(glink, ALIGN(sizeof(msg), 8));
			break;
		case RPM_CMD_RX_DONE_W_REUSE:
			qcom_glink_handle_rx_done(glink, param1, param2, true);
			qcom_glink_rx_advance(glink, ALIGN(sizeof(msg), 8));
			break;
		case RPM_CMD_RX_INTENT_REQ_ACK:
			qcom_glink_handle_intent_req_ack(glink, param1, param2);
			qcom_glink_rx_advance(glink, ALIGN(sizeof(msg), 8));
			break;
		case RPM_CMD_SIGNALS:
			qcom_glink_handle_signals(glink, param1, param2);
			qcom_glink_rx_advance(glink, ALIGN(sizeof(msg), 8));
			break;
		default:
			dev_err(glink->dev, "unhandled rx cmd: %d\n", cmd);
			ret = -EINVAL;
			break;
		}

		if (ret)
			break;
	}

	return IRQ_HANDLED;
}

/* Locally initiated rpmsg_create_ept */
static struct glink_channel *qcom_glink_create_local(struct qcom_glink *glink,
						     const char *name)
{
	struct glink_channel *channel;
	int ret;
	unsigned long flags;

	channel = qcom_glink_alloc_channel(glink, name);
	if (IS_ERR(channel))
		return ERR_CAST(channel);

	CH_INFO(channel, "\n");
	ret = qcom_glink_send_open_req(glink, channel);
	if (ret)
		goto release_channel;

	ret = wait_for_completion_timeout(&channel->open_ack, 5 * HZ);
	if (!ret)
		goto err_timeout;

	ret = wait_for_completion_timeout(&channel->open_req, 5 * HZ);
	if (!ret)
		goto err_timeout;

	qcom_glink_send_open_ack(glink, channel);

	return channel;

err_timeout:
	CH_INFO(channel, "err_timeout\n");

	/* qcom_glink_send_open_req() did register the channel in lcids*/
	spin_lock_irqsave(&glink->idr_lock, flags);
	idr_remove(&glink->lcids, channel->lcid);
	spin_unlock_irqrestore(&glink->idr_lock, flags);

release_channel:
	CH_INFO(channel, "release_channel\n");
	/* Release qcom_glink_send_open_req() reference */
	kref_put(&channel->refcount, qcom_glink_channel_release);
	/* Release qcom_glink_alloc_channel() reference */
	kref_put(&channel->refcount, qcom_glink_channel_release);

	return ERR_PTR(-ETIMEDOUT);
}

/* Remote initiated rpmsg_create_ept */
static int qcom_glink_create_remote(struct qcom_glink *glink,
				    struct glink_channel *channel)
{
	int ret;

	CH_INFO(channel, "\n");

	qcom_glink_send_open_ack(glink, channel);

	ret = qcom_glink_send_open_req(glink, channel);
	if (ret)
		goto close_link;

	ret = wait_for_completion_timeout(&channel->open_ack, 5 * HZ);
	if (!ret) {
		ret = -ETIMEDOUT;
		goto close_link;
	}

	return 0;

close_link:
	CH_INFO(channel, "close_link %d\n", ret);

	/*
	 * Send a close request to "undo" our open-ack. The close-ack will
	 * release qcom_glink_send_open_req() reference and the last reference
	 * will be relesed after receiving remote_close or transport unregister
	 * by calling qcom_glink_native_remove().
	 */
	qcom_glink_send_close_req(glink, channel);

	return ret;
}

static struct rpmsg_endpoint *qcom_glink_create_ept(struct rpmsg_device *rpdev,
						    rpmsg_rx_cb_t cb,
						    void *priv,
						    struct rpmsg_channel_info
									chinfo)
{
	struct glink_channel *parent = to_glink_channel(rpdev->ept);
	struct glink_channel *channel;
	struct qcom_glink *glink = parent->glink;
	struct rpmsg_endpoint *ept;
	const char *name = chinfo.name;
	int cid;
	int ret;
	unsigned long flags;

	spin_lock_irqsave(&glink->idr_lock, flags);
	idr_for_each_entry(&glink->rcids, channel, cid) {
		if (!strcmp(channel->name, name))
			break;
	}
	spin_unlock_irqrestore(&glink->idr_lock, flags);

	if (!channel) {
		channel = qcom_glink_create_local(glink, name);
		if (IS_ERR(channel))
			return NULL;
	} else {
		ret = qcom_glink_create_remote(glink, channel);
		if (ret)
			return NULL;
	}
	CH_INFO(channel, "Initializing ept\n");

	ept = &channel->ept;
	ept->rpdev = rpdev;
	ept->cb = cb;
	ept->priv = priv;
	ept->ops = &glink_endpoint_ops;
	CH_INFO(channel, "Initialized ept\n");
	return ept;
}

static int qcom_glink_announce_create(struct rpmsg_device *rpdev)
{
	struct glink_channel *channel = to_glink_channel(rpdev->ept);
	struct device_node *np = rpdev->dev.of_node;
	struct qcom_glink *glink = channel->glink;
	struct glink_core_rx_intent *intent;
	struct glink_core_rx_intent *tmp;
	const struct property *prop = NULL;
	__be32 defaults[] = { cpu_to_be32(SZ_1K), cpu_to_be32(5) };
	int num_intents;
	int num_groups = 1;
	__be32 *val = defaults;
	unsigned long flags;
	int iid;
	int size;

	CH_INFO(channel, "Entered\n");
	if (glink->intentless || !completion_done(&channel->open_ack))
		return 0;

	channel->channel_ready = true;

	/*Serve any pending intent request*/
	spin_lock_irqsave(&channel->intent_lock, flags);
	idr_for_each_entry(&channel->liids, tmp, iid) {
		if (!tmp->reuse && !tmp->advertised) {
			intent = tmp;
			spin_unlock_irqrestore(&channel->intent_lock, flags);
			qcom_glink_advertise_intent(glink, channel, intent);
			spin_lock_irqsave(&channel->intent_lock, flags);
		}
	}
	spin_unlock_irqrestore(&channel->intent_lock, flags);

	prop = of_find_property(np, "qcom,intents", NULL);
	if (prop) {
		val = prop->value;
		num_groups = prop->length / sizeof(u32) / 2;
	}

	/* Channel is now open, advertise base set of intents */
	while (num_groups--) {
		size = be32_to_cpup(val++);
		num_intents = be32_to_cpup(val++);
		while (num_intents--) {
			intent = qcom_glink_alloc_intent(glink, channel, size,
							 true);
			if (!intent)
				break;

			qcom_glink_advertise_intent(glink, channel, intent);
		}
	}
	CH_INFO(channel, "Exit\n");
	return 0;
}

static void qcom_glink_destroy_ept(struct rpmsg_endpoint *ept)
{
	struct glink_channel *channel = to_glink_channel(ept);
	struct qcom_glink *glink = channel->glink;
	unsigned long flags;

	spin_lock_irqsave(&channel->recv_lock, flags);
	if (!channel->ept.cb) {
		spin_unlock_irqrestore(&channel->recv_lock, flags);
		return;
	}
	channel->ept.cb = NULL;
	spin_unlock_irqrestore(&channel->recv_lock, flags);

	qcom_glink_send_close_req(glink, channel);
}

static int qcom_glink_request_intent(struct qcom_glink *glink,
				     struct glink_channel *channel,
				     size_t size)
{
	struct {
		u16 id;
		u16 cid;
		u32 size;
	} __packed cmd;

	int ret;

	mutex_lock(&channel->intent_req_lock);

	atomic_set(&channel->intent_req_comp, 0);

	cmd.id = RPM_CMD_RX_INTENT_REQ;
	cmd.cid = channel->lcid;
	cmd.size = size;

	CH_INFO(channel, "size:%zd\n", size);

	ret = qcom_glink_tx(glink, &cmd, sizeof(cmd), NULL, 0, true);
	if (ret)
		goto unlock;

	ret = wait_event_timeout(channel->intent_req_event,
				 atomic_read(&channel->intent_req_comp) ||
				 atomic_read(&glink->in_reset), 10 * HZ);
	if (!ret) {
		dev_err(glink->dev, "intent request timed out\n");
		ret = -ETIMEDOUT;
	} else if (atomic_read(&glink->in_reset)) {
		CH_INFO(channel, "ssr detected\n");
		ret = -ECONNRESET;
	} else {
		ret = channel->intent_req_result ? 0 : -ECANCELED;
	}

unlock:
	mutex_unlock(&channel->intent_req_lock);
	return ret;
}

static int __qcom_glink_send(struct glink_channel *channel,
			     void *data, int len, bool wait)
{
	struct qcom_glink *glink = channel->glink;
	struct glink_core_rx_intent *intent = NULL;
	struct glink_core_rx_intent *tmp;
	int iid = 0;
	struct {
		struct glink_msg msg;
		__le32 chunk_size;
		__le32 left_size;
	} __packed req;
	int ret;
	unsigned long flags;
	int chunk_size = len;
	int left_size = 0;

	if (!glink->intentless) {
		while (!intent) {
			spin_lock_irqsave(&channel->intent_lock, flags);
			idr_for_each_entry(&channel->riids, tmp, iid) {
				if (tmp->size >= len && !tmp->in_use) {
					if (!intent)
						intent = tmp;
					else if (intent->size > tmp->size)
						intent = tmp;
					if (intent->size == len)
						break;
				}
			}
			if (intent)
				intent->in_use = true;
			spin_unlock_irqrestore(&channel->intent_lock, flags);

			/* We found an available intent */
			if (intent)
				break;

			if (atomic_read(&glink->in_reset))
				return -ECONNRESET;

			if (!wait)
				return -EBUSY;

			ret = qcom_glink_request_intent(glink, channel, len);
			if (ret < 0)
				return ret;
		}

		iid = intent->id;
	}

	if (wait && (chunk_size > SZ_8K)) {
		chunk_size = SZ_8K;
		left_size = len - chunk_size;
	}
	req.msg.cmd = cpu_to_le16(RPM_CMD_TX_DATA);
	req.msg.param1 = cpu_to_le16(channel->lcid);
	req.msg.param2 = cpu_to_le32(iid);
	req.chunk_size = cpu_to_le32(chunk_size);
	req.left_size = cpu_to_le32(left_size);

	ret = qcom_glink_tx(glink, &req, sizeof(req), data, chunk_size, wait);

	/* Mark intent available if we failed */
	if (ret && intent) {
		intent->in_use = false;
		return ret;
	}

	while (left_size > 0) {
		data = (void *)((char *)data + chunk_size);
		chunk_size = left_size;
		if (chunk_size > SZ_8K)
			chunk_size = SZ_8K;
		left_size -= chunk_size;

		req.msg.cmd = cpu_to_le16(RPM_CMD_TX_DATA_CONT);
		req.msg.param1 = cpu_to_le16(channel->lcid);
		req.msg.param2 = cpu_to_le32(iid);
		req.chunk_size = cpu_to_le32(chunk_size);
		req.left_size = cpu_to_le32(left_size);

		ret = qcom_glink_tx(glink, &req, sizeof(req), data,
				    chunk_size, wait);

		/* Mark intent available if we failed */
		if (ret && intent) {
			intent->in_use = false;
			break;
		}
	}
	return ret;
}

static int qcom_glink_send(struct rpmsg_endpoint *ept, void *data, int len)
{
	struct glink_channel *channel = to_glink_channel(ept);

	return __qcom_glink_send(channel, data, len, true);
}

static int qcom_glink_trysend(struct rpmsg_endpoint *ept, void *data, int len)
{
	struct glink_channel *channel = to_glink_channel(ept);

	return __qcom_glink_send(channel, data, len, false);
}

static int qcom_glink_get_sigs(struct rpmsg_endpoint *ept,
			       u32 *lsigs, u32 *rsigs)
{
	struct glink_channel *channel = to_glink_channel(ept);

	*lsigs = channel->lsigs;
	*rsigs = channel->rsigs;

	return 0;
}

static int qcom_glink_set_sigs(struct rpmsg_endpoint *ept, u32 sigs)
{
	struct glink_channel *channel = to_glink_channel(ept);
	struct qcom_glink *glink = channel->glink;

	channel->lsigs = sigs;

	return qcom_glink_send_signals(glink, channel, sigs);
}

/*
 * Finds the device_node for the glink child interested in this channel.
 */
static struct device_node *qcom_glink_match_channel(struct device_node *node,
						    const char *channel)
{
	struct device_node *child;
	const char *name;
	const char *key;
	int ret;

	for_each_available_child_of_node(node, child) {
		key = "qcom,glink-channels";
		ret = of_property_read_string(child, key, &name);
		if (ret)
			continue;

		if (strcmp(name, channel) == 0)
			return child;
	}

	return NULL;
}

static const struct rpmsg_device_ops glink_device_ops = {
	.create_ept = qcom_glink_create_ept,
	.announce_create = qcom_glink_announce_create,
};

static const struct rpmsg_endpoint_ops glink_endpoint_ops = {
	.destroy_ept = qcom_glink_destroy_ept,
	.send = qcom_glink_send,
	.trysend = qcom_glink_trysend,
	.get_sigs = qcom_glink_get_sigs,
	.set_sigs = qcom_glink_set_sigs,
};

static void qcom_glink_rpdev_release(struct device *dev)
{
	struct rpmsg_device *rpdev = to_rpmsg_device(dev);

<<<<<<< HEAD
=======
	channel->rpdev = NULL;
	kfree(rpdev->driver_override);
>>>>>>> 11806753
	kfree(rpdev);
}

static int qcom_glink_rx_open(struct qcom_glink *glink, unsigned int rcid,
			      char *name)
{
	struct glink_channel *channel;
	struct rpmsg_device *rpdev;
	bool create_device = false;
	struct device_node *node;
	int lcid;
	int ret;
	unsigned long flags;

	spin_lock_irqsave(&glink->idr_lock, flags);
	idr_for_each_entry(&glink->lcids, channel, lcid) {
		if (!strcmp(channel->name, name))
			break;
	}
	spin_unlock_irqrestore(&glink->idr_lock, flags);

	if (!channel) {
		channel = qcom_glink_alloc_channel(glink, name);
		if (IS_ERR(channel))
			return PTR_ERR(channel);

		/* The opening dance was initiated by the remote */
		create_device = true;
	}

	spin_lock_irqsave(&glink->idr_lock, flags);
	ret = idr_alloc(&glink->rcids, channel, rcid, rcid + 1, GFP_ATOMIC);
	if (ret < 0) {
		dev_err(glink->dev, "Unable to insert channel into rcid list\n");
		spin_unlock_irqrestore(&glink->idr_lock, flags);
		goto free_channel;
	}
	channel->rcid = ret;
	spin_unlock_irqrestore(&glink->idr_lock, flags);

	complete_all(&channel->open_req);

	if (create_device) {
		rpdev = kzalloc(sizeof(*rpdev), GFP_KERNEL);
		if (!rpdev) {
			ret = -ENOMEM;
			goto rcid_remove;
		}

		rpdev->ept = &channel->ept;
		strlcpy(rpdev->id.name, name, RPMSG_NAME_SIZE);
		rpdev->src = RPMSG_ADDR_ANY;
		rpdev->dst = RPMSG_ADDR_ANY;
		rpdev->ops = &glink_device_ops;

		node = qcom_glink_match_channel(glink->dev->of_node, name);
		rpdev->dev.of_node = node;
		rpdev->dev.parent = glink->dev;
		rpdev->dev.release = qcom_glink_rpdev_release;

		ret = rpmsg_register_device(rpdev);
		if (ret)
			goto rcid_remove;

		channel->rpdev = rpdev;
	}
	CH_INFO(channel, "\n");

	return 0;

rcid_remove:
	CH_INFO(channel, "rcid_remove\n");
	spin_lock_irqsave(&glink->idr_lock, flags);
	idr_remove(&glink->rcids, channel->rcid);
	channel->rcid = 0;
	spin_unlock_irqrestore(&glink->idr_lock, flags);
free_channel:
	CH_INFO(channel, "free_channel\n");
	/* Release the reference, iff we took it */
	if (create_device)
		kref_put(&channel->refcount, qcom_glink_channel_release);

	return ret;
}

static void qcom_glink_rx_close(struct qcom_glink *glink, unsigned int rcid)
{
	struct rpmsg_channel_info chinfo;
	struct glink_channel *channel;
	unsigned long flags;

	spin_lock_irqsave(&glink->idr_lock, flags);
	channel = idr_find(&glink->rcids, rcid);
	spin_unlock_irqrestore(&glink->idr_lock, flags);
	if (WARN(!channel, "close request on unknown channel\n"))
		return;
	CH_INFO(channel, "\n");

	/* cancel pending rx_done work */
	kthread_cancel_work_sync(&channel->intent_work);

	if (channel->rpdev) {
<<<<<<< HEAD
		strlcpy(chinfo.name, channel->name, sizeof(chinfo.name));
=======
		strscpy_pad(chinfo.name, channel->name, sizeof(chinfo.name));
>>>>>>> 11806753
		chinfo.src = RPMSG_ADDR_ANY;
		chinfo.dst = RPMSG_ADDR_ANY;

		rpmsg_unregister_device(glink->dev, &chinfo);
	}
	channel->rpdev = NULL;

	qcom_glink_send_close_ack(glink, channel->rcid);

	spin_lock_irqsave(&glink->idr_lock, flags);
	idr_remove(&glink->rcids, channel->rcid);
	channel->rcid = 0;
	spin_unlock_irqrestore(&glink->idr_lock, flags);

	kref_put(&channel->refcount, qcom_glink_channel_release);
}

static void qcom_glink_rx_close_ack(struct qcom_glink *glink, unsigned int lcid)
{
	struct rpmsg_channel_info chinfo;
	struct glink_channel *channel;
	unsigned long flags;

	spin_lock_irqsave(&glink->idr_lock, flags);
	channel = idr_find(&glink->lcids, lcid);
	if (WARN(!channel, "close ack on unknown channel\n")) {
		spin_unlock_irqrestore(&glink->idr_lock, flags);
		return;
	}
	CH_INFO(channel, "\n");

	idr_remove(&glink->lcids, channel->lcid);
	channel->lcid = 0;
	spin_unlock_irqrestore(&glink->idr_lock, flags);

	/* Decouple the potential rpdev from the channel */
	if (channel->rpdev) {
		strlcpy(chinfo.name, channel->name, sizeof(chinfo.name));
		chinfo.src = RPMSG_ADDR_ANY;
		chinfo.dst = RPMSG_ADDR_ANY;

		rpmsg_unregister_device(glink->dev, &chinfo);
	}
	channel->rpdev = NULL;

	kref_put(&channel->refcount, qcom_glink_channel_release);
}

static void qcom_glink_work(struct work_struct *work)
{
	struct qcom_glink *glink = container_of(work, struct qcom_glink,
						rx_work);
	struct glink_defer_cmd *dcmd;
	struct glink_msg *msg;
	unsigned long flags;
	unsigned int param1;
	unsigned int param2;
	unsigned int cmd;

	for (;;) {
		spin_lock_irqsave(&glink->rx_lock, flags);
		if (list_empty(&glink->rx_queue)) {
			spin_unlock_irqrestore(&glink->rx_lock, flags);
			break;
		}
		dcmd = list_first_entry(&glink->rx_queue,
					struct glink_defer_cmd, node);
		list_del(&dcmd->node);
		spin_unlock_irqrestore(&glink->rx_lock, flags);

		msg = &dcmd->msg;
		cmd = le16_to_cpu(msg->cmd);
		param1 = le16_to_cpu(msg->param1);
		param2 = le32_to_cpu(msg->param2);

		switch (cmd) {
		case RPM_CMD_VERSION:
			qcom_glink_receive_version(glink, param1, param2);
			break;
		case RPM_CMD_VERSION_ACK:
			qcom_glink_receive_version_ack(glink, param1, param2);
			break;
		case RPM_CMD_OPEN:
			qcom_glink_rx_open(glink, param1, msg->data);
			break;
		case RPM_CMD_CLOSE:
			qcom_glink_rx_close(glink, param1);
			break;
		case RPM_CMD_CLOSE_ACK:
			qcom_glink_rx_close_ack(glink, param1);
			break;
		case RPM_CMD_RX_INTENT_REQ:
			qcom_glink_handle_intent_req(glink, param1, param2);
			break;
		default:
			WARN(1, "Unknown defer object %d\n", cmd);
			break;
		}

		kfree(dcmd);
	}
}

static ssize_t rpmsg_name_show(struct device *dev,
			       struct device_attribute *attr, char *buf)
{
	struct rpmsg_device *rpdev = to_rpmsg_device(dev);
	struct glink_channel *channel = to_glink_channel(rpdev->ept);

	return snprintf(buf, RPMSG_NAME_SIZE, "%s\n", channel->glink->name);
}
static DEVICE_ATTR_RO(rpmsg_name);

static struct attribute *qcom_glink_attrs[] = {
	&dev_attr_rpmsg_name.attr,
	NULL
};
ATTRIBUTE_GROUPS(qcom_glink);

static void qcom_glink_device_release(struct device *dev)
{
	struct rpmsg_device *rpdev = to_rpmsg_device(dev);
	struct glink_channel *channel = to_glink_channel(rpdev->ept);

	/* Release qcom_glink_alloc_channel() reference */
	kref_put(&channel->refcount, qcom_glink_channel_release);
	kfree(rpdev);
}

static int qcom_glink_create_chrdev(struct qcom_glink *glink)
{
	struct rpmsg_device *rpdev;
	struct glink_channel *channel;

	rpdev = kzalloc(sizeof(*rpdev), GFP_KERNEL);
	if (!rpdev)
		return -ENOMEM;

	channel = qcom_glink_alloc_channel(glink, "rpmsg_chrdev");
	if (IS_ERR(channel)) {
		kfree(rpdev);
		return PTR_ERR(channel);
	}
	channel->rpdev = rpdev;

	rpdev->ept = &channel->ept;
	rpdev->ops = &glink_device_ops;
	rpdev->dev.parent = glink->dev;
	rpdev->dev.release = qcom_glink_device_release;

	return rpmsg_chrdev_register_device(rpdev);
}

static void qcom_glink_set_affinity(struct qcom_glink *glink, u32 *arr,
				    size_t size)
{
	struct cpumask cpumask;
	int i;

	cpumask_clear(&cpumask);
	for (i = 0; i < size; i++) {
		if (arr[i] < num_possible_cpus())
			cpumask_set_cpu(arr[i], &cpumask);
	}
	if (irq_set_affinity(glink->irq, &cpumask))
		dev_err(glink->dev, "failed to set irq affinity\n");
	if (sched_setaffinity(glink->task->pid, &cpumask))
		dev_err(glink->dev, "failed to set task affinity\n");
}

static void qcom_glink_notif_reset(void *data)
{
	struct qcom_glink *glink = data;
	struct glink_channel *channel;
	unsigned long flags;
	int cid;

	if (!glink)
		return;
	atomic_inc(&glink->in_reset);

	/* To wakeup any blocking writers */
	wake_up_all(&glink->tx_avail_notify);

	spin_lock_irqsave(&glink->idr_lock, flags);
	idr_for_each_entry(&glink->lcids, channel, cid) {
		wake_up(&channel->intent_req_event);
	}
	spin_unlock_irqrestore(&glink->idr_lock, flags);
}

static void qcom_glink_cancel_rx_work(struct qcom_glink *glink)
{
	struct glink_defer_cmd *dcmd;
	struct glink_defer_cmd *tmp;

	/* cancel any pending deferred rx_work */
	cancel_work_sync(&glink->rx_work);

	list_for_each_entry_safe(dcmd, tmp, &glink->rx_queue, node)
		kfree(dcmd);
}

struct qcom_glink *qcom_glink_native_probe(struct device *dev,
					   unsigned long features,
					   struct qcom_glink_pipe *rx,
					   struct qcom_glink_pipe *tx,
					   bool intentless)
{
	struct qcom_glink *glink;
	u32 *arr;
	int size;
	int irq;
	int ret;

	glink = devm_kzalloc(dev, sizeof(*glink), GFP_KERNEL);
	if (!glink)
		return ERR_PTR(-ENOMEM);

	glink->dev = dev;
	glink->dev->groups = qcom_glink_groups;

	glink->tx_pipe = tx;
	glink->rx_pipe = rx;

	glink->features = features;
	glink->intentless = intentless;

	spin_lock_init(&glink->tx_lock);
	spin_lock_init(&glink->rx_lock);
	INIT_LIST_HEAD(&glink->rx_queue);
	INIT_WORK(&glink->rx_work, qcom_glink_work);
	init_waitqueue_head(&glink->tx_avail_notify);

	spin_lock_init(&glink->idr_lock);
	idr_init(&glink->lcids);
	idr_init(&glink->rcids);
	atomic_set(&glink->in_reset, 0);

	ret = of_property_read_string(dev->of_node, "label", &glink->name);
	if (ret < 0)
		glink->name = dev->of_node->name;

	glink->mbox_client.dev = dev;
	glink->mbox_client.knows_txdone = true;
	glink->mbox_chan = mbox_request_channel(&glink->mbox_client, 0);
	if (IS_ERR(glink->mbox_chan)) {
		if (PTR_ERR(glink->mbox_chan) != -EPROBE_DEFER)
			dev_err(dev, "failed to acquire IPC channel\n");
		return ERR_CAST(glink->mbox_chan);
	}

	kthread_init_worker(&glink->kworker);
	glink->task = kthread_run(kthread_worker_fn, &glink->kworker,
				  "glink_%s", glink->name);
	if (IS_ERR(glink->task)) {
		dev_err(dev, "failed to spawn intent kthread %ld\n",
			PTR_ERR(glink->task));
		return ERR_CAST(glink->task);
	}

	ret = subsys_register_early_notifier(glink->name, XPORT_LAYER_NOTIF,
					     qcom_glink_notif_reset, glink);
	if (ret)
		dev_err(dev, "failed to register early notif %d\n", ret);

	snprintf(glink->irqname, 32, "glink-native-%s", glink->name);

	irq = of_irq_get(dev->of_node, 0);
	snprintf(glink->irqname, sizeof(glink->irqname)-1, "glink-native_%s", glink->name);
        dev_err(dev, "glink-native glink->irqname=%s irq=%d\n", glink->irqname, irq);
	ret = devm_request_irq(dev, irq,
			       qcom_glink_native_intr,
			       IRQF_NO_SUSPEND | IRQF_SHARED,
			       glink->irqname, glink);
	if (ret) {
		dev_err(dev, "failed to request IRQ\n");
		goto unregister;
	}

	glink->irq = irq;

	size = of_property_count_u32_elems(dev->of_node, "cpu-affinity");
	if (size > 0) {
		arr = kmalloc_array(size, sizeof(u32), GFP_KERNEL);
		if (!arr) {
			ret = -ENOMEM;
			goto unregister;
		}
		ret = of_property_read_u32_array(dev->of_node, "cpu-affinity",
						 arr, size);
		if (!ret)
			qcom_glink_set_affinity(glink, arr, size);
		kfree(arr);
	}

	ret = qcom_glink_send_version(glink);
	if (ret) {
		dev_err(dev, "failed to send version %d\n", ret);
		goto unregister;
	}

	ret = qcom_glink_create_chrdev(glink);
	if (ret)
		dev_err(glink->dev, "failed to register chrdev\n");

	glink->ilc = ipc_log_context_create(GLINK_LOG_PAGE_CNT, glink->name, 0);

	return glink;

unregister:
	subsys_unregister_early_notifier(glink->name, XPORT_LAYER_NOTIF);
	return ERR_PTR(ret);
}
EXPORT_SYMBOL_GPL(qcom_glink_native_probe);

static int qcom_glink_remove_device(struct device *dev, void *data)
{
	device_unregister(dev);

	return 0;
}

void qcom_glink_native_remove(struct qcom_glink *glink)
{
	struct glink_channel *channel;
	int cid;
	int ret;

	subsys_unregister_early_notifier(glink->name, XPORT_LAYER_NOTIF);
	qcom_glink_notif_reset(glink);
	disable_irq(glink->irq);
	qcom_glink_cancel_rx_work(glink);

	ret = device_for_each_child(glink->dev, NULL, qcom_glink_remove_device);
	if (ret)
		dev_warn(glink->dev, "Can't remove GLINK devices: %d\n", ret);

	/* Release any defunct local channels, waiting for close-ack */
	idr_for_each_entry(&glink->lcids, channel, cid) {
		kref_put(&channel->refcount, qcom_glink_channel_release);
		idr_remove(&glink->lcids, cid);
	}

	/* Release any defunct local channels, waiting for close-req */
	idr_for_each_entry(&glink->rcids, channel, cid) {
		kref_put(&channel->refcount, qcom_glink_channel_release);
		idr_remove(&glink->rcids, cid);
	}

	/* Release any defunct local channels, waiting for close-req */
	idr_for_each_entry(&glink->rcids, channel, cid)
		kref_put(&channel->refcount, qcom_glink_channel_release);

	idr_destroy(&glink->lcids);
	idr_destroy(&glink->rcids);

	kthread_flush_worker(&glink->kworker);
	kthread_stop(glink->task);
	qcom_glink_pipe_reset(glink);
	mbox_free_channel(glink->mbox_chan);
}
EXPORT_SYMBOL_GPL(qcom_glink_native_remove);

void qcom_glink_native_unregister(struct qcom_glink *glink)
{
	device_unregister(glink->dev);
}
EXPORT_SYMBOL_GPL(qcom_glink_native_unregister);

MODULE_DESCRIPTION("Qualcomm GLINK driver");
MODULE_LICENSE("GPL v2");<|MERGE_RESOLUTION|>--- conflicted
+++ resolved
@@ -1718,11 +1718,6 @@
 {
 	struct rpmsg_device *rpdev = to_rpmsg_device(dev);
 
-<<<<<<< HEAD
-=======
-	channel->rpdev = NULL;
-	kfree(rpdev->driver_override);
->>>>>>> 11806753
 	kfree(rpdev);
 }
 
@@ -1825,11 +1820,7 @@
 	kthread_cancel_work_sync(&channel->intent_work);
 
 	if (channel->rpdev) {
-<<<<<<< HEAD
 		strlcpy(chinfo.name, channel->name, sizeof(chinfo.name));
-=======
-		strscpy_pad(chinfo.name, channel->name, sizeof(chinfo.name));
->>>>>>> 11806753
 		chinfo.src = RPMSG_ADDR_ANY;
 		chinfo.dst = RPMSG_ADDR_ANY;
 
