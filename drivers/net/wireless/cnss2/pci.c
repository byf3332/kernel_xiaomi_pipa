--- conflicted
+++ resolved
@@ -443,12 +443,8 @@
 	if (val != window_enable) {
 		cnss_pr_err("Failed to config window register to 0x%x, current value: 0x%x\n",
 			    window_enable, val);
-<<<<<<< HEAD
-		CNSS_ASSERT(0);
-=======
 		if (!cnss_pci_check_link_status(pci_priv))
 			CNSS_ASSERT(0);
->>>>>>> b7af6d71
 	}
 }
 
