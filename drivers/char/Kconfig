# SPDX-License-Identifier: GPL-2.0
#
# Character device configuration
#

menu "Character devices"

source "drivers/tty/Kconfig"

config DEVMEM
	bool "/dev/mem virtual device support"
	default y
	help
	  Say Y here if you want to support the /dev/mem device.
	  The /dev/mem device is used to access areas of physical
	  memory.
	  When in doubt, say "Y".

config DEVKMEM
	bool "/dev/kmem virtual device support"
	# On arm64, VMALLOC_START < PAGE_OFFSET, which confuses kmem read/write
	depends on !ARM64
	help
	  Say Y here if you want to support the /dev/kmem device. The
	  /dev/kmem device is rarely used, but can be used for certain
	  kind of kernel debugging operations.
	  When in doubt, say "N".

config SGI_SNSC
	bool "SGI Altix system controller communication support"
	depends on (IA64_SGI_SN2 || IA64_GENERIC)
	help
	  If you have an SGI Altix and you want to enable system
	  controller communication from user space (you want this!),
	  say Y.  Otherwise, say N.

config SGI_TIOCX
       bool "SGI TIO CX driver support"
       depends on (IA64_SGI_SN2 || IA64_GENERIC)
       help
         If you have an SGI Altix and you have fpga devices attached
         to your TIO, say Y here, otherwise say N.

config SGI_MBCS
       tristate "SGI FPGA Core Services driver support"
       depends on SGI_TIOCX
       help
         If you have an SGI Altix with an attached SABrick
         say Y or M here, otherwise say N.

source "drivers/tty/serial/Kconfig"
source "drivers/tty/serdev/Kconfig"

config TTY_PRINTK
	tristate "TTY driver to output user messages via printk"
	depends on EXPERT && TTY
	default n
	---help---
	  If you say Y here, the support for writing user messages (i.e.
	  console messages) via printk is available.

	  The feature is useful to inline user messages with kernel
	  messages.
	  In order to use this feature, you should output user messages
	  to /dev/ttyprintk or redirect console to this TTY.

	  If unsure, say N.

config PRINTER
	tristate "Parallel printer support"
	depends on PARPORT
	---help---
	  If you intend to attach a printer to the parallel port of your Linux
	  box (as opposed to using a serial printer; if the connector at the
	  printer has 9 or 25 holes ["female"], then it's serial), say Y.
	  Also read the Printing-HOWTO, available from
	  <http://www.tldp.org/docs.html#howto>.

	  It is possible to share one parallel port among several devices
	  (e.g. printer and ZIP drive) and it is safe to compile the
	  corresponding drivers into the kernel.

	  To compile this driver as a module, choose M here and read
	  <file:Documentation/admin-guide/parport.rst>.  The module will be called lp.

	  If you have several parallel ports, you can specify which ports to
	  use with the "lp" kernel command line option.  (Try "man bootparam"
	  or see the documentation of your boot loader (lilo or loadlin) about
	  how to pass options to the kernel at boot time.)  The syntax of the
	  "lp" command line option can be found in <file:drivers/char/lp.c>.

	  If you have more than 8 printers, you need to increase the LP_NO
	  macro in lp.c and the PARPORT_MAX macro in parport.h.

config LP_CONSOLE
	bool "Support for console on line printer"
	depends on PRINTER
	---help---
	  If you want kernel messages to be printed out as they occur, you
	  can have a console on the printer. This option adds support for
	  doing that; to actually get it to happen you need to pass the
	  option "console=lp0" to the kernel at boot time.

	  If the printer is out of paper (or off, or unplugged, or too
	  busy..) the kernel will stall until the printer is ready again.
	  By defining CONSOLE_LP_STRICT to 0 (at your own risk) you
	  can make the kernel continue when this happens,
	  but it'll lose the kernel messages.

	  If unsure, say N.

config PPDEV
	tristate "Support for user-space parallel port device drivers"
	depends on PARPORT
	---help---
	  Saying Y to this adds support for /dev/parport device nodes.  This
	  is needed for programs that want portable access to the parallel
	  port, for instance deviceid (which displays Plug-and-Play device
	  IDs).

	  This is the parallel port equivalent of SCSI generic support (sg).
	  It is safe to say N to this -- it is not needed for normal printing
	  or parallel port CD-ROM/disk support.

	  To compile this driver as a module, choose M here: the
	  module will be called ppdev.

	  If unsure, say N.

source "drivers/tty/hvc/Kconfig"

config VIRTIO_CONSOLE
	tristate "Virtio console"
	depends on VIRTIO && TTY
	select HVC_DRIVER
	help
	  Virtio console for use with hypervisors.

	  Also serves as a general-purpose serial device for data
	  transfer between the guest and host.  Character devices at
	  /dev/vportNpn will be created when corresponding ports are
	  found, where N is the device number and n is the port number
	  within that device.  If specified by the host, a sysfs
	  attribute called 'name' will be populated with a name for
	  the port which can be used by udev scripts to create a
	  symlink to the device.

config IBM_BSR
	tristate "IBM POWER Barrier Synchronization Register support"
	depends on PPC_PSERIES
	help
	  This devices exposes a hardware mechanism for fast synchronization
	  of threads across a large system which avoids bouncing a cacheline
	  between several cores on a system

config POWERNV_OP_PANEL
	tristate "IBM POWERNV Operator Panel Display support"
	depends on PPC_POWERNV
	default m
	help
	  If you say Y here, a special character device node, /dev/op_panel,
	  will be created which exposes the operator panel display on IBM
	  Power Systems machines with FSPs.

	  If you don't require access to the operator panel display from user
	  space, say N.

	  If unsure, say M here to build it as a module called powernv-op-panel.

source "drivers/char/ipmi/Kconfig"

config DS1620
	tristate "NetWinder thermometer support"
	depends on ARCH_NETWINDER
	help
	  Say Y here to include support for the thermal management hardware
	  found in the NetWinder. This driver allows the user to control the
	  temperature set points and to read the current temperature.

	  It is also possible to say M here to build it as a module (ds1620)
	  It is recommended to be used on a NetWinder, but it is not a
	  necessity.

config NWBUTTON
	tristate "NetWinder Button"
	depends on ARCH_NETWINDER
	---help---
	  If you say Y here and create a character device node /dev/nwbutton
	  with major and minor numbers 10 and 158 ("man mknod"), then every
	  time the orange button is pressed a number of times, the number of
	  times the button was pressed will be written to that device.

	  This is most useful for applications, as yet unwritten, which
	  perform actions based on how many times the button is pressed in a
	  row.

	  Do not hold the button down for too long, as the driver does not
	  alter the behaviour of the hardware reset circuitry attached to the
	  button; it will still execute a hard reset if the button is held
	  down for longer than approximately five seconds.

	  To compile this driver as a module, choose M here: the
	  module will be called nwbutton.

	  Most people will answer Y to this question and "Reboot Using Button"
	  below to be able to initiate a system shutdown from the button.

config NWBUTTON_REBOOT
	bool "Reboot Using Button"
	depends on NWBUTTON
	help
	  If you say Y here, then you will be able to initiate a system
	  shutdown and reboot by pressing the orange button a number of times.
	  The number of presses to initiate the shutdown is two by default,
	  but this can be altered by modifying the value of NUM_PRESSES_REBOOT
	  in nwbutton.h and recompiling the driver or, if you compile the
	  driver as a module, you can specify the number of presses at load
	  time with "insmod button reboot_count=<something>".

config NWFLASH
	tristate "NetWinder flash support"
	depends on ARCH_NETWINDER
	---help---
	  If you say Y here and create a character device /dev/flash with
	  major 10 and minor 160 you can manipulate the flash ROM containing
	  the NetWinder firmware. Be careful as accidentally overwriting the
	  flash contents can render your computer unbootable. On no account
	  allow random users access to this device. :-)

	  To compile this driver as a module, choose M here: the
	  module will be called nwflash.

	  If you're not sure, say N.

source "drivers/char/hw_random/Kconfig"

config NVRAM
	tristate "/dev/nvram support"
	depends on ATARI || X86 || GENERIC_NVRAM
	---help---
	  If you say Y here and create a character special file /dev/nvram
	  with major number 10 and minor number 144 using mknod ("man mknod"),
	  you get read and write access to the extra bytes of non-volatile
	  memory in the real time clock (RTC), which is contained in every PC
	  and most Ataris.  The actual number of bytes varies, depending on the
	  nvram in the system, but is usually 114 (128-14 for the RTC).

	  This memory is conventionally called "CMOS RAM" on PCs and "NVRAM"
	  on Ataris. /dev/nvram may be used to view settings there, or to
	  change them (with some utility). It could also be used to frequently
	  save a few bits of very important data that may not be lost over
	  power-off and for which writing to disk is too insecure. Note
	  however that most NVRAM space in a PC belongs to the BIOS and you
	  should NEVER idly tamper with it. See Ralf Brown's interrupt list
	  for a guide to the use of CMOS bytes by your BIOS.

	  On Atari machines, /dev/nvram is always configured and does not need
	  to be selected.

	  To compile this driver as a module, choose M here: the
	  module will be called nvram.

#
# These legacy RTC drivers just cause too many conflicts with the generic
# RTC framework ... let's not even try to coexist any more.
#
if RTC_LIB=n

config RTC
	tristate "Enhanced Real Time Clock Support (legacy PC RTC driver)"
	depends on ALPHA || (MIPS && MACH_LOONGSON64)
	---help---
	  If you say Y here and create a character special file /dev/rtc with
	  major number 10 and minor number 135 using mknod ("man mknod"), you
	  will get access to the real time clock (or hardware clock) built
	  into your computer.

	  Every PC has such a clock built in. It can be used to generate
	  signals from as low as 1Hz up to 8192Hz, and can also be used
	  as a 24 hour alarm. It reports status information via the file
	  /proc/driver/rtc and its behaviour is set by various ioctls on
	  /dev/rtc.

	  If you run Linux on a multiprocessor machine and said Y to
	  "Symmetric Multi Processing" above, you should say Y here to read
	  and set the RTC in an SMP compatible fashion.

	  If you think you have a use for such a device (such as periodic data
	  sampling), then say Y here, and read <file:Documentation/rtc.txt>
	  for details.

	  To compile this driver as a module, choose M here: the
	  module will be called rtc.

config JS_RTC
	tristate "Enhanced Real Time Clock Support"
	depends on SPARC32 && PCI
	---help---
	  If you say Y here and create a character special file /dev/rtc with
	  major number 10 and minor number 135 using mknod ("man mknod"), you
	  will get access to the real time clock (or hardware clock) built
	  into your computer.

	  Every PC has such a clock built in. It can be used to generate
	  signals from as low as 1Hz up to 8192Hz, and can also be used
	  as a 24 hour alarm. It reports status information via the file
	  /proc/driver/rtc and its behaviour is set by various ioctls on
	  /dev/rtc.

	  If you think you have a use for such a device (such as periodic data
	  sampling), then say Y here, and read <file:Documentation/rtc.txt>
	  for details.

	  To compile this driver as a module, choose M here: the
	  module will be called js-rtc.

config EFI_RTC
	bool "EFI Real Time Clock Services"
	depends on IA64

endif # RTC_LIB

config DTLK
	tristate "Double Talk PC internal speech card support"
	depends on ISA
	help
	  This driver is for the DoubleTalk PC, a speech synthesizer
	  manufactured by RC Systems (<http://www.rcsys.com/>).  It is also
	  called the `internal DoubleTalk'.

	  To compile this driver as a module, choose M here: the
	  module will be called dtlk.

config XILINX_HWICAP
	tristate "Xilinx HWICAP Support"
	depends on XILINX_VIRTEX || MICROBLAZE
	help
	  This option enables support for Xilinx Internal Configuration
	  Access Port (ICAP) driver.  The ICAP is used on Xilinx Virtex
	  FPGA platforms to partially reconfigure the FPGA at runtime.

	  If unsure, say N.

config R3964
	tristate "Siemens R3964 line discipline"
	depends on TTY && BROKEN
	---help---
	  This driver allows synchronous communication with devices using the
	  Siemens R3964 packet protocol. Unless you are dealing with special
	  hardware like PLCs, you are unlikely to need this.

	  To compile this driver as a module, choose M here: the
	  module will be called n_r3964.

	  If unsure, say N.

config APPLICOM
	tristate "Applicom intelligent fieldbus card support"
	depends on PCI
	---help---
	  This driver provides the kernel-side support for the intelligent
	  fieldbus cards made by Applicom International. More information
	  about these cards can be found on the WWW at the address
	  <http://www.applicom-int.com/>, or by email from David Woodhouse
	  <dwmw2@infradead.org>.

	  To compile this driver as a module, choose M here: the
	  module will be called applicom.

	  If unsure, say N.

config SONYPI
	tristate "Sony Vaio Programmable I/O Control Device support"
	depends on X86_32 && PCI && INPUT
	---help---
	  This driver enables access to the Sony Programmable I/O Control
	  Device which can be found in many (all ?) Sony Vaio laptops.

	  If you have one of those laptops, read
	  <file:Documentation/laptops/sonypi.txt>, and say Y or M here.

	  To compile this driver as a module, choose M here: the
	  module will be called sonypi.

config GPIO_TB0219
	tristate "TANBAC TB0219 GPIO support"
	depends on TANBAC_TB022X
	select GPIO_VR41XX

source "drivers/char/pcmcia/Kconfig"

config MWAVE
	tristate "ACP Modem (Mwave) support"
	depends on X86 && TTY
	select SERIAL_8250
	---help---
	  The ACP modem (Mwave) for Linux is a WinModem. It is composed of a
	  kernel driver and a user level application. Together these components
	  support direct attachment to public switched telephone networks (PSTNs)
	  and support selected world wide countries.

	  This version of the ACP Modem driver supports the IBM Thinkpad 600E,
	  600, and 770 that include on board ACP modem hardware.

	  The modem also supports the standard communications port interface
	  (ttySx) and is compatible with the Hayes AT Command Set.

	  The user level application needed to use this driver can be found at
	  the IBM Linux Technology Center (LTC) web site:
	  <http://www.ibm.com/linux/ltc/>.

	  If you own one of the above IBM Thinkpads which has the Mwave chipset
	  in it, say Y.

	  To compile this driver as a module, choose M here: the
	  module will be called mwave.

config SCx200_GPIO
	tristate "NatSemi SCx200 GPIO Support"
	depends on SCx200
	select NSC_GPIO
	help
	  Give userspace access to the GPIO pins on the National
	  Semiconductor SCx200 processors.

	  If compiled as a module, it will be called scx200_gpio.

config PC8736x_GPIO
	tristate "NatSemi PC8736x GPIO Support"
	depends on X86_32 && !UML
	default SCx200_GPIO	# mostly N
	select NSC_GPIO		# needed for support routines
	help
	  Give userspace access to the GPIO pins on the National
	  Semiconductor PC-8736x (x=[03456]) SuperIO chip.  The chip
	  has multiple functional units, inc several managed by
	  hwmon/pc87360 driver.  Tested with PC-87366

	  If compiled as a module, it will be called pc8736x_gpio.

config NSC_GPIO
	tristate "NatSemi Base GPIO Support"
	depends on X86_32
	# selected by SCx200_GPIO and PC8736x_GPIO
	# what about 2 selectors differing: m != y
	help
	  Common support used (and needed) by scx200_gpio and
	  pc8736x_gpio drivers.  If those drivers are built as
	  modules, this one will be too, named nsc_gpio

config RAW_DRIVER
	tristate "RAW driver (/dev/raw/rawN)"
	depends on BLOCK
	help
	  The raw driver permits block devices to be bound to /dev/raw/rawN.
	  Once bound, I/O against /dev/raw/rawN uses efficient zero-copy I/O.
	  See the raw(8) manpage for more details.

          Applications should preferably open the device (eg /dev/hda1)
          with the O_DIRECT flag.

config MAX_RAW_DEVS
	int "Maximum number of RAW devices to support (1-65536)"
	depends on RAW_DRIVER
	range 1 65536
	default "256"
	help
	  The maximum number of RAW devices that are supported.
	  Default is 256. Increase this number in case you need lots of
	  raw devices.

config HPET
	bool "HPET - High Precision Event Timer" if (X86 || IA64)
	default n
	depends on ACPI
	help
	  If you say Y here, you will have a miscdevice named "/dev/hpet/".  Each
	  open selects one of the timers supported by the HPET.  The timers are
	  non-periodic and/or periodic.

config HPET_MMAP
	bool "Allow mmap of HPET"
	default y
	depends on HPET
	help
	  If you say Y here, user applications will be able to mmap
	  the HPET registers.

config HPET_MMAP_DEFAULT
	bool "Enable HPET MMAP access by default"
	default y
	depends on HPET_MMAP
	help
	  In some hardware implementations, the page containing HPET
	  registers may also contain other things that shouldn't be
	  exposed to the user.  This option selects the default (if
	  kernel parameter hpet_mmap is not set) user access to the
	  registers for applications that require it.

config HANGCHECK_TIMER
	tristate "Hangcheck timer"
	depends on X86 || IA64 || PPC64 || S390
	help
	  The hangcheck-timer module detects when the system has gone
	  out to lunch past a certain margin.  It can reboot the system
	  or merely print a warning.

config UV_MMTIMER
	tristate "UV_MMTIMER Memory mapped RTC for SGI UV"
	depends on X86_UV
	default m
	help
	  The uv_mmtimer device allows direct userspace access to the
	  UV system timer.

source "drivers/char/tpm/Kconfig"

config TELCLOCK
	tristate "Telecom clock driver for ATCA SBC"
	depends on X86
	default n
	help
	  The telecom clock device is specific to the MPCBL0010 and MPCBL0050
	  ATCA computers and allows direct userspace access to the
	  configuration of the telecom clock configuration settings.  This
	  device is used for hardware synchronization across the ATCA backplane
	  fabric.  Upon loading, the driver exports a sysfs directory,
	  /sys/devices/platform/telco_clock, with a number of files for
	  controlling the behavior of this hardware.

config DEVPORT
	bool "/dev/port character device"
	depends on ISA || PCI
	default y
	help
	  Say Y here if you want to support the /dev/port device. The /dev/port
	  device is similar to /dev/mem, but for I/O ports.

source "drivers/s390/char/Kconfig"

config MSM_SMD_PKT
	bool "Enable device interface for some SMD packet ports"
	default n
	depends on RPMSG_QCOM_SMD
	help
	 smd_pkt driver provides the interface for the userspace clients
	 to communicate over smd via device nodes. This enable the
	 usersapce clients to read and write to some smd packets channel
	 for MSM chipset.

config TILE_SROM
	tristate "Character-device access via hypervisor to the Tilera SPI ROM"
	depends on TILE
	default y
	help
	  This device provides character-level read-write access
	  to the SROM, typically via the "0", "1", and "2" devices
	  in /dev/srom/.  The Tilera hypervisor makes the flash
	  device appear much like a simple EEPROM, and knows
	  how to partition a single ROM for multiple purposes.

source "drivers/char/xillybus/Kconfig"
source "drivers/char/diag/Kconfig"

config MSM_FASTCVPD
	bool "QTI FASTCVP driver"
	depends on QCOM_GLINK
	help
	  This driver exposes APIs (Application Program Interface) to video driver
	  to share HFI command queue address to CDSP (Compute Digital Signal
	  Processor) and handle errors to exit gracefully in case video and cdsp
	  subsystems crash.

config MSM_ADSPRPC
	tristate "QTI FastRPC driver"
	depends on QCOM_GLINK
	help
		Provides a communication mechanism that allows clients to
		make remote method invocations across processor boundary to
		applications/compute DSP processor.
		Say M if you want to enable this module.

config ADSPRPC_DEBUG
	bool "Debug logs in FastRPC driver"
	help
		Enable debug logs in the fastrpc driver. Flag will be
		disabled by default to maximize RPC performance as debug
		logging will impact RPC overhead.
		Say Y here if you want to enable the logs.

config MSM_RDBG
	tristate "QTI Remote debug driver"
	help
	Implements a shared memory based transport mechanism that allows
	for a debugger running on a host PC to communicate with a remote
	stub running on peripheral subsystems such as the ADSP, MODEM etc.
		Say M if you want to enable this module.

config ADI
	tristate "SPARC Privileged ADI driver"
	depends on SPARC64
	default m
	help
	  SPARC M7 and newer processors utilize ADI (Application Data
	  Integrity) to version and protect memory.  This driver provides
	  read/write access to the ADI versions for privileged processes.
	  This feature is also known as MCD (Memory Corruption Detection)
	  and SSM (Silicon Secured Memory).  Intended consumers of this
	  driver include crash and makedumpfile.

<<<<<<< HEAD
config RB5_FAN_CONTROLLER
	tristate "RB5 fan controller driver support"
	help
	  The driver supports the fan controller on QRB5165 device.
	  The driver controls fan with PM8150L gpio10. It outputs
	  high to the pin, which is defined in device-tree as
	  qcom,pwr-enable-gpio.

config RB5_GPIOS_ENABLE
	tristate "Enable RB5 GPIO 140/145,116/117"
	help
	  The driver for enable QRB5165 GPIO 140/145,116/117.
	  The pins are shared between Kona GPIOs and QCA concurrency
	  signals, GPIO 60 is default set to low to connect GPIOs
	  140/145,116/117 to mezzanine connectors.

endmenu

=======
>>>>>>> 70f060f9
config RANDOM_TRUST_CPU
	bool "Initialize RNG using CPU RNG instructions"
	default y
	depends on ARCH_RANDOM
	help
	  Initialize the RNG using random numbers supplied by the CPU's
	  RNG instructions (e.g. RDRAND), if supported and available. These
	  random numbers are never used directly, but are rather hashed into
	  the main input pool, and this happens regardless of whether or not
	  this option is enabled. Instead, this option controls whether the
	  they are credited and hence can initialize the RNG. Additionally,
	  other sources of randomness are always used, regardless of this
	  setting.  Enabling this implies trusting that the CPU can supply high
	  quality and non-backdoored random numbers.

	  Say Y here unless you have reason to mistrust your CPU or believe
	  its RNG facilities may be faulty. This may also be configured at
	  boot time with "random.trust_cpu=on/off".

config OKL4_PIPE
      bool "OKL4 Pipe Driver"
      depends on OKL4_GUEST
      default n
      help
        Virtual pipe driver for the OKL4 Microvisor. This driver allows
        OKL4 Microvisor pipes to be exposed directly to user level as
        character devices.

config VSERVICES_SERIAL
	tristate

config VSERVICES_SERIAL_SERVER
	tristate "Virtual Services serial server"
	depends on VSERVICES_SUPPORT && VSERVICES_SERVER
	select VSERVICES_SERIAL
	select VSERVICES_PROTOCOL_SERIAL_SERVER
	default y
	help
	  Select this option if you want support for server side Virtual
	  Services serial. A virtual serial service behaves similarly to
	  a UNIX pseudo terminal (pty), and does not require any physical
	  serial hardware. Virtual serial devices are typically called
	  /dev/ttyVS0, /dev/ttyVS1, etc.

config VSERVICES_SERIAL_CLIENT
	tristate "Virtual Services serial client"
	depends on VSERVICES_SUPPORT && VSERVICES_CLIENT
	select VSERVICES_SERIAL
	select VSERVICES_PROTOCOL_SERIAL_CLIENT
	default y
	help
	  Select this option if you want support for client side Virtual
	  Services serial. A virtual serial service behaves similarly to
	  a UNIX pseudo terminal (pty), and does not require any physical
	  serial hardware. Virtual serial devices are typically called
	  /dev/ttyVS0, /dev/ttyVS1, etc.

config VSERVICES_VTTY_COUNT
	int "Maximum number of Virtual Services serial devices"
	depends on VSERVICES_SERIAL
	range 0 256
	default "8"
	help
	  The maximum number of Virtual Services serial devices to support.
	  This limit applies to both the client and server.

config RANDOM_TRUST_BOOTLOADER
	bool "Initialize RNG using bootloader-supplied seed"
	default y
	help
	  Initialize the RNG using a seed supplied by the bootloader or boot
	  environment (e.g. EFI or a bootloader-generated device tree). This
	  seed is not used directly, but is rather hashed into the main input
	  pool, and this happens regardless of whether or not this option is
	  enabled. Instead, this option controls whether the seed is credited
	  and hence can initialize the RNG. Additionally, other sources of
	  randomness are always used, regardless of this setting. Enabling
	  this implies trusting that the bootloader can supply high quality and
	  non-backdoored seeds.

	  Say Y here unless you have reason to mistrust your bootloader or
	  believe its RNG facilities may be faulty. This may also be configured
	  at boot time with "random.trust_bootloader=on/off".

endmenu<|MERGE_RESOLUTION|>--- conflicted
+++ resolved
@@ -608,27 +608,6 @@
 	  and SSM (Silicon Secured Memory).  Intended consumers of this
 	  driver include crash and makedumpfile.
 
-<<<<<<< HEAD
-config RB5_FAN_CONTROLLER
-	tristate "RB5 fan controller driver support"
-	help
-	  The driver supports the fan controller on QRB5165 device.
-	  The driver controls fan with PM8150L gpio10. It outputs
-	  high to the pin, which is defined in device-tree as
-	  qcom,pwr-enable-gpio.
-
-config RB5_GPIOS_ENABLE
-	tristate "Enable RB5 GPIO 140/145,116/117"
-	help
-	  The driver for enable QRB5165 GPIO 140/145,116/117.
-	  The pins are shared between Kona GPIOs and QCA concurrency
-	  signals, GPIO 60 is default set to low to connect GPIOs
-	  140/145,116/117 to mezzanine connectors.
-
-endmenu
-
-=======
->>>>>>> 70f060f9
 config RANDOM_TRUST_CPU
 	bool "Initialize RNG using CPU RNG instructions"
 	default y
