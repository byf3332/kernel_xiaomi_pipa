/* SPDX-License-Identifier: GPL-2.0-only */
/*
 * Copyright (c) 2018-2020, The Linux Foundation. All rights reserved.
 * Copyright (c) 2021-2022, Qualcomm Innovation Center, Inc. All rights reserved.
 */

#ifndef _RMNET_QMI_I_H
#define _RMNET_QMI_I_H

#include <linux/netdevice.h>
#include <linux/skbuff.h>
#include <linux/timer.h>

#define MAX_MQ_NUM 16
#define MAX_CLIENT_NUM 2
#define MAX_FLOW_NUM 32
#define DEFAULT_GRANT 1
#define DEFAULT_CALL_GRANT 20480
#define DFC_MAX_BEARERS_V01 16
#define DEFAULT_MQ_NUM 0
#define ACK_MQ_OFFSET (MAX_MQ_NUM - 1)
#define INVALID_MQ 0xFF

#define DFC_MODE_FLOW_ID 2
#define DFC_MODE_MQ_NUM 3
#define DFC_MODE_SA 4

extern int dfc_mode;
extern int dfc_qmap;

struct qos_info;

struct rmnet_bearer_map {
	struct list_head list;
	u8 bearer_id;
	int flow_ref;
	u32 grant_size;
	u32 grant_thresh;
	u16 seq;
	u8  ack_req;
	u32 last_grant;
	u16 last_seq;
	u32 bytes_in_flight;
	u32 last_adjusted_grant;
	bool tcp_bidir;
	bool rat_switch;
	bool tx_off;
	u32 ack_txid;
	u32 mq_idx;
	u32 ack_mq_idx;
	struct qos_info *qos;
	struct timer_list watchdog;
	bool watchdog_started;
	bool watchdog_quit;
	u32 watchdog_expire_cnt;
};

struct rmnet_flow_map {
	struct list_head list;
	u8 bearer_id;
	u32 flow_id;
	int ip_type;
	u32 mq_idx;
	struct rmnet_bearer_map *bearer;
};

struct svc_info {
	u32 instance;
	u32 ep_type;
	u32 iface_id;
};

struct mq_map {
	struct rmnet_bearer_map *bearer;
	bool drop_on_remove;
};

struct qos_info {
	struct list_head list;
	u8 mux_id;
	struct net_device *real_dev;
	struct net_device *vnd_dev;
	struct list_head flow_head;
	struct list_head bearer_head;
	struct mq_map mq[MAX_MQ_NUM];
	u32 tran_num;
	spinlock_t qos_lock;
	struct rmnet_bearer_map *removed_bearer;
};

struct qmi_info {
	int flag;
	void *wda_client;
	void *wda_pending;
	void *dfc_clients[MAX_CLIENT_NUM];
	void *dfc_pending[MAX_CLIENT_NUM];
	bool dfc_client_exiting[MAX_CLIENT_NUM];
	unsigned long ps_work_active;
	bool ps_enabled;
	bool dl_msg_active;
	bool ps_ignore_grant;
<<<<<<< HEAD
=======
	bool wakelock_active;
	struct wakeup_source *ws;
	int ps_ext;
>>>>>>> b7af6d71
};

enum data_ep_type_enum_v01 {
	DATA_EP_TYPE_ENUM_MIN_ENUM_VAL_V01 = INT_MIN,
	DATA_EP_TYPE_RESERVED_V01 = 0x00,
	DATA_EP_TYPE_HSIC_V01 = 0x01,
	DATA_EP_TYPE_HSUSB_V01 = 0x02,
	DATA_EP_TYPE_PCIE_V01 = 0x03,
	DATA_EP_TYPE_EMBEDDED_V01 = 0x04,
	DATA_EP_TYPE_ENUM_MAX_ENUM_VAL_V01 = INT_MAX
};

struct data_ep_id_type_v01 {

	enum data_ep_type_enum_v01 ep_type;
	u32 iface_id;
};

extern struct qmi_elem_info data_ep_id_type_v01_ei[];

void *qmi_rmnet_has_dfc_client(struct qmi_info *qmi);

#ifdef CONFIG_QCOM_QMI_DFC
struct rmnet_flow_map *
qmi_rmnet_get_flow_map(struct qos_info *qos_info,
		       u32 flow_id, int ip_type);

struct rmnet_bearer_map *
qmi_rmnet_get_bearer_map(struct qos_info *qos_info, u8 bearer_id);

unsigned int qmi_rmnet_grant_per(unsigned int grant);

int dfc_qmi_client_init(void *port, int index, struct svc_info *psvc,
			struct qmi_info *qmi);

void dfc_qmi_client_exit(void *dfc_data);

void dfc_qmi_burst_check(struct net_device *dev, struct qos_info *qos,
			 int ip_type, u32 mark, unsigned int len);

int qmi_rmnet_flow_control(struct net_device *dev, u32 mq_idx, int enable);

void dfc_qmi_query_flow(void *dfc_data);

int dfc_bearer_flow_ctl(struct net_device *dev,
			struct rmnet_bearer_map *bearer,
			struct qos_info *qos);

int dfc_qmap_client_init(void *port, int index, struct svc_info *psvc,
			 struct qmi_info *qmi);

void dfc_qmap_client_exit(void *dfc_data);

void dfc_qmap_send_ack(struct qos_info *qos, u8 bearer_id, u16 seq, u8 type);

struct rmnet_bearer_map *qmi_rmnet_get_bearer_noref(struct qos_info *qos_info,
						    u8 bearer_id);

void qmi_rmnet_watchdog_add(struct rmnet_bearer_map *bearer);

void qmi_rmnet_watchdog_remove(struct rmnet_bearer_map *bearer);

#else
static inline struct rmnet_flow_map *
qmi_rmnet_get_flow_map(struct qos_info *qos_info,
		       uint32_t flow_id, int ip_type)
{
	return NULL;
}

static inline struct rmnet_bearer_map *
qmi_rmnet_get_bearer_map(struct qos_info *qos_info, u8 bearer_id)
{
	return NULL;
}

static inline int
dfc_qmi_client_init(void *port, int index, struct svc_info *psvc,
		    struct qmi_info *qmi)
{
	return -EINVAL;
}

static inline void dfc_qmi_client_exit(void *dfc_data)
{
}

static inline int
dfc_bearer_flow_ctl(struct net_device *dev,
		    struct rmnet_bearer_map *bearer,
		    struct qos_info *qos)
{
	return 0;
}

static inline int
dfc_qmap_client_init(void *port, int index, struct svc_info *psvc,
		     struct qmi_info *qmi)
{
	return -EINVAL;
}

static inline void dfc_qmap_client_exit(void *dfc_data)
{
}

static inline void qmi_rmnet_watchdog_remove(struct rmnet_bearer_map *bearer)
{
}
#endif

#ifdef CONFIG_QCOM_QMI_POWER_COLLAPSE
int
wda_qmi_client_init(void *port, struct svc_info *psvc, struct qmi_info *qmi);
void wda_qmi_client_exit(void *wda_data);
int wda_set_powersave_mode(void *wda_data, u8 enable);
void qmi_rmnet_flush_ps_wq(void);
int dfc_qmap_set_powersave(u8 enable, u8 num_bearers, u8 *bearer_id);
#else
static inline int
wda_qmi_client_init(void *port, struct svc_info *psvc, struct qmi_info *qmi)
{
	return -EINVAL;
}

static inline void wda_qmi_client_exit(void *wda_data)
{
}

static inline int wda_set_powersave_mode(void *wda_data, u8 enable)
{
	return -EINVAL;
}
static inline void qmi_rmnet_flush_ps_wq(void)
{
}
static inline int dfc_qmap_set_powersave(u8 enable, u8 num_bearers,
		u8 *bearer_id)
{
	return -EINVAL;
}
#endif
#endif /*_RMNET_QMI_I_H*/<|MERGE_RESOLUTION|>--- conflicted
+++ resolved
@@ -99,12 +99,9 @@
 	bool ps_enabled;
 	bool dl_msg_active;
 	bool ps_ignore_grant;
-<<<<<<< HEAD
-=======
 	bool wakelock_active;
 	struct wakeup_source *ws;
 	int ps_ext;
->>>>>>> b7af6d71
 };
 
 enum data_ep_type_enum_v01 {
