// SPDX-License-Identifier: GPL-2.0-only
/*
 * Copyright (c) 2018-2020, The Linux Foundation. All rights reserved.
 * Copyright (c) 2021-2022, Qualcomm Innovation Center, Inc. All rights reserved.
 */

#include <soc/qcom/qmi_rmnet.h>
#include <soc/qcom/rmnet_qmi.h>
#include <linux/soc/qcom/qmi.h>
#include <linux/rtnetlink.h>
#include <uapi/linux/rtnetlink.h>
#include <net/pkt_sched.h>
#include <net/tcp.h>
#include "qmi_rmnet_i.h"
#include <trace/events/dfc.h>
#include <linux/ip.h>
#include <linux/ipv6.h>

#define NLMSG_FLOW_ACTIVATE 1
#define NLMSG_FLOW_DEACTIVATE 2
#define NLMSG_CLIENT_SETUP 4
#define NLMSG_CLIENT_DELETE 5
#define NLMSG_SCALE_FACTOR 6
#define NLMSG_WQ_FREQUENCY 7

#define FLAG_DFC_MASK 0x000F
#define FLAG_POWERSAVE_MASK 0x0010
#define FLAG_QMAP_MASK 0x0020
#define FLAG_PS_EXT_MASK 0x0040

#define FLAG_TO_MODE(f) ((f) & FLAG_DFC_MASK)

#define DFC_SUPPORTED_MODE(m) \
	((m) == DFC_MODE_FLOW_ID || (m) == DFC_MODE_MQ_NUM || \
	 (m) == DFC_MODE_SA)

#define FLAG_TO_QMAP(f) ((f) & FLAG_QMAP_MASK)
#define FLAG_TO_PS_EXT(f) ((f) & FLAG_PS_EXT_MASK)

int dfc_mode;
int dfc_qmap;
int dfc_ps_ext;

#define IS_ANCILLARY(type) ((type) != AF_INET && (type) != AF_INET6)

unsigned int rmnet_wq_frequency __read_mostly = 1000;

#define PS_WORK_ACTIVE_BIT 0
#define PS_INTERVAL (((!rmnet_wq_frequency) ?                             \
					1 : rmnet_wq_frequency/10) * (HZ/100))
#define PS_INTERVAL_JF (msecs_to_jiffies(PS_INTERVAL))
#define NO_DELAY (0x0000 * HZ)
#define WATCHDOG_EXPIRE_JF (msecs_to_jiffies(50))

#ifdef CONFIG_QCOM_QMI_DFC
static unsigned int qmi_rmnet_scale_factor = 5;
static LIST_HEAD(qos_cleanup_list);
#endif

static int
qmi_rmnet_del_flow(struct net_device *dev, struct tcmsg *tcm,
		   struct qmi_info *qmi);

struct qmi_elem_info data_ep_id_type_v01_ei[] = {
	{
		.data_type	= QMI_SIGNED_4_BYTE_ENUM,
		.elem_len	= 1,
		.elem_size	= sizeof(enum data_ep_type_enum_v01),
		.array_type	= NO_ARRAY,
		.tlv_type	= QMI_COMMON_TLV_TYPE,
		.offset		= offsetof(struct data_ep_id_type_v01,
					   ep_type),
		.ei_array	= NULL,
	},
	{
		.data_type	= QMI_UNSIGNED_4_BYTE,
		.elem_len	= 1,
		.elem_size	= sizeof(u32),
		.array_type	= NO_ARRAY,
		.tlv_type	= QMI_COMMON_TLV_TYPE,
		.offset		= offsetof(struct data_ep_id_type_v01,
					   iface_id),
		.ei_array	= NULL,
	},
	{
		.data_type	= QMI_EOTI,
		.elem_len	= 0,
		.elem_size	= 0,
		.array_type	= NO_ARRAY,
		.tlv_type	= QMI_COMMON_TLV_TYPE,
		.offset		= 0,
		.ei_array	= NULL,
	},
};
EXPORT_SYMBOL(data_ep_id_type_v01_ei);

void *qmi_rmnet_has_dfc_client(struct qmi_info *qmi)
{
	int i;

	if (!qmi)
		return NULL;

	for (i = 0; i < MAX_CLIENT_NUM; i++) {
		if (qmi->dfc_clients[i])
			return qmi->dfc_clients[i];
	}

	return NULL;
}

static inline int
qmi_rmnet_has_client(struct qmi_info *qmi)
{
	if (qmi->wda_client)
		return 1;

	return qmi_rmnet_has_dfc_client(qmi) ? 1 : 0;
}

static int
qmi_rmnet_has_pending(struct qmi_info *qmi)
{
	int i;

	if (qmi->wda_pending)
		return 1;

	for (i = 0; i < MAX_CLIENT_NUM; i++) {
		if (qmi->dfc_pending[i])
			return 1;
	}

	return 0;
}

#ifdef CONFIG_QCOM_QMI_DFC
static void
qmi_rmnet_clean_flow_list(struct qos_info *qos)
{
	struct rmnet_bearer_map *bearer, *br_tmp;
	struct rmnet_flow_map *itm, *fl_tmp;

	ASSERT_RTNL();

	list_for_each_entry_safe(itm, fl_tmp, &qos->flow_head, list) {
		list_del(&itm->list);
		kfree(itm);
	}

	list_for_each_entry_safe(bearer, br_tmp, &qos->bearer_head, list) {
		list_del(&bearer->list);
		kfree(bearer);
	}

	memset(qos->mq, 0, sizeof(qos->mq));
}

struct rmnet_flow_map *
qmi_rmnet_get_flow_map(struct qos_info *qos, u32 flow_id, int ip_type)
{
	struct rmnet_flow_map *itm;

	if (!qos)
		return NULL;

	list_for_each_entry(itm, &qos->flow_head, list) {
		if ((itm->flow_id == flow_id) && (itm->ip_type == ip_type))
			return itm;
	}
	return NULL;
}

struct rmnet_bearer_map *
qmi_rmnet_get_bearer_map(struct qos_info *qos, uint8_t bearer_id)
{
	struct rmnet_bearer_map *itm;

	if (!qos)
		return NULL;

	list_for_each_entry(itm, &qos->bearer_head, list) {
		if (itm->bearer_id == bearer_id)
			return itm;
	}
	return NULL;
}

static void qmi_rmnet_update_flow_map(struct rmnet_flow_map *itm,
				      struct rmnet_flow_map *new_map)
{
	itm->bearer_id = new_map->bearer_id;
	itm->flow_id = new_map->flow_id;
	itm->ip_type = new_map->ip_type;
	itm->mq_idx = new_map->mq_idx;
}

int qmi_rmnet_flow_control(struct net_device *dev, u32 mq_idx, int enable)
{
	struct netdev_queue *q;

	if (unlikely(mq_idx >= dev->num_tx_queues))
		return 0;

	q = netdev_get_tx_queue(dev, mq_idx);
	if (unlikely(!q))
		return 0;

	if (enable)
		netif_tx_wake_queue(q);
	else
		netif_tx_stop_queue(q);

	trace_dfc_qmi_tc(dev->name, mq_idx, enable);

	return 0;
}

/**
 * qmi_rmnet_watchdog_fn - watchdog timer func
 */
static void qmi_rmnet_watchdog_fn(struct timer_list *t)
{
	struct rmnet_bearer_map *bearer;

	bearer = container_of(t, struct rmnet_bearer_map, watchdog);

	trace_dfc_watchdog(bearer->qos->mux_id, bearer->bearer_id, 2);

	spin_lock_bh(&bearer->qos->qos_lock);

	if (bearer->watchdog_quit)
		goto done;

	/*
	 * Possible stall, try to recover. Enable 80% query and jumpstart
	 * the bearer if disabled.
	 */
	bearer->watchdog_expire_cnt++;
	bearer->bytes_in_flight = 0;
	if (!bearer->grant_size) {
		bearer->grant_size = DEFAULT_CALL_GRANT;
		bearer->grant_thresh = qmi_rmnet_grant_per(bearer->grant_size);
		dfc_bearer_flow_ctl(bearer->qos->vnd_dev, bearer, bearer->qos);
	} else {
		bearer->grant_thresh = qmi_rmnet_grant_per(bearer->grant_size);
	}

done:
	bearer->watchdog_started = false;
	spin_unlock_bh(&bearer->qos->qos_lock);
}

/**
 * qmi_rmnet_watchdog_add - add the bearer to watch
 * Needs to be called with qos_lock
 */
void qmi_rmnet_watchdog_add(struct rmnet_bearer_map *bearer)
{
	bearer->watchdog_quit = false;

	if (bearer->watchdog_started)
		return;

	bearer->watchdog_started = true;
	mod_timer(&bearer->watchdog, jiffies + WATCHDOG_EXPIRE_JF);

	trace_dfc_watchdog(bearer->qos->mux_id, bearer->bearer_id, 1);
}

/**
 * qmi_rmnet_watchdog_remove - remove the bearer from watch
 * Needs to be called with qos_lock
 */
void qmi_rmnet_watchdog_remove(struct rmnet_bearer_map *bearer)
{
	bearer->watchdog_quit = true;

	if (!bearer->watchdog_started)
		return;

	if (try_to_del_timer_sync(&bearer->watchdog) >= 0)
		bearer->watchdog_started = false;

	trace_dfc_watchdog(bearer->qos->mux_id, bearer->bearer_id, 0);
}

/**
 * qmi_rmnet_bearer_clean - clean the removed bearer
 * Needs to be called with rtn_lock but not qos_lock
 */
static void qmi_rmnet_bearer_clean(struct qos_info *qos)
{
	if (qos->removed_bearer) {
		qos->removed_bearer->watchdog_quit = true;
		del_timer_sync(&qos->removed_bearer->watchdog);
		kfree(qos->removed_bearer);
		qos->removed_bearer = NULL;
	}
}

static struct rmnet_bearer_map *__qmi_rmnet_bearer_get(
				struct qos_info *qos_info, u8 bearer_id)
{
	struct rmnet_bearer_map *bearer;

	bearer = qmi_rmnet_get_bearer_map(qos_info, bearer_id);
	if (bearer) {
		bearer->flow_ref++;
	} else {
		bearer = kzalloc(sizeof(*bearer), GFP_ATOMIC);
		if (!bearer)
			return NULL;

		bearer->bearer_id = bearer_id;
		bearer->flow_ref = 1;
		bearer->grant_size = DEFAULT_CALL_GRANT;
		bearer->grant_thresh = qmi_rmnet_grant_per(bearer->grant_size);
		bearer->mq_idx = INVALID_MQ;
		bearer->ack_mq_idx = INVALID_MQ;
		bearer->qos = qos_info;
		timer_setup(&bearer->watchdog, qmi_rmnet_watchdog_fn, 0);
		list_add(&bearer->list, &qos_info->bearer_head);
	}

	return bearer;
}

static void __qmi_rmnet_bearer_put(struct net_device *dev,
				   struct qos_info *qos_info,
				   struct rmnet_bearer_map *bearer,
				   bool reset)
{
	struct mq_map *mq;
	int i, j;

	if (bearer && --bearer->flow_ref == 0) {
		for (i = 0; i < MAX_MQ_NUM; i++) {
			mq = &qos_info->mq[i];
			if (mq->bearer != bearer)
				continue;

			mq->bearer = NULL;
			mq->drop_on_remove = reset;
			/* Let other CPU's see this update so that packets are
			 * dropped, instead of further processing packets
			 */
			smp_mb();

			qmi_rmnet_flow_control(dev, i, 1);
			if (dfc_mode == DFC_MODE_SA) {
				j = i + ACK_MQ_OFFSET;
				qmi_rmnet_flow_control(dev, j, 1);
			}
		}

		/* Remove from bearer map */
		list_del(&bearer->list);
		qos_info->removed_bearer = bearer;
	}
}

static void __qmi_rmnet_update_mq(struct net_device *dev,
				  struct qos_info *qos_info,
				  struct rmnet_bearer_map *bearer,
				  struct rmnet_flow_map *itm)
{
	struct mq_map *mq;

	/* In SA mode default mq is not associated with any bearer */
	if (dfc_mode == DFC_MODE_SA && itm->mq_idx == DEFAULT_MQ_NUM)
		return;

	mq = &qos_info->mq[itm->mq_idx];
	if (!mq->bearer) {
		mq->bearer = bearer;
		mq->drop_on_remove = false;
		/* Let other CPU's see this update so that packets are
		 * dropped, instead of further processing packets
		 */
		smp_mb();

		if (dfc_mode == DFC_MODE_SA) {
			bearer->mq_idx = itm->mq_idx;
			bearer->ack_mq_idx = itm->mq_idx + ACK_MQ_OFFSET;
		} else {
			if (IS_ANCILLARY(itm->ip_type))
				bearer->ack_mq_idx = itm->mq_idx;
			else
				bearer->mq_idx = itm->mq_idx;
		}

		/* Always enable flow for the newly associated bearer */
		if (!bearer->grant_size) {
			bearer->grant_size = DEFAULT_GRANT;
			bearer->grant_thresh =
				qmi_rmnet_grant_per(DEFAULT_GRANT);
		}
		qmi_rmnet_flow_control(dev, itm->mq_idx, 1);
		if (dfc_mode == DFC_MODE_SA)
			qmi_rmnet_flow_control(dev, bearer->ack_mq_idx, 1);
	}
}

static int __qmi_rmnet_rebind_flow(struct net_device *dev,
				   struct qos_info *qos_info,
				   struct rmnet_flow_map *itm,
				   struct rmnet_flow_map *new_map)
{
	struct rmnet_bearer_map *bearer;

	__qmi_rmnet_bearer_put(dev, qos_info, itm->bearer, false);

	bearer = __qmi_rmnet_bearer_get(qos_info, new_map->bearer_id);
	if (!bearer)
		return -ENOMEM;

	qmi_rmnet_update_flow_map(itm, new_map);
	itm->bearer = bearer;

	__qmi_rmnet_update_mq(dev, qos_info, bearer, itm);

	return 0;
}

static int qmi_rmnet_add_flow(struct net_device *dev, struct tcmsg *tcm,
			      struct qmi_info *qmi)
{
	struct qos_info *qos_info = (struct qos_info *)rmnet_get_qos_pt(dev);
	struct rmnet_flow_map new_map, *itm;
	struct rmnet_bearer_map *bearer;
	struct tcmsg tmp_tcm;
	int rc = 0;

	if (!qos_info || !tcm || tcm->tcm_handle >= MAX_MQ_NUM)
		return -EINVAL;

	ASSERT_RTNL();

	/* flow activate
	 * tcm->tcm__pad1 - bearer_id, tcm->tcm_parent - flow_id,
	 * tcm->tcm_ifindex - ip_type, tcm->tcm_handle - mq_idx
	 */

	new_map.bearer_id = tcm->tcm__pad1;
	new_map.flow_id = tcm->tcm_parent;
	new_map.ip_type = tcm->tcm_ifindex;
	new_map.mq_idx = tcm->tcm_handle;
	trace_dfc_flow_info(dev->name, new_map.bearer_id, new_map.flow_id,
			    new_map.ip_type, new_map.mq_idx, 1);

again:
	spin_lock_bh(&qos_info->qos_lock);

	itm = qmi_rmnet_get_flow_map(qos_info, new_map.flow_id,
				     new_map.ip_type);
	if (itm) {
		if (itm->bearer_id != new_map.bearer_id) {
			rc = __qmi_rmnet_rebind_flow(
				dev, qos_info, itm, &new_map);
			goto done;
		} else if (itm->mq_idx != new_map.mq_idx) {
			tmp_tcm.tcm__pad1 = itm->bearer_id;
			tmp_tcm.tcm_parent = itm->flow_id;
			tmp_tcm.tcm_ifindex = itm->ip_type;
			tmp_tcm.tcm_handle = itm->mq_idx;
			spin_unlock_bh(&qos_info->qos_lock);
			qmi_rmnet_del_flow(dev, &tmp_tcm, qmi);
			goto again;
		} else {
			goto done;
		}
	}

	/* Create flow map */
	itm = kzalloc(sizeof(*itm), GFP_ATOMIC);
	if (!itm) {
		spin_unlock_bh(&qos_info->qos_lock);
		return -ENOMEM;
	}

	qmi_rmnet_update_flow_map(itm, &new_map);
	list_add(&itm->list, &qos_info->flow_head);

	/* Create or update bearer map */
	bearer = __qmi_rmnet_bearer_get(qos_info, new_map.bearer_id);
	if (!bearer) {
		rc = -ENOMEM;
		goto done;
	}

	itm->bearer = bearer;

	__qmi_rmnet_update_mq(dev, qos_info, bearer, itm);

done:
	spin_unlock_bh(&qos_info->qos_lock);

	qmi_rmnet_bearer_clean(qos_info);

	return rc;
}

static int
qmi_rmnet_del_flow(struct net_device *dev, struct tcmsg *tcm,
		   struct qmi_info *qmi)
{
	struct qos_info *qos_info = (struct qos_info *)rmnet_get_qos_pt(dev);
	struct rmnet_flow_map new_map, *itm;

	if (!qos_info)
		return -EINVAL;

	ASSERT_RTNL();

	/* flow deactivate
	 * tcm->tcm__pad1 - bearer_id, tcm->tcm_parent - flow_id,
	 * tcm->tcm_ifindex - ip_type
	 */

	spin_lock_bh(&qos_info->qos_lock);

	new_map.bearer_id = tcm->tcm__pad1;
	new_map.flow_id = tcm->tcm_parent;
	new_map.ip_type = tcm->tcm_ifindex;
	itm = qmi_rmnet_get_flow_map(qos_info, new_map.flow_id,
				     new_map.ip_type);
	if (itm) {
		trace_dfc_flow_info(dev->name, new_map.bearer_id,
				    new_map.flow_id, new_map.ip_type,
				    itm->mq_idx, 0);

		__qmi_rmnet_bearer_put(dev, qos_info, itm->bearer, true);

		/* Remove from flow map */
		list_del(&itm->list);
		kfree(itm);
	}

	if (list_empty(&qos_info->flow_head))
		netif_tx_wake_all_queues(dev);

	spin_unlock_bh(&qos_info->qos_lock);

	qmi_rmnet_bearer_clean(qos_info);

	return 0;
}

static void qmi_rmnet_query_flows(struct qmi_info *qmi)
{
	int i;

	for (i = 0; i < MAX_CLIENT_NUM; i++) {
		if (qmi->dfc_clients[i] && !dfc_qmap &&
		    !qmi->dfc_client_exiting[i])
			dfc_qmi_query_flow(qmi->dfc_clients[i]);
	}
}

struct rmnet_bearer_map *qmi_rmnet_get_bearer_noref(struct qos_info *qos_info,
						    u8 bearer_id)
{
	struct rmnet_bearer_map *bearer;

	bearer = __qmi_rmnet_bearer_get(qos_info, bearer_id);
	if (bearer)
		bearer->flow_ref--;

	return bearer;
}

#else
static inline void
qmi_rmnet_update_flow_map(struct rmnet_flow_map *itm,
			  struct rmnet_flow_map *new_map)
{
}

static inline int
qmi_rmnet_add_flow(struct net_device *dev, struct tcmsg *tcm,
		   struct qmi_info *qmi)
{
	return -EINVAL;
}

static inline int
qmi_rmnet_del_flow(struct net_device *dev, struct tcmsg *tcm,
		   struct qmi_info *qmi)
{
	return -EINVAL;
}

static inline void qmi_rmnet_query_flows(struct qmi_info *qmi)
{
}
#endif

static int
qmi_rmnet_setup_client(void *port, struct qmi_info *qmi, struct tcmsg *tcm)
{
	int idx, err = 0;
	struct svc_info svc;

	ASSERT_RTNL();

	/* client setup
	 * tcm->tcm_handle - instance, tcm->tcm_info - ep_type,
	 * tcm->tcm_parent - iface_id, tcm->tcm_ifindex - flags
	 */
	idx = (tcm->tcm_handle == 0) ? 0 : 1;

	if (!qmi) {
		qmi = kzalloc(sizeof(struct qmi_info), GFP_ATOMIC);
		if (!qmi)
			return -ENOMEM;

		rmnet_init_qmi_pt(port, qmi);
	}

	qmi->flag = tcm->tcm_ifindex;
	qmi->ps_ext = FLAG_TO_PS_EXT(qmi->flag);
	svc.instance = tcm->tcm_handle;
	svc.ep_type = tcm->tcm_info;
	svc.iface_id = tcm->tcm_parent;

	if (DFC_SUPPORTED_MODE(dfc_mode) &&
	    !qmi->dfc_clients[idx] && !qmi->dfc_pending[idx]) {
		if (dfc_qmap)
			err = dfc_qmap_client_init(port, idx, &svc, qmi);
		else
			err = dfc_qmi_client_init(port, idx, &svc, qmi);
		qmi->dfc_client_exiting[idx] = false;
	}

	if ((tcm->tcm_ifindex & FLAG_POWERSAVE_MASK) &&
	    (idx == 0) && !qmi->wda_client && !qmi->wda_pending) {
		err = wda_qmi_client_init(port, &svc, qmi);
	}

	return err;
}

static int
__qmi_rmnet_delete_client(void *port, struct qmi_info *qmi, int idx)
{
	void *data = NULL;

	ASSERT_RTNL();

	if (qmi->dfc_clients[idx])
		data = qmi->dfc_clients[idx];
	else if (qmi->dfc_pending[idx])
		data = qmi->dfc_pending[idx];

	if (data) {
		if (dfc_qmap)
			dfc_qmap_client_exit(data);
		else
			dfc_qmi_client_exit(data);
		qmi->dfc_clients[idx] = NULL;
		qmi->dfc_pending[idx] = NULL;
	}

	if (!qmi_rmnet_has_client(qmi) && !qmi_rmnet_has_pending(qmi)) {
		rmnet_reset_qmi_pt(port);
		kfree(qmi);
		return 0;
	}

	return 1;
}

static void
qmi_rmnet_delete_client(void *port, struct qmi_info *qmi, struct tcmsg *tcm)
{
	int idx;
	void *data = NULL;

	/* client delete: tcm->tcm_handle - instance*/
	idx = (tcm->tcm_handle == 0) ? 0 : 1;

	ASSERT_RTNL();
	if (qmi->wda_client)
		data = qmi->wda_client;
	else if (qmi->wda_pending)
		data = qmi->wda_pending;

	if ((idx == 0) && data) {
		wda_qmi_client_exit(data);
		qmi->wda_client = NULL;
		qmi->wda_pending = NULL;
	} else {
		qmi->dfc_client_exiting[idx] = true;
		qmi_rmnet_flush_ps_wq();
	}

	__qmi_rmnet_delete_client(port, qmi, idx);
}

void qmi_rmnet_change_link(struct net_device *dev, void *port, void *tcm_pt)
{
	struct qmi_info *qmi = (struct qmi_info *)rmnet_get_qmi_pt(port);
	struct tcmsg *tcm = (struct tcmsg *)tcm_pt;

	switch (tcm->tcm_family) {
	case NLMSG_FLOW_ACTIVATE:
		if (!qmi || !DFC_SUPPORTED_MODE(dfc_mode) ||
		    !qmi_rmnet_has_dfc_client(qmi))
			return;

		qmi_rmnet_add_flow(dev, tcm, qmi);
		break;
	case NLMSG_FLOW_DEACTIVATE:
		if (!qmi || !DFC_SUPPORTED_MODE(dfc_mode))
			return;

		qmi_rmnet_del_flow(dev, tcm, qmi);
		break;
	case NLMSG_CLIENT_SETUP:
		dfc_mode = FLAG_TO_MODE(tcm->tcm_ifindex);
		dfc_qmap = FLAG_TO_QMAP(tcm->tcm_ifindex);
		dfc_ps_ext = FLAG_TO_PS_EXT(tcm->tcm_ifindex);

		if (!DFC_SUPPORTED_MODE(dfc_mode) &&
		    !(tcm->tcm_ifindex & FLAG_POWERSAVE_MASK))
			return;

		if (qmi_rmnet_setup_client(port, qmi, tcm) < 0) {
			/* retrieve qmi again as it could have been changed */
			qmi = (struct qmi_info *)rmnet_get_qmi_pt(port);
			if (qmi &&
			    !qmi_rmnet_has_client(qmi) &&
			    !qmi_rmnet_has_pending(qmi)) {
				rmnet_reset_qmi_pt(port);
				kfree(qmi);
			}
		} else if (tcm->tcm_ifindex & FLAG_POWERSAVE_MASK) {
			qmi_rmnet_work_init(port);
			rmnet_set_powersave_format(port);
		}
		break;
	case NLMSG_CLIENT_DELETE:
		if (!qmi)
			return;
		if (tcm->tcm_handle == 0) { /* instance 0 */
			rmnet_clear_powersave_format(port);
			qmi_rmnet_work_exit(port);
		}
		qmi_rmnet_delete_client(port, qmi, tcm);
		break;
	case NLMSG_SCALE_FACTOR:
		if (!tcm->tcm_ifindex)
			return;
		qmi_rmnet_scale_factor = tcm->tcm_ifindex;
		break;
	case NLMSG_WQ_FREQUENCY:
		rmnet_wq_frequency = tcm->tcm_ifindex;
		break;
	default:
		pr_debug("%s(): No handler\n", __func__);
		break;
	}
}
EXPORT_SYMBOL(qmi_rmnet_change_link);

void qmi_rmnet_qmi_exit(void *qmi_pt, void *port)
{
	struct qmi_info *qmi = (struct qmi_info *)qmi_pt;
	int i;
	void *data = NULL;

	if (!qmi)
		return;

	ASSERT_RTNL();

	qmi_rmnet_work_exit(port);

	if (qmi->wda_client)
		data = qmi->wda_client;
	else if (qmi->wda_pending)
		data = qmi->wda_pending;

	if (data) {
		wda_qmi_client_exit(data);
		qmi->wda_client = NULL;
		qmi->wda_pending = NULL;
	}

	for (i = 0; i < MAX_CLIENT_NUM; i++) {
		if (!__qmi_rmnet_delete_client(port, qmi, i))
			return;
	}
}
EXPORT_SYMBOL(qmi_rmnet_qmi_exit);

void qmi_rmnet_enable_all_flows(struct net_device *dev)
{
	struct qos_info *qos;
	struct rmnet_bearer_map *bearer;
	bool do_wake;

	qos = (struct qos_info *)rmnet_get_qos_pt(dev);
	if (!qos)
		return;

	spin_lock_bh(&qos->qos_lock);

	list_for_each_entry(bearer, &qos->bearer_head, list) {
		bearer->seq = 0;
		bearer->ack_req = 0;
		bearer->bytes_in_flight = 0;
		bearer->tcp_bidir = false;
		bearer->rat_switch = false;

		qmi_rmnet_watchdog_remove(bearer);

		if (bearer->tx_off)
			continue;

		do_wake = !bearer->grant_size;
		bearer->grant_size = DEFAULT_GRANT;
		bearer->grant_thresh = qmi_rmnet_grant_per(DEFAULT_GRANT);

		if (do_wake)
			dfc_bearer_flow_ctl(dev, bearer, qos);
	}

	spin_unlock_bh(&qos->qos_lock);
}
EXPORT_SYMBOL(qmi_rmnet_enable_all_flows);

bool qmi_rmnet_all_flows_enabled(struct net_device *dev)
{
	struct qos_info *qos;
	struct rmnet_bearer_map *bearer;
	bool ret = true;

	qos = (struct qos_info *)rmnet_get_qos_pt(dev);
	if (!qos)
		return true;

	spin_lock_bh(&qos->qos_lock);

	list_for_each_entry(bearer, &qos->bearer_head, list) {
		if (!bearer->grant_size) {
			ret = false;
			break;
		}
	}

	spin_unlock_bh(&qos->qos_lock);

	return ret;
}
EXPORT_SYMBOL(qmi_rmnet_all_flows_enabled);

/**
 * rmnet_prepare_ps_bearers - get disabled bearers and
 * reset enabled bearers
 */
void qmi_rmnet_prepare_ps_bearers(struct net_device *dev, u8 *num_bearers,
				  u8 *bearer_id)
{
	struct qos_info *qos;
	struct rmnet_bearer_map *bearer;
	u8 current_num_bearers = 0;
	u8 num_bearers_left = 0;

	qos = (struct qos_info *)rmnet_get_qos_pt(dev);
	if (!qos || !num_bearers)
		return;

	spin_lock_bh(&qos->qos_lock);

	num_bearers_left = *num_bearers;

	list_for_each_entry(bearer, &qos->bearer_head, list) {
		if (bearer->grant_size) {
			bearer->seq = 0;
			bearer->ack_req = 0;
			bearer->bytes_in_flight = 0;
			bearer->tcp_bidir = false;
			bearer->rat_switch = false;
			qmi_rmnet_watchdog_remove(bearer);
			bearer->grant_size = DEFAULT_GRANT;
			bearer->grant_thresh =
				qmi_rmnet_grant_per(DEFAULT_GRANT);
		} else if (num_bearers_left) {
			if (bearer_id)
				bearer_id[current_num_bearers] =
					bearer->bearer_id;
			current_num_bearers++;
			num_bearers_left--;
		} else {
			pr_err("DFC: no bearer space\n");
		}
	}

	*num_bearers = current_num_bearers;

	spin_unlock_bh(&qos->qos_lock);
}
EXPORT_SYMBOL(qmi_rmnet_prepare_ps_bearers);

#ifdef CONFIG_QCOM_QMI_DFC
bool qmi_rmnet_get_flow_state(struct net_device *dev, struct sk_buff *skb,
			      bool *drop)
{
	struct qos_info *qos = rmnet_get_qos_pt(dev);
	int txq = skb->queue_mapping;

	if (txq > ACK_MQ_OFFSET)
		txq -= ACK_MQ_OFFSET;

	if (unlikely(!qos || txq >= MAX_MQ_NUM))
		return false;

	/* If the bearer is gone, packets may need to be dropped */
	*drop = (txq != DEFAULT_MQ_NUM && !READ_ONCE(qos->mq[txq].bearer) &&
		 READ_ONCE(qos->mq[txq].drop_on_remove));

	return true;
}
EXPORT_SYMBOL(qmi_rmnet_get_flow_state);


void qmi_rmnet_burst_fc_check(struct net_device *dev,
			      int ip_type, u32 mark, unsigned int len)
{
	struct qos_info *qos = rmnet_get_qos_pt(dev);

	if (!qos)
		return;

	dfc_qmi_burst_check(dev, qos, ip_type, mark, len);
}
EXPORT_SYMBOL(qmi_rmnet_burst_fc_check);

static bool _qmi_rmnet_is_tcp_ack(struct sk_buff *skb)
{
	switch (skb->protocol) {
	/* TCPv4 ACKs */
	case htons(ETH_P_IP):
		if ((ip_hdr(skb)->protocol == IPPROTO_TCP) &&
		    (ntohs(ip_hdr(skb)->tot_len) - (ip_hdr(skb)->ihl << 2) ==
		      tcp_hdr(skb)->doff << 2) &&
		    ((tcp_flag_word(tcp_hdr(skb)) &
		      cpu_to_be32(0x00FF0000)) == TCP_FLAG_ACK))
			return true;
		break;

	/* TCPv6 ACKs */
	case htons(ETH_P_IPV6):
		if ((ipv6_hdr(skb)->nexthdr == IPPROTO_TCP) &&
		    (ntohs(ipv6_hdr(skb)->payload_len) ==
		      (tcp_hdr(skb)->doff) << 2) &&
		    ((tcp_flag_word(tcp_hdr(skb)) &
		      cpu_to_be32(0x00FF0000)) == TCP_FLAG_ACK))
			return true;
		break;
	}

	return false;
}

static inline bool qmi_rmnet_is_tcp_ack(struct sk_buff *skb)
{
	/* Locally generated TCP acks */
	if (skb_is_tcp_pure_ack(skb))
		return true;

	/* Forwarded */
	if (unlikely(_qmi_rmnet_is_tcp_ack(skb)))
		return true;

	return false;
}

static int qmi_rmnet_get_queue_sa(struct qos_info *qos, struct sk_buff *skb)
{
	struct rmnet_flow_map *itm;
	int ip_type;
	int txq = DEFAULT_MQ_NUM;

	/* Put NDP in default mq */
	if (skb->protocol == htons(ETH_P_IPV6) &&
	    ipv6_hdr(skb)->nexthdr == IPPROTO_ICMPV6 &&
	    icmp6_hdr(skb)->icmp6_type >= 133 &&
	    icmp6_hdr(skb)->icmp6_type <= 137) {
		return DEFAULT_MQ_NUM;
	}

	ip_type = (skb->protocol == htons(ETH_P_IPV6)) ? AF_INET6 : AF_INET;

	spin_lock_bh(&qos->qos_lock);

	itm = qmi_rmnet_get_flow_map(qos, skb->mark, ip_type);
	if (unlikely(!itm))
		goto done;

	/* Put the packet in the assigned mq except TCP ack */
	if (likely(itm->bearer) && qmi_rmnet_is_tcp_ack(skb))
		txq = itm->bearer->ack_mq_idx;
	else
		txq = itm->mq_idx;

done:
	spin_unlock_bh(&qos->qos_lock);
	return txq;
}

int qmi_rmnet_get_queue(struct net_device *dev, struct sk_buff *skb)
{
	struct qos_info *qos = rmnet_get_qos_pt(dev);
	int txq = 0, ip_type = AF_INET;
	struct rmnet_flow_map *itm;
	u32 mark = skb->mark;

	if (!qos)
		return 0;

	/* If mark is mq num return it */
	if (dfc_mode == DFC_MODE_MQ_NUM)
		return mark;

	if (dfc_mode == DFC_MODE_SA)
		return qmi_rmnet_get_queue_sa(qos, skb);

	/* Default flows */
	if (!mark) {
		if (qmi_rmnet_is_tcp_ack(skb))
			return 1;
		else
			return 0;
	}

	ip_type = (skb->protocol == htons(ETH_P_IPV6)) ? AF_INET6 : AF_INET;

	/* Dedicated flows */
	spin_lock_bh(&qos->qos_lock);

	itm = qmi_rmnet_get_flow_map(qos, mark, ip_type);
	if (unlikely(!itm))
		goto done;

	txq = itm->mq_idx;

done:
	spin_unlock_bh(&qos->qos_lock);
	return txq;
}
EXPORT_SYMBOL(qmi_rmnet_get_queue);

inline unsigned int qmi_rmnet_grant_per(unsigned int grant)
{
	return grant / qmi_rmnet_scale_factor;
}
EXPORT_SYMBOL(qmi_rmnet_grant_per);

void *qmi_rmnet_qos_init(struct net_device *real_dev,
			 struct net_device *vnd_dev, u8 mux_id)
{
	struct qos_info *qos;

	qos = kzalloc(sizeof(*qos), GFP_KERNEL);
	if (!qos)
		return NULL;

	qos->mux_id = mux_id;
	qos->real_dev = real_dev;
	qos->vnd_dev = vnd_dev;
	qos->tran_num = 0;
	INIT_LIST_HEAD(&qos->flow_head);
	INIT_LIST_HEAD(&qos->bearer_head);
	spin_lock_init(&qos->qos_lock);

	return qos;
}
EXPORT_SYMBOL(qmi_rmnet_qos_init);

void qmi_rmnet_qos_exit_pre(void *qos)
{
	struct qos_info *qosi = (struct qos_info *)qos;
	struct rmnet_bearer_map *bearer;

	if (!qos)
		return;

	list_for_each_entry(bearer, &qosi->bearer_head, list) {
		bearer->watchdog_quit = true;
		del_timer_sync(&bearer->watchdog);
	}

	list_add(&qosi->list, &qos_cleanup_list);
}
EXPORT_SYMBOL(qmi_rmnet_qos_exit_pre);

void qmi_rmnet_qos_exit_post(void)
{
	struct qos_info *qos, *tmp;

	synchronize_rcu();
	list_for_each_entry_safe(qos, tmp, &qos_cleanup_list, list) {
		list_del(&qos->list);
		qmi_rmnet_clean_flow_list(qos);
		kfree(qos);
	}
}
EXPORT_SYMBOL(qmi_rmnet_qos_exit_post);
#endif

#ifdef CONFIG_QCOM_QMI_POWER_COLLAPSE
static struct workqueue_struct  *rmnet_ps_wq;
static struct rmnet_powersave_work *rmnet_work;
static bool rmnet_work_quit;
static bool rmnet_work_inited;
static LIST_HEAD(ps_list);
static u8 ps_bearer_id[32];

struct rmnet_powersave_work {
	struct delayed_work work;
	void *port;
	u64 old_rx_pkts;
	u64 old_tx_pkts;
};

void qmi_rmnet_ps_on_notify(void *port)
{
	struct qmi_rmnet_ps_ind *tmp;

	list_for_each_entry_rcu(tmp, &ps_list, list)
		tmp->ps_on_handler(port);
}
EXPORT_SYMBOL(qmi_rmnet_ps_on_notify);

void qmi_rmnet_ps_off_notify(void *port)
{
	struct qmi_rmnet_ps_ind *tmp;

	list_for_each_entry_rcu(tmp, &ps_list, list)
		tmp->ps_off_handler(port);

}
EXPORT_SYMBOL(qmi_rmnet_ps_off_notify);

int qmi_rmnet_ps_ind_register(void *port,
			      struct qmi_rmnet_ps_ind *ps_ind)
{

	if (!port || !ps_ind || !ps_ind->ps_on_handler ||
	    !ps_ind->ps_off_handler)
		return -EINVAL;

	list_add_rcu(&ps_ind->list, &ps_list);

	return 0;
}
EXPORT_SYMBOL(qmi_rmnet_ps_ind_register);

int qmi_rmnet_ps_ind_deregister(void *port,
				struct qmi_rmnet_ps_ind *ps_ind)
{
	struct qmi_rmnet_ps_ind *tmp;

	if (!port || !ps_ind)
		return -EINVAL;

	list_for_each_entry_rcu(tmp, &ps_list, list) {
		if (tmp == ps_ind) {
			list_del_rcu(&ps_ind->list);
			goto done;
		}
	}
done:
	return 0;
}
EXPORT_SYMBOL(qmi_rmnet_ps_ind_deregister);

int qmi_rmnet_set_powersave_mode(void *port, uint8_t enable)
{
	int rc = -EINVAL;
	struct qmi_info *qmi = (struct qmi_info *)rmnet_get_qmi_pt(port);

	if (!qmi || !qmi->wda_client)
		return rc;

	rc = wda_set_powersave_mode(qmi->wda_client, enable);
	if (rc < 0) {
		pr_err("%s() failed set powersave mode[%u], err=%d\n",
			__func__, enable, rc);
		return rc;
	}

	return 0;
}
EXPORT_SYMBOL(qmi_rmnet_set_powersave_mode);

static void qmi_rmnet_work_restart(void *port)
{
	rcu_read_lock();
	if (!rmnet_work_quit)
		queue_delayed_work(rmnet_ps_wq, &rmnet_work->work, NO_DELAY);
	rcu_read_unlock();
}

static void qmi_rmnet_check_stats(struct work_struct *work)
{
	struct rmnet_powersave_work *real_work;
	struct qmi_info *qmi;
	u64 rxd, txd;
	u64 rx, tx;
	bool dl_msg_active;

	real_work = container_of(to_delayed_work(work),
				 struct rmnet_powersave_work, work);

	if (unlikely(!real_work || !real_work->port))
		return;

	qmi = (struct qmi_info *)rmnet_get_qmi_pt(real_work->port);
	if (unlikely(!qmi))
		return;

	rmnet_get_packets(real_work->port, &rx, &tx);
	rxd = rx - real_work->old_rx_pkts;
	txd = tx - real_work->old_tx_pkts;
	real_work->old_rx_pkts = rx;
	real_work->old_tx_pkts = tx;

	dl_msg_active = qmi->dl_msg_active;
	qmi->dl_msg_active = false;

	if (qmi->ps_enabled) {

		/* Ready to accept grant */
		qmi->ps_ignore_grant = false;

		/* Register to get QMI DFC and DL marker */
		if (qmi_rmnet_set_powersave_mode(real_work->port, 0) < 0)
			goto end;

		qmi->ps_enabled = false;

		/* Do a query when coming out of powersave */
		qmi_rmnet_query_flows(qmi);

		if (rmnet_get_powersave_notif(real_work->port))
			qmi_rmnet_ps_off_notify(real_work->port);

		goto end;
	}

	if (!rxd && !txd) {
		/* If no DL msg received and there is a flow disabled,
		 * (likely in RLF), no need to enter powersave
		 */
		if (!dl_msg_active &&
		    !rmnet_all_flows_enabled(real_work->port))
			goto end;

		/* Deregister to suppress QMI DFC and DL marker */
		if (qmi_rmnet_set_powersave_mode(real_work->port, 1) < 0)
			goto end;

		qmi->ps_enabled = true;

		/* Ignore grant after going into powersave */
		qmi->ps_ignore_grant = true;

		/* Clear the bit before enabling flow so pending packets
		 * can trigger the work again
		 */
		clear_bit(PS_WORK_ACTIVE_BIT, &qmi->ps_work_active);
		rmnet_enable_all_flows(real_work->port);

		if (rmnet_get_powersave_notif(real_work->port))
			qmi_rmnet_ps_on_notify(real_work->port);

		return;
	}
end:
	rcu_read_lock();
	if (!rmnet_work_quit)
		queue_delayed_work(rmnet_ps_wq, &real_work->work,
				   PS_INTERVAL_JF);
	rcu_read_unlock();
}

static void qmi_rmnet_check_stats_2(struct work_struct *work)
{
	struct rmnet_powersave_work *real_work;
	struct qmi_info *qmi;
	u64 rxd, txd;
	u64 rx, tx;
	u8 num_bearers;

	real_work = container_of(to_delayed_work(work),
				 struct rmnet_powersave_work, work);

	if (unlikely(!real_work->port))
		return;

	qmi = (struct qmi_info *)rmnet_get_qmi_pt(real_work->port);
	if (unlikely(!qmi))
		return;

	if (qmi->ps_enabled) {

		/* Ready to accept grant */
		qmi->ps_ignore_grant = false;

		/* Out of powersave */
		if (dfc_qmap_set_powersave(0, 0, NULL))
			goto end;

		qmi->ps_enabled = false;

		if (rmnet_get_powersave_notif(real_work->port))
			qmi_rmnet_ps_off_notify(real_work->port);

		goto end;
	}

	rmnet_get_packets(real_work->port, &rx, &tx);
	rxd = rx - real_work->old_rx_pkts;
	txd = tx - real_work->old_tx_pkts;
	real_work->old_rx_pkts = rx;
	real_work->old_tx_pkts = tx;

	if (!rxd && !txd) {
		qmi->ps_ignore_grant = true;
		qmi->ps_enabled = true;
		clear_bit(PS_WORK_ACTIVE_BIT, &qmi->ps_work_active);

		/* Let other CPU's see this update so that packets are
		 * dropped, instead of further processing packets
		 */
		smp_mb();

		num_bearers = sizeof(ps_bearer_id);
		memset(ps_bearer_id, 0, sizeof(ps_bearer_id));
		rmnet_prepare_ps_bearers(real_work->port, &num_bearers,
					 ps_bearer_id);

		/* Enter powersave */
		dfc_qmap_set_powersave(1, num_bearers, ps_bearer_id);

		if (rmnet_get_powersave_notif(real_work->port))
			qmi_rmnet_ps_on_notify(real_work->port);

		return;
	}
end:
	rcu_read_lock();
	if (!rmnet_work_quit)
		alarm_start_relative(&real_work->atimer, PS_INTERVAL_KT);

	rcu_read_unlock();
}

static void qmi_rmnet_work_set_active(void *port, int status)
{
	struct qmi_info *qmi;

	qmi = (struct qmi_info *)rmnet_get_qmi_pt(port);
	if (unlikely(!qmi))
		return;

	if (status)
		set_bit(PS_WORK_ACTIVE_BIT, &qmi->ps_work_active);
	else
		clear_bit(PS_WORK_ACTIVE_BIT, &qmi->ps_work_active);
}

void qmi_rmnet_work_init(void *port)
{
	if (rmnet_ps_wq)
		return;

	rmnet_ps_wq = create_freezable_workqueue("rmnet_powersave_work");

	if (!rmnet_ps_wq)
		return;

	rmnet_work = kzalloc(sizeof(*rmnet_work), GFP_ATOMIC);
	if (!rmnet_work) {
		destroy_workqueue(rmnet_ps_wq);
		rmnet_ps_wq = NULL;
		return;
	}
<<<<<<< HEAD
	INIT_DELAYED_WORK(&rmnet_work->work, qmi_rmnet_check_stats);
=======

	if (dfc_qmap && dfc_ps_ext)
		INIT_DEFERRABLE_WORK(&rmnet_work->work,
				     qmi_rmnet_check_stats_2);
	else
		INIT_DEFERRABLE_WORK(&rmnet_work->work, qmi_rmnet_check_stats);

	alarm_init(&rmnet_work->atimer, ALARM_BOOTTIME, qmi_rmnet_work_alarm);
>>>>>>> b7af6d71
	rmnet_work->port = port;
	rmnet_get_packets(rmnet_work->port, &rmnet_work->old_rx_pkts,
			  &rmnet_work->old_tx_pkts);

	rmnet_work_quit = false;
	qmi_rmnet_work_set_active(rmnet_work->port, 0);
	rmnet_work_inited = true;
}
EXPORT_SYMBOL(qmi_rmnet_work_init);

void qmi_rmnet_work_maybe_restart(void *port)
{
	struct qmi_info *qmi;

	qmi = (struct qmi_info *)rmnet_get_qmi_pt(port);
	if (unlikely(!qmi || !rmnet_work_inited))
		return;

	if (!test_and_set_bit(PS_WORK_ACTIVE_BIT, &qmi->ps_work_active)) {
		qmi->ps_ignore_grant = false;
		qmi_rmnet_work_restart(port);
	}
}
EXPORT_SYMBOL(qmi_rmnet_work_maybe_restart);

void qmi_rmnet_work_exit(void *port)
{
	if (!rmnet_ps_wq || !rmnet_work)
		return;

	rmnet_work_quit = true;
	synchronize_rcu();

	rmnet_work_inited = false;
	cancel_delayed_work_sync(&rmnet_work->work);
	destroy_workqueue(rmnet_ps_wq);
	qmi_rmnet_work_set_active(port, 0);
	rmnet_ps_wq = NULL;
	kfree(rmnet_work);
	rmnet_work = NULL;
}
EXPORT_SYMBOL(qmi_rmnet_work_exit);

void qmi_rmnet_set_dl_msg_active(void *port)
{
	struct qmi_info *qmi;

	qmi = (struct qmi_info *)rmnet_get_qmi_pt(port);
	if (unlikely(!qmi))
		return;

	qmi->dl_msg_active = true;
}
EXPORT_SYMBOL(qmi_rmnet_set_dl_msg_active);

void qmi_rmnet_flush_ps_wq(void)
{
	if (rmnet_ps_wq)
		flush_workqueue(rmnet_ps_wq);
}

bool qmi_rmnet_ignore_grant(void *port)
{
	struct qmi_info *qmi;

	qmi = (struct qmi_info *)rmnet_get_qmi_pt(port);
	if (unlikely(!qmi))
		return false;

	return qmi->ps_ignore_grant;
}
EXPORT_SYMBOL(qmi_rmnet_ignore_grant);
#endif<|MERGE_RESOLUTION|>--- conflicted
+++ resolved
@@ -1288,78 +1288,6 @@
 	rcu_read_unlock();
 }
 
-static void qmi_rmnet_check_stats_2(struct work_struct *work)
-{
-	struct rmnet_powersave_work *real_work;
-	struct qmi_info *qmi;
-	u64 rxd, txd;
-	u64 rx, tx;
-	u8 num_bearers;
-
-	real_work = container_of(to_delayed_work(work),
-				 struct rmnet_powersave_work, work);
-
-	if (unlikely(!real_work->port))
-		return;
-
-	qmi = (struct qmi_info *)rmnet_get_qmi_pt(real_work->port);
-	if (unlikely(!qmi))
-		return;
-
-	if (qmi->ps_enabled) {
-
-		/* Ready to accept grant */
-		qmi->ps_ignore_grant = false;
-
-		/* Out of powersave */
-		if (dfc_qmap_set_powersave(0, 0, NULL))
-			goto end;
-
-		qmi->ps_enabled = false;
-
-		if (rmnet_get_powersave_notif(real_work->port))
-			qmi_rmnet_ps_off_notify(real_work->port);
-
-		goto end;
-	}
-
-	rmnet_get_packets(real_work->port, &rx, &tx);
-	rxd = rx - real_work->old_rx_pkts;
-	txd = tx - real_work->old_tx_pkts;
-	real_work->old_rx_pkts = rx;
-	real_work->old_tx_pkts = tx;
-
-	if (!rxd && !txd) {
-		qmi->ps_ignore_grant = true;
-		qmi->ps_enabled = true;
-		clear_bit(PS_WORK_ACTIVE_BIT, &qmi->ps_work_active);
-
-		/* Let other CPU's see this update so that packets are
-		 * dropped, instead of further processing packets
-		 */
-		smp_mb();
-
-		num_bearers = sizeof(ps_bearer_id);
-		memset(ps_bearer_id, 0, sizeof(ps_bearer_id));
-		rmnet_prepare_ps_bearers(real_work->port, &num_bearers,
-					 ps_bearer_id);
-
-		/* Enter powersave */
-		dfc_qmap_set_powersave(1, num_bearers, ps_bearer_id);
-
-		if (rmnet_get_powersave_notif(real_work->port))
-			qmi_rmnet_ps_on_notify(real_work->port);
-
-		return;
-	}
-end:
-	rcu_read_lock();
-	if (!rmnet_work_quit)
-		alarm_start_relative(&real_work->atimer, PS_INTERVAL_KT);
-
-	rcu_read_unlock();
-}
-
 static void qmi_rmnet_work_set_active(void *port, int status)
 {
 	struct qmi_info *qmi;
@@ -1390,18 +1318,9 @@
 		rmnet_ps_wq = NULL;
 		return;
 	}
-<<<<<<< HEAD
+
 	INIT_DELAYED_WORK(&rmnet_work->work, qmi_rmnet_check_stats);
-=======
-
-	if (dfc_qmap && dfc_ps_ext)
-		INIT_DEFERRABLE_WORK(&rmnet_work->work,
-				     qmi_rmnet_check_stats_2);
-	else
-		INIT_DEFERRABLE_WORK(&rmnet_work->work, qmi_rmnet_check_stats);
-
-	alarm_init(&rmnet_work->atimer, ALARM_BOOTTIME, qmi_rmnet_work_alarm);
->>>>>>> b7af6d71
+
 	rmnet_work->port = port;
 	rmnet_get_packets(rmnet_work->port, &rmnet_work->old_rx_pkts,
 			  &rmnet_work->old_tx_pkts);
