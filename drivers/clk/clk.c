/*
 * Copyright (C) 2010-2011 Canonical Ltd <jeremy.kerr@canonical.com>
 * Copyright (C) 2011-2012 Linaro Ltd <mturquette@linaro.org>
 * Copyright (c) 2017-2019, The Linux Foundation. All rights reserved.
 *
 * This program is free software; you can redistribute it and/or modify
 * it under the terms of the GNU General Public License version 2 as
 * published by the Free Software Foundation.
 *
 * Standard functionality for the common clock API.  See Documentation/driver-api/clk.rst
 */

#include <linux/clk.h>
#include <linux/clk-provider.h>
#include <linux/clk/clk-conf.h>
#include <linux/module.h>
#include <linux/mutex.h>
#include <linux/spinlock.h>
#include <linux/err.h>
#include <linux/list.h>
#include <linux/slab.h>
#include <linux/of.h>
#include <linux/device.h>
#include <linux/init.h>
#include <linux/pm_runtime.h>
#include <linux/sched.h>
#include <linux/clkdev.h>
#include <linux/of_platform.h>
#include <linux/pm_opp.h>
#include <linux/regulator/consumer.h>

#include "clk.h"

static DEFINE_SPINLOCK(enable_lock);
static DEFINE_MUTEX(prepare_lock);

static struct task_struct *prepare_owner;
static struct task_struct *enable_owner;

static int prepare_refcnt;
static int enable_refcnt;

static HLIST_HEAD(clk_root_list);
static HLIST_HEAD(clk_orphan_list);
static LIST_HEAD(clk_notifier_list);

static struct hlist_head *all_lists[] = {
	&clk_root_list,
	&clk_orphan_list,
	NULL,
};

<<<<<<< HEAD
static struct hlist_head *orphan_list[] = {
	&clk_orphan_list,
	NULL,
};

/*
 * clk_rate_change_list is used during clk_core_set_rate_nolock() calls to
 * handle vdd_class vote tracking.  core->rate_change_node is added to
 * clk_rate_change_list when core->new_rate requires a different voltage level
 * (core->new_vdd_class_vote) than core->vdd_class_vote.  Elements are removed
 * from the list after unvoting core->vdd_class_vote immediately before
 * returning from clk_core_set_rate_nolock().
 */
static LIST_HEAD(clk_rate_change_list);

=======
>>>>>>> 2950c9c5
/***    private data structures    ***/

struct clk_core {
	const char		*name;
	const struct clk_ops	*ops;
	struct clk_hw		*hw;
	struct module		*owner;
	struct device		*dev;
	struct clk_core		*parent;
	const char		**parent_names;
	struct clk_core		**parents;
	unsigned int		num_parents;
	unsigned int		new_parent_index;
	unsigned long		rate;
	unsigned long		req_rate;
	unsigned long		new_rate;
	struct clk_core		*new_parent;
	struct clk_core		*new_child;
	unsigned long		flags;
	bool			orphan;
	bool			rpm_enabled;
	bool			need_sync;
	bool			boot_enabled;
	unsigned int		enable_count;
	unsigned int		prepare_count;
	unsigned int		protect_count;
	bool			need_handoff_enable;
	bool			need_handoff_prepare;
	unsigned long		min_rate;
	unsigned long		max_rate;
	unsigned long		accuracy;
	int			phase;
	struct clk_duty		duty;
	struct hlist_head	children;
	struct hlist_node	child_node;
	struct hlist_head	clks;
	unsigned int		notifier_count;
#ifdef CONFIG_DEBUG_FS
	struct dentry		*dentry;
	struct hlist_node	debug_node;
#endif
	struct kref		ref;
	struct clk_vdd_class	*vdd_class;
	int			vdd_class_vote;
	int			new_vdd_class_vote;
	struct list_head	rate_change_node;
	unsigned long		*rate_max;
	int			num_rate_max;
};

#define CREATE_TRACE_POINTS
#include <trace/events/clk.h>

struct clk {
	struct clk_core	*core;
	const char *dev_id;
	const char *con_id;
	unsigned long min_rate;
	unsigned long max_rate;
	unsigned int exclusive_count;
	struct hlist_node clks_node;
};

/***           runtime pm          ***/
static int clk_pm_runtime_get(struct clk_core *core)
{
	int ret;

	if (!core->rpm_enabled)
		return 0;

	ret = pm_runtime_get_sync(core->dev);
	if (ret < 0) {
		pm_runtime_put_noidle(core->dev);
		return ret;
	}
	return 0;
}

static void clk_pm_runtime_put(struct clk_core *core)
{
	if (!core->rpm_enabled)
		return;

	pm_runtime_put_sync(core->dev);
}

/***           locking             ***/
static void clk_prepare_lock(void)
{
	if (!mutex_trylock(&prepare_lock)) {
		if (prepare_owner == current) {
			prepare_refcnt++;
			return;
		}
		mutex_lock(&prepare_lock);
	}
	WARN_ON_ONCE(prepare_owner != NULL);
	WARN_ON_ONCE(prepare_refcnt != 0);
	prepare_owner = current;
	prepare_refcnt = 1;
}

static void clk_prepare_unlock(void)
{
	WARN_ON_ONCE(prepare_owner != current);
	WARN_ON_ONCE(prepare_refcnt == 0);

	if (--prepare_refcnt)
		return;
	prepare_owner = NULL;
	mutex_unlock(&prepare_lock);
}

static unsigned long clk_enable_lock(void)
	__acquires(enable_lock)
{
	unsigned long flags;

	/*
	 * On UP systems, spin_trylock_irqsave() always returns true, even if
	 * we already hold the lock. So, in that case, we rely only on
	 * reference counting.
	 */
	if (!IS_ENABLED(CONFIG_SMP) ||
	    !spin_trylock_irqsave(&enable_lock, flags)) {
		if (enable_owner == current) {
			enable_refcnt++;
			__acquire(enable_lock);
			if (!IS_ENABLED(CONFIG_SMP))
				local_save_flags(flags);
			return flags;
		}
		spin_lock_irqsave(&enable_lock, flags);
	}
	WARN_ON_ONCE(enable_owner != NULL);
	WARN_ON_ONCE(enable_refcnt != 0);
	enable_owner = current;
	enable_refcnt = 1;
	return flags;
}

static void clk_enable_unlock(unsigned long flags)
	__releases(enable_lock)
{
	WARN_ON_ONCE(enable_owner != current);
	WARN_ON_ONCE(enable_refcnt == 0);

	if (--enable_refcnt) {
		__release(enable_lock);
		return;
	}
	enable_owner = NULL;
	spin_unlock_irqrestore(&enable_lock, flags);
}

static bool clk_core_rate_is_protected(struct clk_core *core)
{
	return core->protect_count;
}

static bool clk_core_is_prepared(struct clk_core *core)
{
	bool ret = false;

	/*
	 * .is_prepared is optional for clocks that can prepare
	 * fall back to software usage counter if it is missing
	 */
	if (!core->ops->is_prepared)
		return core->prepare_count;

	if (!clk_pm_runtime_get(core)) {
		ret = core->ops->is_prepared(core->hw);
		clk_pm_runtime_put(core);
	}

	return ret;
}

static bool clk_core_is_enabled(struct clk_core *core)
{
	bool ret = false;

	/*
	 * .is_enabled is only mandatory for clocks that gate
	 * fall back to software usage counter if .is_enabled is missing
	 */
	if (!core->ops->is_enabled)
		return core->enable_count;

	/*
	 * Check if clock controller's device is runtime active before
	 * calling .is_enabled callback. If not, assume that clock is
	 * disabled, because we might be called from atomic context, from
	 * which pm_runtime_get() is not allowed.
	 * This function is called mainly from clk_disable_unused_subtree,
	 * which ensures proper runtime pm activation of controller before
	 * taking enable spinlock, but the below check is needed if one tries
	 * to call it from other places.
	 */
	if (core->rpm_enabled) {
		pm_runtime_get_noresume(core->dev);
		if (!pm_runtime_active(core->dev)) {
			ret = false;
			goto done;
		}
	}

	ret = core->ops->is_enabled(core->hw);
done:
	if (core->rpm_enabled)
		pm_runtime_put(core->dev);

	return ret;
}

/***    helper functions   ***/

const char *__clk_get_name(const struct clk *clk)
{
	return !clk ? NULL : clk->core->name;
}
EXPORT_SYMBOL_GPL(__clk_get_name);

const char *clk_hw_get_name(const struct clk_hw *hw)
{
	return hw->core->name;
}
EXPORT_SYMBOL_GPL(clk_hw_get_name);

struct clk_hw *__clk_get_hw(struct clk *clk)
{
	return !clk ? NULL : clk->core->hw;
}
EXPORT_SYMBOL_GPL(__clk_get_hw);

unsigned int clk_hw_get_num_parents(const struct clk_hw *hw)
{
	return hw->core->num_parents;
}
EXPORT_SYMBOL_GPL(clk_hw_get_num_parents);

struct clk_hw *clk_hw_get_parent(const struct clk_hw *hw)
{
	return hw->core->parent ? hw->core->parent->hw : NULL;
}
EXPORT_SYMBOL_GPL(clk_hw_get_parent);

static struct clk_core *__clk_lookup_subtree(const char *name,
					     struct clk_core *core)
{
	struct clk_core *child;
	struct clk_core *ret;

	if (!strcmp(core->name, name))
		return core;

	hlist_for_each_entry(child, &core->children, child_node) {
		ret = __clk_lookup_subtree(name, child);
		if (ret)
			return ret;
	}

	return NULL;
}

static struct clk_core *clk_core_lookup(const char *name)
{
	struct clk_core *root_clk;
	struct clk_core *ret;

	if (!name)
		return NULL;

	/* search the 'proper' clk tree first */
	hlist_for_each_entry(root_clk, &clk_root_list, child_node) {
		ret = __clk_lookup_subtree(name, root_clk);
		if (ret)
			return ret;
	}

	/* if not found, then search the orphan tree */
	hlist_for_each_entry(root_clk, &clk_orphan_list, child_node) {
		ret = __clk_lookup_subtree(name, root_clk);
		if (ret)
			return ret;
	}

	return NULL;
}

static struct clk_core *clk_core_get_parent_by_index(struct clk_core *core,
							 u8 index)
{
	if (!core || index >= core->num_parents)
		return NULL;

	if (!core->parents[index])
		core->parents[index] =
				clk_core_lookup(core->parent_names[index]);

	return core->parents[index];
}

struct clk_hw *
clk_hw_get_parent_by_index(const struct clk_hw *hw, unsigned int index)
{
	struct clk_core *parent;

	parent = clk_core_get_parent_by_index(hw->core, index);

	return !parent ? NULL : parent->hw;
}
EXPORT_SYMBOL_GPL(clk_hw_get_parent_by_index);

unsigned int __clk_get_enable_count(struct clk *clk)
{
	return !clk ? 0 : clk->core->enable_count;
}

static unsigned long clk_core_get_rate_nolock(struct clk_core *core)
{
	unsigned long ret;

	if (!core) {
		ret = 0;
		goto out;
	}

	ret = core->rate;

	if (!core->num_parents)
		goto out;

	if (!core->parent)
		ret = 0;

out:
	return ret;
}

unsigned long clk_hw_get_rate(const struct clk_hw *hw)
{
	return clk_core_get_rate_nolock(hw->core);
}
EXPORT_SYMBOL_GPL(clk_hw_get_rate);

static unsigned long __clk_get_accuracy(struct clk_core *core)
{
	if (!core)
		return 0;

	return core->accuracy;
}

unsigned long __clk_get_flags(struct clk *clk)
{
	return !clk ? 0 : clk->core->flags;
}
EXPORT_SYMBOL_GPL(__clk_get_flags);

unsigned long clk_hw_get_flags(const struct clk_hw *hw)
{
	return hw->core->flags;
}
EXPORT_SYMBOL_GPL(clk_hw_get_flags);

bool clk_hw_is_prepared(const struct clk_hw *hw)
{
	return clk_core_is_prepared(hw->core);
}
EXPORT_SYMBOL_GPL(clk_hw_is_prepared);

bool clk_hw_rate_is_protected(const struct clk_hw *hw)
{
	return clk_core_rate_is_protected(hw->core);
}

bool clk_hw_is_enabled(const struct clk_hw *hw)
{
	return clk_core_is_enabled(hw->core);
}
EXPORT_SYMBOL_GPL(clk_hw_is_enabled);

bool __clk_is_enabled(struct clk *clk)
{
	if (!clk)
		return false;

	return clk_core_is_enabled(clk->core);
}
EXPORT_SYMBOL_GPL(__clk_is_enabled);

static bool mux_is_better_rate(unsigned long rate, unsigned long now,
			   unsigned long best, unsigned long flags)
{
	if (flags & CLK_MUX_ROUND_CLOSEST)
		return abs(now - rate) < abs(best - rate);

	return now <= rate && now > best;
}

int clk_mux_determine_rate_flags(struct clk_hw *hw,
				 struct clk_rate_request *req,
				 unsigned long flags)
{
	struct clk_core *core = hw->core, *parent, *best_parent = NULL;
	int i, num_parents, ret;
	unsigned long best = 0;
	struct clk_rate_request parent_req = *req;

	/* if NO_REPARENT flag set, pass through to current parent */
	if (core->flags & CLK_SET_RATE_NO_REPARENT) {
		parent = core->parent;
		if (core->flags & CLK_SET_RATE_PARENT) {
			ret = __clk_determine_rate(parent ? parent->hw : NULL,
						   &parent_req);
			if (ret)
				return ret;

			best = parent_req.rate;
		} else if (parent) {
			best = clk_core_get_rate_nolock(parent);
		} else {
			best = clk_core_get_rate_nolock(core);
		}

		goto out;
	}

	/* find the parent that can provide the fastest rate <= rate */
	num_parents = core->num_parents;
	for (i = 0; i < num_parents; i++) {
		parent = clk_core_get_parent_by_index(core, i);
		if (!parent)
			continue;

		if (core->flags & CLK_SET_RATE_PARENT) {
			parent_req = *req;
			ret = __clk_determine_rate(parent->hw, &parent_req);
			if (ret)
				continue;
		} else {
			parent_req.rate = clk_core_get_rate_nolock(parent);
		}

		if (mux_is_better_rate(req->rate, parent_req.rate,
				       best, flags)) {
			best_parent = parent;
			best = parent_req.rate;
		}
	}

	if (!best_parent)
		return -EINVAL;

out:
	if (best_parent)
		req->best_parent_hw = best_parent->hw;
	req->best_parent_rate = best;
	req->rate = best;

	return 0;
}
EXPORT_SYMBOL_GPL(clk_mux_determine_rate_flags);

struct clk *__clk_lookup(const char *name)
{
	struct clk_core *core = clk_core_lookup(name);

	return !core ? NULL : core->hw->clk;
}

static void clk_core_get_boundaries(struct clk_core *core,
				    unsigned long *min_rate,
				    unsigned long *max_rate)
{
	struct clk *clk_user;

	*min_rate = core->min_rate;
	*max_rate = core->max_rate;

	hlist_for_each_entry(clk_user, &core->clks, clks_node)
		*min_rate = max(*min_rate, clk_user->min_rate);

	hlist_for_each_entry(clk_user, &core->clks, clks_node)
		*max_rate = min(*max_rate, clk_user->max_rate);
}

void clk_hw_set_rate_range(struct clk_hw *hw, unsigned long min_rate,
			   unsigned long max_rate)
{
	hw->core->min_rate = min_rate;
	hw->core->max_rate = max_rate;
}
EXPORT_SYMBOL_GPL(clk_hw_set_rate_range);

/*
 * Aggregate the rate of all the enabled child nodes and exclude that
 * of the child node for which this request was made.
 */
unsigned long clk_aggregate_rate(struct clk_hw *hw,
					const struct clk_core *parent)
{
	struct clk_core *child;
	unsigned long aggre_rate = 0;

	hlist_for_each_entry(child, &parent->children, child_node) {
		if (child->enable_count &&
				strcmp(child->name, hw->init->name))
			aggre_rate = max(child->rate, aggre_rate);
	}

	return aggre_rate;
}
EXPORT_SYMBOL_GPL(clk_aggregate_rate);

/*
 * Helper for finding best parent to provide a given frequency. This can be used
 * directly as a determine_rate callback (e.g. for a mux), or from a more
 * complex clock that may combine a mux with other operations.
 */
int __clk_mux_determine_rate(struct clk_hw *hw,
			     struct clk_rate_request *req)
{
	return clk_mux_determine_rate_flags(hw, req, 0);
}
EXPORT_SYMBOL_GPL(__clk_mux_determine_rate);

int __clk_mux_determine_rate_closest(struct clk_hw *hw,
				     struct clk_rate_request *req)
{
	return clk_mux_determine_rate_flags(hw, req, CLK_MUX_ROUND_CLOSEST);
}
EXPORT_SYMBOL_GPL(__clk_mux_determine_rate_closest);

/*
 *  Find the voltage level required for a given clock rate.
 */
static int clk_find_vdd_level(struct clk_core *clk, unsigned long rate)
{
	int level;

	/*
	 * For certain PLLs, due to the limitation in the bits allocated for
	 * programming the fractional divider, the actual rate of the PLL will
	 * be slightly higher than the requested rate (in the order of several
	 * Hz). To accommodate this difference, convert the FMAX rate and the
	 * clock frequency to KHz and use that for deriving the voltage level.
	 */
	for (level = 0; level < clk->num_rate_max; level++)
		if (DIV_ROUND_CLOSEST(rate, 1000) <=
				DIV_ROUND_CLOSEST(clk->rate_max[level], 1000) &&
		    clk->rate_max[level] > 0)
			break;

	if (level == clk->num_rate_max) {
		pr_err("Rate %lu for %s is greater than highest Fmax\n", rate,
				clk->name);
		return -EINVAL;
	}

	return level;
}

/*
 * Update voltage level given the current votes.
 */
static int clk_update_vdd(struct clk_vdd_class *vdd_class)
{
	int level, rc = 0, i, ignore;
	struct regulator **r = vdd_class->regulator;
	int *uv = vdd_class->vdd_uv;
	int n_reg = vdd_class->num_regulators;
	int cur_lvl = vdd_class->cur_level;
	int max_lvl = vdd_class->num_levels - 1;
	int cur_base = cur_lvl * n_reg;
	int new_base;

	/* aggregate votes */
	for (level = max_lvl; level > 0; level--)
		if (vdd_class->level_votes[level])
			break;

	if (level == cur_lvl)
		return 0;

	max_lvl = max_lvl * n_reg;
	new_base = level * n_reg;

	for (i = 0; i < vdd_class->num_regulators; i++) {
		pr_debug("Set Voltage level Min %d, Max %d\n", uv[new_base + i],
				uv[max_lvl + i]);
		rc = regulator_set_voltage(r[i], uv[new_base + i], INT_MAX);
		if (rc)
			goto set_voltage_fail;

		if (cur_lvl == 0 || cur_lvl == vdd_class->num_levels)
			rc = regulator_enable(r[i]);
		else if (level == 0)
			rc = regulator_disable(r[i]);
		if (rc)
			goto enable_disable_fail;
	}

	if (vdd_class->set_vdd && !vdd_class->num_regulators)
		rc = vdd_class->set_vdd(vdd_class, level);

	if (!rc)
		vdd_class->cur_level = level;

	return rc;

enable_disable_fail:
	regulator_set_voltage(r[i], uv[cur_base + i], INT_MAX);

set_voltage_fail:
	for (i--; i >= 0; i--) {
		regulator_set_voltage(r[i], uv[cur_base + i], INT_MAX);
		if (cur_lvl == 0 || cur_lvl == vdd_class->num_levels)
			regulator_disable(r[i]);
		else if (level == 0)
			ignore = regulator_enable(r[i]);
	}

	return rc;
}

/*
 *  Vote for a voltage level.
 */
int clk_vote_vdd_level(struct clk_vdd_class *vdd_class, int level)
{
	int rc = 0;

	if (level >= vdd_class->num_levels)
		return -EINVAL;

	mutex_lock(&vdd_class->lock);

	vdd_class->level_votes[level]++;

	rc = clk_update_vdd(vdd_class);
	if (rc)
		vdd_class->level_votes[level]--;

	mutex_unlock(&vdd_class->lock);

	return rc;
}
EXPORT_SYMBOL_GPL(clk_vote_vdd_level);

/*
 * Remove vote for a voltage level.
 */
int clk_unvote_vdd_level(struct clk_vdd_class *vdd_class, int level)
{
	int rc = 0;

	if (level >= vdd_class->num_levels)
		return -EINVAL;

	mutex_lock(&vdd_class->lock);

	if (WARN(!vdd_class->level_votes[level],
			"Reference counts are incorrect for %s level %d\n",
			vdd_class->class_name, level)) {
		rc = -EINVAL;
		goto out;
	}

	vdd_class->level_votes[level]--;

	rc = clk_update_vdd(vdd_class);
	if (rc)
		vdd_class->level_votes[level]++;

out:
	mutex_unlock(&vdd_class->lock);
	return rc;
}
EXPORT_SYMBOL_GPL(clk_unvote_vdd_level);

/*
 * Vote for a voltage level corresponding to a clock's rate.
 */
int clk_vote_rate_vdd(struct clk_core *core, unsigned long rate)
{
	int level;

	if (!core->vdd_class)
		return 0;

	level = clk_find_vdd_level(core, rate);
	if (level < 0)
		return level;

	return clk_vote_vdd_level(core->vdd_class, level);
}
EXPORT_SYMBOL_GPL(clk_vote_rate_vdd);

/*
 * Remove vote for a voltage level corresponding to a clock's rate.
 */
void clk_unvote_rate_vdd(struct clk_core *core, unsigned long rate)
{
	int level;

	if (!core->vdd_class)
		return;

	level = clk_find_vdd_level(core, rate);
	if (level < 0)
		return;

	clk_unvote_vdd_level(core->vdd_class, level);
}
EXPORT_SYMBOL_GPL(clk_unvote_rate_vdd);

static bool clk_is_rate_level_valid(struct clk_core *core, unsigned long rate)
{
	int level;

	if (!core->vdd_class)
		return true;

	level = clk_find_vdd_level(core, rate);

	return level >= 0;
}

/***        clk api        ***/

static void clk_core_rate_unprotect(struct clk_core *core)
{
	lockdep_assert_held(&prepare_lock);

	if (!core)
		return;

	if (WARN(core->protect_count == 0,
	    "%s already unprotected\n", core->name))
		return;

	if (--core->protect_count > 0)
		return;

	clk_core_rate_unprotect(core->parent);
}

static int clk_core_rate_nuke_protect(struct clk_core *core)
{
	int ret;

	lockdep_assert_held(&prepare_lock);

	if (!core)
		return -EINVAL;

	if (core->protect_count == 0)
		return 0;

	ret = core->protect_count;
	core->protect_count = 1;
	clk_core_rate_unprotect(core);

	return ret;
}

/**
 * clk_rate_exclusive_put - release exclusivity over clock rate control
 * @clk: the clk over which the exclusivity is released
 *
 * clk_rate_exclusive_put() completes a critical section during which a clock
 * consumer cannot tolerate any other consumer making any operation on the
 * clock which could result in a rate change or rate glitch. Exclusive clocks
 * cannot have their rate changed, either directly or indirectly due to changes
 * further up the parent chain of clocks. As a result, clocks up parent chain
 * also get under exclusive control of the calling consumer.
 *
 * If exlusivity is claimed more than once on clock, even by the same consumer,
 * the rate effectively gets locked as exclusivity can't be preempted.
 *
 * Calls to clk_rate_exclusive_put() must be balanced with calls to
 * clk_rate_exclusive_get(). Calls to this function may sleep, and do not return
 * error status.
 */
void clk_rate_exclusive_put(struct clk *clk)
{
	if (!clk)
		return;

	clk_prepare_lock();

	/*
	 * if there is something wrong with this consumer protect count, stop
	 * here before messing with the provider
	 */
	if (WARN_ON(clk->exclusive_count <= 0))
		goto out;

	clk_core_rate_unprotect(clk->core);
	clk->exclusive_count--;
out:
	clk_prepare_unlock();
}
EXPORT_SYMBOL_GPL(clk_rate_exclusive_put);

static void clk_core_rate_protect(struct clk_core *core)
{
	lockdep_assert_held(&prepare_lock);

	if (!core)
		return;

	if (core->protect_count == 0)
		clk_core_rate_protect(core->parent);

	core->protect_count++;
}

static void clk_core_rate_restore_protect(struct clk_core *core, int count)
{
	lockdep_assert_held(&prepare_lock);

	if (!core)
		return;

	if (count == 0)
		return;

	clk_core_rate_protect(core);
	core->protect_count = count;
}

/**
 * clk_rate_exclusive_get - get exclusivity over the clk rate control
 * @clk: the clk over which the exclusity of rate control is requested
 *
 * clk_rate_exlusive_get() begins a critical section during which a clock
 * consumer cannot tolerate any other consumer making any operation on the
 * clock which could result in a rate change or rate glitch. Exclusive clocks
 * cannot have their rate changed, either directly or indirectly due to changes
 * further up the parent chain of clocks. As a result, clocks up parent chain
 * also get under exclusive control of the calling consumer.
 *
 * If exlusivity is claimed more than once on clock, even by the same consumer,
 * the rate effectively gets locked as exclusivity can't be preempted.
 *
 * Calls to clk_rate_exclusive_get() should be balanced with calls to
 * clk_rate_exclusive_put(). Calls to this function may sleep.
 * Returns 0 on success, -EERROR otherwise
 */
int clk_rate_exclusive_get(struct clk *clk)
{
	if (!clk)
		return 0;

	clk_prepare_lock();
	clk_core_rate_protect(clk->core);
	clk->exclusive_count++;
	clk_prepare_unlock();

	return 0;
}
EXPORT_SYMBOL_GPL(clk_rate_exclusive_get);

static void clk_core_unprepare(struct clk_core *core)
{
	lockdep_assert_held(&prepare_lock);

	if (!core)
		return;

	if (WARN(core->prepare_count == 0,
	    "%s already unprepared\n", core->name))
		return;

	if (WARN(core->prepare_count == 1 && core->flags & CLK_IS_CRITICAL,
	    "Unpreparing critical %s\n", core->name))
		return;

	if (core->flags & CLK_SET_RATE_GATE)
		clk_core_rate_unprotect(core);

	if (--core->prepare_count > 0)
		return;

	WARN(core->enable_count > 0, "Unpreparing enabled %s\n", core->name);

	trace_clk_unprepare(core);

	if (core->ops->unprepare)
		core->ops->unprepare(core->hw);

	clk_pm_runtime_put(core);

	trace_clk_unprepare_complete(core);

	if (core->vdd_class) {
		clk_unvote_vdd_level(core->vdd_class, core->vdd_class_vote);
		core->vdd_class_vote = 0;
		core->new_vdd_class_vote = 0;
	}

	clk_core_unprepare(core->parent);
}

static void clk_core_unprepare_lock(struct clk_core *core)
{
	clk_prepare_lock();
	clk_core_unprepare(core);
	clk_prepare_unlock();
}

/**
 * clk_unprepare - undo preparation of a clock source
 * @clk: the clk being unprepared
 *
 * clk_unprepare may sleep, which differentiates it from clk_disable.  In a
 * simple case, clk_unprepare can be used instead of clk_disable to gate a clk
 * if the operation may sleep.  One example is a clk which is accessed over
 * I2c.  In the complex case a clk gate operation may require a fast and a slow
 * part.  It is this reason that clk_unprepare and clk_disable are not mutually
 * exclusive.  In fact clk_disable must be called before clk_unprepare.
 */
void clk_unprepare(struct clk *clk)
{
	if (IS_ERR_OR_NULL(clk))
		return;

	clk_core_unprepare_lock(clk->core);
}
EXPORT_SYMBOL_GPL(clk_unprepare);

static int clk_core_prepare(struct clk_core *core)
{
	int ret = 0;

	lockdep_assert_held(&prepare_lock);

	if (!core)
		return 0;

	if (core->prepare_count == 0) {
		ret = clk_pm_runtime_get(core);
		if (ret)
			return ret;

		ret = clk_core_prepare(core->parent);
		if (ret)
			goto runtime_put;

		trace_clk_prepare(core);

		ret = clk_vote_rate_vdd(core, core->rate);
		if (ret) {
			clk_core_unprepare(core->parent);
			return ret;
		}
		if (core->vdd_class) {
			core->vdd_class_vote
				= clk_find_vdd_level(core, core->rate);
			core->new_vdd_class_vote = core->vdd_class_vote;
		}

		if (core->ops->prepare)
			ret = core->ops->prepare(core->hw);

		trace_clk_prepare_complete(core);

		if (ret) {
			clk_unvote_rate_vdd(core, core->rate);
			core->vdd_class_vote = 0;
			core->new_vdd_class_vote = 0;
			goto unprepare;
		}
	}

	core->prepare_count++;

	/*
	 * CLK_SET_RATE_GATE is a special case of clock protection
	 * Instead of a consumer claiming exclusive rate control, it is
	 * actually the provider which prevents any consumer from making any
	 * operation which could result in a rate change or rate glitch while
	 * the clock is prepared.
	 */
	if (core->flags & CLK_SET_RATE_GATE)
		clk_core_rate_protect(core);

	return 0;
unprepare:
	clk_core_unprepare(core->parent);
runtime_put:
	clk_pm_runtime_put(core);
	return ret;
}

static int clk_core_prepare_lock(struct clk_core *core)
{
	int ret;

	clk_prepare_lock();
	ret = clk_core_prepare(core);
	clk_prepare_unlock();

	return ret;
}

/**
 * clk_prepare - prepare a clock source
 * @clk: the clk being prepared
 *
 * clk_prepare may sleep, which differentiates it from clk_enable.  In a simple
 * case, clk_prepare can be used instead of clk_enable to ungate a clk if the
 * operation may sleep.  One example is a clk which is accessed over I2c.  In
 * the complex case a clk ungate operation may require a fast and a slow part.
 * It is this reason that clk_prepare and clk_enable are not mutually
 * exclusive.  In fact clk_prepare must be called before clk_enable.
 * Returns 0 on success, -EERROR otherwise.
 */
int clk_prepare(struct clk *clk)
{
	if (!clk)
		return 0;

	return clk_core_prepare_lock(clk->core);
}
EXPORT_SYMBOL_GPL(clk_prepare);

static void clk_core_disable(struct clk_core *core)
{
	lockdep_assert_held(&enable_lock);

	if (!core)
		return;

	if (WARN(core->enable_count == 0, "%s already disabled\n", core->name))
		return;

	if (WARN(core->enable_count == 1 && core->flags & CLK_IS_CRITICAL,
	    "Disabling critical %s\n", core->name))
		return;

	if (--core->enable_count > 0)
		return;

	trace_clk_disable_rcuidle(core);

	if (core->ops->disable)
		core->ops->disable(core->hw);

	trace_clk_disable_complete_rcuidle(core);

	clk_core_disable(core->parent);
}

static void clk_core_disable_lock(struct clk_core *core)
{
	unsigned long flags;

	flags = clk_enable_lock();
	clk_core_disable(core);
	clk_enable_unlock(flags);
}

/**
 * clk_disable - gate a clock
 * @clk: the clk being gated
 *
 * clk_disable must not sleep, which differentiates it from clk_unprepare.  In
 * a simple case, clk_disable can be used instead of clk_unprepare to gate a
 * clk if the operation is fast and will never sleep.  One example is a
 * SoC-internal clk which is controlled via simple register writes.  In the
 * complex case a clk gate operation may require a fast and a slow part.  It is
 * this reason that clk_unprepare and clk_disable are not mutually exclusive.
 * In fact clk_disable must be called before clk_unprepare.
 */
void clk_disable(struct clk *clk)
{
	if (IS_ERR_OR_NULL(clk))
		return;

	clk_core_disable_lock(clk->core);
}
EXPORT_SYMBOL_GPL(clk_disable);

static int clk_core_enable(struct clk_core *core)
{
	int ret = 0;

	lockdep_assert_held(&enable_lock);

	if (!core)
		return 0;

	if (WARN(core->prepare_count == 0,
	    "Enabling unprepared %s\n", core->name))
		return -ESHUTDOWN;

	if (core->enable_count == 0) {
		ret = clk_core_enable(core->parent);

		if (ret)
			return ret;

		trace_clk_enable_rcuidle(core);

		if (core->ops->enable)
			ret = core->ops->enable(core->hw);

		trace_clk_enable_complete_rcuidle(core);

		if (ret) {
			clk_core_disable(core->parent);
			return ret;
		}
	}

	core->enable_count++;
	return 0;
}

static int clk_core_enable_lock(struct clk_core *core)
{
	unsigned long flags;
	int ret;

	flags = clk_enable_lock();
	ret = clk_core_enable(core);
	clk_enable_unlock(flags);

	return ret;
}

/**
 * clk_enable - ungate a clock
 * @clk: the clk being ungated
 *
 * clk_enable must not sleep, which differentiates it from clk_prepare.  In a
 * simple case, clk_enable can be used instead of clk_prepare to ungate a clk
 * if the operation will never sleep.  One example is a SoC-internal clk which
 * is controlled via simple register writes.  In the complex case a clk ungate
 * operation may require a fast and a slow part.  It is this reason that
 * clk_enable and clk_prepare are not mutually exclusive.  In fact clk_prepare
 * must be called before clk_enable.  Returns 0 on success, -EERROR
 * otherwise.
 */
int clk_enable(struct clk *clk)
{
	if (!clk)
		return 0;

	return clk_core_enable_lock(clk->core);
}
EXPORT_SYMBOL_GPL(clk_enable);

static int clk_core_prepare_enable(struct clk_core *core)
{
	int ret;

	ret = clk_core_prepare_lock(core);
	if (ret)
		return ret;

	ret = clk_core_enable_lock(core);
	if (ret)
		clk_core_unprepare_lock(core);

	return ret;
}

static void clk_core_disable_unprepare(struct clk_core *core)
{
	clk_core_disable_lock(core);
	clk_core_unprepare_lock(core);
}

static void clk_unprepare_unused_subtree(struct clk_core *core)
{
	struct clk_core *child;

	lockdep_assert_held(&prepare_lock);

	hlist_for_each_entry(child, &core->children, child_node)
		clk_unprepare_unused_subtree(child);

	if (dev_has_sync_state(core->dev) &&
	    !(core->flags & CLK_DONT_HOLD_STATE))
		return;

	/*
	 * setting CLK_ENABLE_HAND_OFF flag triggers this conditional
	 *
	 * need_handoff_prepare implies this clk was already prepared by
	 * __clk_init. now we have a proper user, so unset the flag in our
	 * internal bookkeeping. See CLK_ENABLE_HAND_OFF flag in clk-provider.h
	 * for details.
	 */
	if (core->need_handoff_prepare) {
		core->need_handoff_prepare = false;
		clk_core_unprepare(core);
	}

	if (core->prepare_count)
		return;

	if (core->flags & CLK_IGNORE_UNUSED)
		return;

	if (clk_pm_runtime_get(core))
		return;

	if (clk_core_is_prepared(core)) {
		trace_clk_unprepare(core);
		if (core->ops->unprepare_unused)
			core->ops->unprepare_unused(core->hw);
		else if (core->ops->unprepare)
			core->ops->unprepare(core->hw);
		trace_clk_unprepare_complete(core);
	}

	clk_pm_runtime_put(core);
}

static void clk_disable_unused_subtree(struct clk_core *core)
{
	struct clk_core *child;
	unsigned long flags;

	lockdep_assert_held(&prepare_lock);

	hlist_for_each_entry(child, &core->children, child_node)
		clk_disable_unused_subtree(child);

	if (dev_has_sync_state(core->dev) &&
	    !(core->flags & CLK_DONT_HOLD_STATE))
		return;

	/*
	 * setting CLK_ENABLE_HAND_OFF flag triggers this conditional
	 *
	 * need_handoff_enable implies this clk was already enabled by
	 * __clk_init. now we have a proper user, so unset the flag in our
	 * internal bookkeeping. See CLK_ENABLE_HAND_OFF flag in clk-provider.h
	 * for details.
	 */
	if (core->need_handoff_enable) {
		core->need_handoff_enable = false;
		flags = clk_enable_lock();
		clk_core_disable(core);
		clk_enable_unlock(flags);
	}

	if (core->flags & CLK_OPS_PARENT_ENABLE)
		clk_core_prepare_enable(core->parent);

	if (clk_pm_runtime_get(core))
		goto unprepare_out;

	flags = clk_enable_lock();

	if (core->enable_count)
		goto unlock_out;

	if (core->flags & CLK_IGNORE_UNUSED)
		goto unlock_out;

	/*
	 * some gate clocks have special needs during the disable-unused
	 * sequence.  call .disable_unused if available, otherwise fall
	 * back to .disable
	 */
	if (clk_core_is_enabled(core)) {
		trace_clk_disable(core);
		if (core->ops->disable_unused)
			core->ops->disable_unused(core->hw);
		else if (core->ops->disable)
			core->ops->disable(core->hw);
		trace_clk_disable_complete(core);
	}

unlock_out:
	clk_enable_unlock(flags);
	clk_pm_runtime_put(core);
unprepare_out:
	if (core->flags & CLK_OPS_PARENT_ENABLE)
		clk_core_disable_unprepare(core->parent);
}

static bool clk_ignore_unused;
static int __init clk_ignore_unused_setup(char *__unused)
{
	clk_ignore_unused = true;
	return 1;
}
__setup("clk_ignore_unused", clk_ignore_unused_setup);

static int clk_disable_unused(void)
{
	struct clk_core *core;

	if (clk_ignore_unused) {
		pr_warn("clk: Not disabling unused clocks\n");
		return 0;
	}

	clk_prepare_lock();

	hlist_for_each_entry(core, &clk_root_list, child_node)
		clk_disable_unused_subtree(core);

	hlist_for_each_entry(core, &clk_orphan_list, child_node)
		clk_disable_unused_subtree(core);

	hlist_for_each_entry(core, &clk_root_list, child_node)
		clk_unprepare_unused_subtree(core);

	hlist_for_each_entry(core, &clk_orphan_list, child_node)
		clk_unprepare_unused_subtree(core);

	clk_prepare_unlock();

	return 0;
}
late_initcall_sync(clk_disable_unused);

static void clk_unprepare_disable_dev_subtree(struct clk_core *core,
					      struct device *dev)
{
	struct clk_core *child;

	lockdep_assert_held(&prepare_lock);

	hlist_for_each_entry(child, &core->children, child_node)
		clk_unprepare_disable_dev_subtree(child, dev);

	if (core->dev != dev || !core->need_sync)
		return;

	clk_core_disable_unprepare(core);
}

void clk_sync_state(struct device *dev)
{
	struct clk_core *core;

	clk_prepare_lock();

	hlist_for_each_entry(core, &clk_root_list, child_node)
		clk_unprepare_disable_dev_subtree(core, dev);

	hlist_for_each_entry(core, &clk_orphan_list, child_node)
		clk_unprepare_disable_dev_subtree(core, dev);

	clk_prepare_unlock();
}
EXPORT_SYMBOL_GPL(clk_sync_state);

static int clk_core_determine_round_nolock(struct clk_core *core,
					   struct clk_rate_request *req)
{
	long rate;

	lockdep_assert_held(&prepare_lock);

	if (!core)
		return 0;

	/*
	 * At this point, core protection will be disabled if
	 * - if the provider is not protected at all
	 * - if the calling consumer is the only one which has exclusivity
	 *   over the provider
	 */
	if (clk_core_rate_is_protected(core)) {
		req->rate = core->rate;
	} else if (core->ops->determine_rate) {
		return core->ops->determine_rate(core->hw, req);
	} else if (core->ops->round_rate) {
		rate = core->ops->round_rate(core->hw, req->rate,
					     &req->best_parent_rate);
		if (rate < 0)
			return rate;

		req->rate = rate;
	} else {
		return -EINVAL;
	}

	return 0;
}

static void clk_core_init_rate_req(struct clk_core * const core,
				   struct clk_rate_request *req)
{
	struct clk_core *parent;

	if (WARN_ON(!core || !req))
		return;

	parent = core->parent;
	if (parent) {
		req->best_parent_hw = parent->hw;
		req->best_parent_rate = parent->rate;
	} else {
		req->best_parent_hw = NULL;
		req->best_parent_rate = 0;
	}
}

static bool clk_core_can_round(struct clk_core * const core)
{
	if (core->ops->determine_rate || core->ops->round_rate)
		return true;

	return false;
}

static int clk_core_round_rate_nolock(struct clk_core *core,
				      struct clk_rate_request *req)
{
	lockdep_assert_held(&prepare_lock);

	if (!core) {
		req->rate = 0;
		return 0;
	}

	clk_core_init_rate_req(core, req);

	if (clk_core_can_round(core))
		return clk_core_determine_round_nolock(core, req);
	else if (core->flags & CLK_SET_RATE_PARENT)
		return clk_core_round_rate_nolock(core->parent, req);

	req->rate = core->rate;
	return 0;
}

/**
 * __clk_determine_rate - get the closest rate actually supported by a clock
 * @hw: determine the rate of this clock
 * @req: target rate request
 *
 * Useful for clk_ops such as .set_rate and .determine_rate.
 */
int __clk_determine_rate(struct clk_hw *hw, struct clk_rate_request *req)
{
	if (!hw) {
		req->rate = 0;
		return 0;
	}

	return clk_core_round_rate_nolock(hw->core, req);
}
EXPORT_SYMBOL_GPL(__clk_determine_rate);

unsigned long clk_hw_round_rate(struct clk_hw *hw, unsigned long rate)
{
	int ret;
	struct clk_rate_request req;

	clk_core_get_boundaries(hw->core, &req.min_rate, &req.max_rate);
	req.rate = rate;

	ret = clk_core_round_rate_nolock(hw->core, &req);
	if (ret)
		return 0;

	return req.rate;
}
EXPORT_SYMBOL_GPL(clk_hw_round_rate);

/**
 * clk_round_rate - round the given rate for a clk
 * @clk: the clk for which we are rounding a rate
 * @rate: the rate which is to be rounded
 *
 * Takes in a rate as input and rounds it to a rate that the clk can actually
 * use which is then returned.  If clk doesn't support round_rate operation
 * then the parent rate is returned.
 */
long clk_round_rate(struct clk *clk, unsigned long rate)
{
	struct clk_rate_request req;
	int ret;

	if (!clk)
		return 0;

	clk_prepare_lock();

	if (clk->exclusive_count)
		clk_core_rate_unprotect(clk->core);

	clk_core_get_boundaries(clk->core, &req.min_rate, &req.max_rate);
	req.rate = rate;

	ret = clk_core_round_rate_nolock(clk->core, &req);

	if (clk->exclusive_count)
		clk_core_rate_protect(clk->core);

	clk_prepare_unlock();

	if (ret)
		return ret;

	return req.rate;
}
EXPORT_SYMBOL_GPL(clk_round_rate);

/**
 * __clk_notify - call clk notifier chain
 * @core: clk that is changing rate
 * @msg: clk notifier type (see include/linux/clk.h)
 * @old_rate: old clk rate
 * @new_rate: new clk rate
 *
 * Triggers a notifier call chain on the clk rate-change notification
 * for 'clk'.  Passes a pointer to the struct clk and the previous
 * and current rates to the notifier callback.  Intended to be called by
 * internal clock code only.  Returns NOTIFY_DONE from the last driver
 * called if all went well, or NOTIFY_STOP or NOTIFY_BAD immediately if
 * a driver returns that.
 */
static int __clk_notify(struct clk_core *core, unsigned long msg,
		unsigned long old_rate, unsigned long new_rate)
{
	struct clk_notifier *cn;
	struct clk_notifier_data cnd;
	int ret = NOTIFY_DONE;

	cnd.old_rate = old_rate;
	cnd.new_rate = new_rate;

	list_for_each_entry(cn, &clk_notifier_list, node) {
		if (cn->clk->core == core) {
			cnd.clk = cn->clk;
			ret = srcu_notifier_call_chain(&cn->notifier_head, msg,
					&cnd);
			if (ret & NOTIFY_STOP_MASK)
				return ret;
		}
	}

	return ret;
}

/**
 * __clk_recalc_accuracies
 * @core: first clk in the subtree
 *
 * Walks the subtree of clks starting with clk and recalculates accuracies as
 * it goes.  Note that if a clk does not implement the .recalc_accuracy
 * callback then it is assumed that the clock will take on the accuracy of its
 * parent.
 */
static void __clk_recalc_accuracies(struct clk_core *core)
{
	unsigned long parent_accuracy = 0;
	struct clk_core *child;

	lockdep_assert_held(&prepare_lock);

	if (core->parent)
		parent_accuracy = core->parent->accuracy;

	if (core->ops->recalc_accuracy)
		core->accuracy = core->ops->recalc_accuracy(core->hw,
							  parent_accuracy);
	else
		core->accuracy = parent_accuracy;

	hlist_for_each_entry(child, &core->children, child_node)
		__clk_recalc_accuracies(child);
}

static long clk_core_get_accuracy(struct clk_core *core)
{
	unsigned long accuracy;

	clk_prepare_lock();
	if (core && (core->flags & CLK_GET_ACCURACY_NOCACHE))
		__clk_recalc_accuracies(core);

	accuracy = __clk_get_accuracy(core);
	clk_prepare_unlock();

	return accuracy;
}

/**
 * clk_get_accuracy - return the accuracy of clk
 * @clk: the clk whose accuracy is being returned
 *
 * Simply returns the cached accuracy of the clk, unless
 * CLK_GET_ACCURACY_NOCACHE flag is set, which means a recalc_rate will be
 * issued.
 * If clk is NULL then returns 0.
 */
long clk_get_accuracy(struct clk *clk)
{
	if (!clk)
		return 0;

	return clk_core_get_accuracy(clk->core);
}
EXPORT_SYMBOL_GPL(clk_get_accuracy);

static unsigned long clk_recalc(struct clk_core *core,
				unsigned long parent_rate)
{
	unsigned long rate = parent_rate;

	if (core->ops->recalc_rate && !clk_pm_runtime_get(core)) {
		rate = core->ops->recalc_rate(core->hw, parent_rate);
		clk_pm_runtime_put(core);
	}
	return rate;
}

/**
 * __clk_recalc_rates
 * @core: first clk in the subtree
 * @msg: notification type (see include/linux/clk.h)
 *
 * Walks the subtree of clks starting with clk and recalculates rates as it
 * goes.  Note that if a clk does not implement the .recalc_rate callback then
 * it is assumed that the clock will take on the rate of its parent.
 *
 * clk_recalc_rates also propagates the POST_RATE_CHANGE notification,
 * if necessary.
 */
static void __clk_recalc_rates(struct clk_core *core, unsigned long msg)
{
	unsigned long old_rate;
	unsigned long parent_rate = 0;
	struct clk_core *child;

	lockdep_assert_held(&prepare_lock);

	old_rate = core->rate;

	if (core->parent)
		parent_rate = core->parent->rate;

	core->rate = clk_recalc(core, parent_rate);

	/*
	 * ignore NOTIFY_STOP and NOTIFY_BAD return values for POST_RATE_CHANGE
	 * & ABORT_RATE_CHANGE notifiers
	 */
	if (core->notifier_count && msg)
		__clk_notify(core, msg, old_rate, core->rate);

	hlist_for_each_entry(child, &core->children, child_node)
		__clk_recalc_rates(child, msg);
}

static unsigned long clk_core_get_rate(struct clk_core *core)
{
	unsigned long rate;

	clk_prepare_lock();

	if (core && (core->flags & CLK_GET_RATE_NOCACHE))
		__clk_recalc_rates(core, 0);

	rate = clk_core_get_rate_nolock(core);
	clk_prepare_unlock();

	return rate;
}

/**
 * clk_get_rate - return the rate of clk
 * @clk: the clk whose rate is being returned
 *
 * Simply returns the cached rate of the clk, unless CLK_GET_RATE_NOCACHE flag
 * is set, which means a recalc_rate will be issued.
 * If clk is NULL then returns 0.
 */
unsigned long clk_get_rate(struct clk *clk)
{
	if (!clk)
		return 0;

	return clk_core_get_rate(clk->core);
}
EXPORT_SYMBOL_GPL(clk_get_rate);

static int clk_fetch_parent_index(struct clk_core *core,
				  struct clk_core *parent)
{
	int i;

	if (!parent)
		return -EINVAL;

	for (i = 0; i < core->num_parents; i++)
		if (clk_core_get_parent_by_index(core, i) == parent)
			return i;

	return -EINVAL;
}

static void clk_core_hold_state(struct clk_core *core)
{
	if (core->need_sync || !core->boot_enabled)
		return;

	if (core->orphan || !dev_has_sync_state(core->dev))
		return;

	if (core->flags & CLK_DONT_HOLD_STATE)
		return;

	core->need_sync = !clk_core_prepare_enable(core);
}

static void __clk_core_update_orphan_hold_state(struct clk_core *core)
{
	struct clk_core *child;

	if (core->orphan)
		return;

	clk_core_hold_state(core);

	hlist_for_each_entry(child, &core->children, child_node)
		__clk_core_update_orphan_hold_state(child);
}

/*
 * Update the orphan status of @core and all its children.
 */
static void clk_core_update_orphan_status(struct clk_core *core, bool is_orphan)
{
	struct clk_core *child;

	core->orphan = is_orphan;

	hlist_for_each_entry(child, &core->children, child_node)
		clk_core_update_orphan_status(child, is_orphan);
}

static void clk_reparent(struct clk_core *core, struct clk_core *new_parent)
{
	bool was_orphan = core->orphan;

	hlist_del(&core->child_node);

	if (new_parent) {
		bool becomes_orphan = new_parent->orphan;

		/* avoid duplicate POST_RATE_CHANGE notifications */
		if (new_parent->new_child == core)
			new_parent->new_child = NULL;

		hlist_add_head(&core->child_node, &new_parent->children);

		if (was_orphan != becomes_orphan)
			clk_core_update_orphan_status(core, becomes_orphan);
	} else {
		hlist_add_head(&core->child_node, &clk_orphan_list);
		if (!was_orphan)
			clk_core_update_orphan_status(core, true);
	}

	core->parent = new_parent;
}

static struct clk_core *__clk_set_parent_before(struct clk_core *core,
					   struct clk_core *parent)
{
	unsigned long flags;
	struct clk_core *old_parent = core->parent;

	/*
	 * 1. enable parents for CLK_OPS_PARENT_ENABLE clock
	 *
	 * 2. Migrate prepare state between parents and prevent race with
	 * clk_enable().
	 *
	 * If the clock is not prepared, then a race with
	 * clk_enable/disable() is impossible since we already have the
	 * prepare lock (future calls to clk_enable() need to be preceded by
	 * a clk_prepare()).
	 *
	 * If the clock is prepared, migrate the prepared state to the new
	 * parent and also protect against a race with clk_enable() by
	 * forcing the clock and the new parent on.  This ensures that all
	 * future calls to clk_enable() are practically NOPs with respect to
	 * hardware and software states.
	 *
	 * See also: Comment for clk_set_parent() below.
	 */

	/* enable old_parent & parent if CLK_OPS_PARENT_ENABLE is set */
	if (core->flags & CLK_OPS_PARENT_ENABLE) {
		clk_core_prepare_enable(old_parent);
		clk_core_prepare_enable(parent);
	}

	/* migrate prepare count if > 0 */
	if (core->prepare_count) {
		clk_core_prepare_enable(parent);
		clk_core_enable_lock(core);
	}

	/* update the clk tree topology */
	flags = clk_enable_lock();
	clk_reparent(core, parent);
	clk_enable_unlock(flags);

	return old_parent;
}

static void __clk_set_parent_after(struct clk_core *core,
				   struct clk_core *parent,
				   struct clk_core *old_parent)
{
	/*
	 * Finish the migration of prepare state and undo the changes done
	 * for preventing a race with clk_enable().
	 */
	if (core->prepare_count) {
		clk_core_disable_lock(core);
		clk_core_disable_unprepare(old_parent);
	}

	/* re-balance ref counting if CLK_OPS_PARENT_ENABLE is set */
	if (core->flags & CLK_OPS_PARENT_ENABLE) {
		clk_core_disable_unprepare(parent);
		clk_core_disable_unprepare(old_parent);
	}
}

static int __clk_set_parent(struct clk_core *core, struct clk_core *parent,
			    u8 p_index)
{
	unsigned long flags;
	int ret = 0;
	struct clk_core *old_parent;

	old_parent = __clk_set_parent_before(core, parent);

	trace_clk_set_parent(core, parent);

	/* change clock input source */
	if (parent && core->ops->set_parent)
		ret = core->ops->set_parent(core->hw, p_index);

	trace_clk_set_parent_complete(core, parent);

	if (ret) {
		flags = clk_enable_lock();
		clk_reparent(core, old_parent);
		clk_enable_unlock(flags);
		__clk_set_parent_after(core, old_parent, parent);

		return ret;
	}

	__clk_set_parent_after(core, parent, old_parent);

	return 0;
}

/**
 * __clk_speculate_rates
 * @core: first clk in the subtree
 * @parent_rate: the "future" rate of clk's parent
 *
 * Walks the subtree of clks starting with clk, speculating rates as it
 * goes and firing off PRE_RATE_CHANGE notifications as necessary.
 *
 * Unlike clk_recalc_rates, clk_speculate_rates exists only for sending
 * pre-rate change notifications and returns early if no clks in the
 * subtree have subscribed to the notifications.  Note that if a clk does not
 * implement the .recalc_rate callback then it is assumed that the clock will
 * take on the rate of its parent.
 */
static int __clk_speculate_rates(struct clk_core *core,
				 unsigned long parent_rate)
{
	struct clk_core *child;
	unsigned long new_rate;
	int ret = NOTIFY_DONE;

	lockdep_assert_held(&prepare_lock);

	new_rate = clk_recalc(core, parent_rate);

	/* abort rate change if a driver returns NOTIFY_BAD or NOTIFY_STOP */
	if (core->notifier_count)
		ret = __clk_notify(core, PRE_RATE_CHANGE, core->rate, new_rate);

	if (ret & NOTIFY_STOP_MASK) {
		pr_debug("%s: clk notifier callback for clock %s aborted with error %d\n",
				__func__, core->name, ret);
		goto out;
	}

	hlist_for_each_entry(child, &core->children, child_node) {
		ret = __clk_speculate_rates(child, new_rate);
		if (ret & NOTIFY_STOP_MASK)
			break;
	}

out:
	return ret;
}

/*
 * Vote for the voltage level required for core->new_rate.  Keep track of all
 * clocks with a changed voltage level in clk_rate_change_list.
 */
static int clk_vote_new_rate_vdd(struct clk_core *core)
{
	int cur_level, next_level;
	int ret;

	if (IS_ERR_OR_NULL(core) || !core->vdd_class)
		return 0;

	if (!clk_core_is_prepared(core))
		return 0;

	cur_level = core->new_vdd_class_vote;
	next_level = clk_find_vdd_level(core, core->new_rate);
	if (cur_level == next_level)
		return 0;

	ret = clk_vote_vdd_level(core->vdd_class, next_level);
	if (ret)
		return ret;

	core->new_vdd_class_vote = next_level;

	if (list_empty(&core->rate_change_node)) {
		list_add(&core->rate_change_node, &clk_rate_change_list);
	} else {
		/*
		 * A different new_rate has been determined for a clock that
		 * was already encountered in the clock tree traversal so the
		 * level that was previously voted for it should be removed.
		 */
		ret = clk_unvote_vdd_level(core->vdd_class, cur_level);
		if (ret)
			return ret;
	}

	return 0;
}

static int clk_calc_subtree(struct clk_core *core, unsigned long new_rate,
			     struct clk_core *new_parent, u8 p_index)
{
	struct clk_core *child;
	int ret;

	core->new_rate = new_rate;
	ret = clk_vote_new_rate_vdd(core);
	if (ret)
		return ret;

	core->new_parent = new_parent;
	core->new_parent_index = p_index;
	/* include clk in new parent's PRE_RATE_CHANGE notifications */
	core->new_child = NULL;
	if (new_parent && new_parent != core->parent)
		new_parent->new_child = core;

	hlist_for_each_entry(child, &core->children, child_node) {
		child->new_rate = clk_recalc(child, new_rate);
		ret = clk_calc_subtree(child, child->new_rate, NULL, 0);
		if (ret)
			return ret;
	}

	return 0;
}

/*
 * calculate the new rates returning the topmost clock that has to be
 * changed.
 */
static struct clk_core *clk_calc_new_rates(struct clk_core *core,
					   unsigned long rate)
{
	struct clk_core *top = core;
	struct clk_core *old_parent, *parent;
	unsigned long best_parent_rate = 0;
	unsigned long new_rate;
	unsigned long min_rate;
	unsigned long max_rate;
	int p_index = 0;
	long ret;

	/* sanity */
	if (IS_ERR_OR_NULL(core))
		return NULL;

	/* save parent rate, if it exists */
	parent = old_parent = core->parent;
	if (parent)
		best_parent_rate = parent->rate;

	clk_core_get_boundaries(core, &min_rate, &max_rate);

	/* find the closest rate and parent clk/rate */
	if (clk_core_can_round(core)) {
		struct clk_rate_request req;

		req.rate = rate;
		req.min_rate = min_rate;
		req.max_rate = max_rate;

		clk_core_init_rate_req(core, &req);

		ret = clk_core_determine_round_nolock(core, &req);
		if (ret < 0)
			return NULL;

		best_parent_rate = req.best_parent_rate;
		new_rate = req.rate;
		parent = req.best_parent_hw ? req.best_parent_hw->core : NULL;

		if (new_rate < min_rate || new_rate > max_rate)
			return NULL;
	} else if (!parent || !(core->flags & CLK_SET_RATE_PARENT)) {
		/* pass-through clock without adjustable parent */
		core->new_rate = core->rate;
		return NULL;
	} else {
		/* pass-through clock with adjustable parent */
		top = clk_calc_new_rates(parent, rate);
		new_rate = parent->new_rate;
		goto out;
	}

	/* some clocks must be gated to change parent */
	if (parent != old_parent &&
	    (core->flags & CLK_SET_PARENT_GATE) && core->prepare_count) {
		pr_debug("%s: %s not gated but wants to reparent\n",
			 __func__, core->name);
		return NULL;
	}

	/* try finding the new parent index */
	if (parent && core->num_parents > 1) {
		p_index = clk_fetch_parent_index(core, parent);
		if (p_index < 0) {
			pr_debug("%s: clk %s can not be parent of clk %s\n",
				 __func__, parent->name, core->name);
			return NULL;
		}
	}

	/*
	 * Certain PLLs only have 16 bits to program the fractional divider.
	 * Hence the programmed rate might be slightly different than the
	 * requested one.
	 */
	if ((core->flags & CLK_SET_RATE_PARENT) && parent &&
		(DIV_ROUND_CLOSEST(best_parent_rate, 1000) !=
			DIV_ROUND_CLOSEST(parent->rate, 1000)))
		top = clk_calc_new_rates(parent, best_parent_rate);

out:
	if (!clk_is_rate_level_valid(core, rate))
		return NULL;

	ret = clk_calc_subtree(core, new_rate, parent, p_index);
	if (ret)
		return NULL;

	return top;
}

/*
 * Notify about rate changes in a subtree. Always walk down the whole tree
 * so that in case of an error we can walk down the whole tree again and
 * abort the change.
 */
static struct clk_core *clk_propagate_rate_change(struct clk_core *core,
						  unsigned long event)
{
	struct clk_core *child, *tmp_clk, *fail_clk = NULL;
	int ret = NOTIFY_DONE;

	if (core->rate == core->new_rate)
		return NULL;

	if (core->notifier_count) {
		ret = __clk_notify(core, event, core->rate, core->new_rate);
		if (ret & NOTIFY_STOP_MASK)
			fail_clk = core;
	}

	hlist_for_each_entry(child, &core->children, child_node) {
		/* Skip children who will be reparented to another clock */
		if (child->new_parent && child->new_parent != core)
			continue;
		tmp_clk = clk_propagate_rate_change(child, event);
		if (tmp_clk)
			fail_clk = tmp_clk;
	}

	/* handle the new child who might not be in core->children yet */
	if (core->new_child) {
		tmp_clk = clk_propagate_rate_change(core->new_child, event);
		if (tmp_clk)
			fail_clk = tmp_clk;
	}

	return fail_clk;
}

/*
 * walk down a subtree and set the new rates notifying the rate
 * change on the way
 */
static int clk_change_rate(struct clk_core *core)
{
	struct clk_core *child;
	struct hlist_node *tmp;
	unsigned long old_rate;
	unsigned long best_parent_rate = 0;
	bool skip_set_rate = false;
	struct clk_core *old_parent;
	struct clk_core *parent = NULL;
	int rc = 0;

	old_rate = core->rate;

	if (core->new_parent) {
		parent = core->new_parent;
		best_parent_rate = core->new_parent->rate;
	} else if (core->parent) {
		parent = core->parent;
		best_parent_rate = core->parent->rate;
	}

	rc = clk_pm_runtime_get(core);
	if (rc)
		return rc;

	if (core->flags & CLK_SET_RATE_UNGATE) {
		unsigned long flags;

		clk_core_prepare(core);
		flags = clk_enable_lock();
		clk_core_enable(core);
		clk_enable_unlock(flags);
	}

	trace_clk_set_rate(core, core->new_rate);

	if (core->new_parent && core->new_parent != core->parent) {
		old_parent = __clk_set_parent_before(core, core->new_parent);
		trace_clk_set_parent(core, core->new_parent);

		if (core->ops->set_rate_and_parent) {
			skip_set_rate = true;
			core->ops->set_rate_and_parent(core->hw, core->new_rate,
					best_parent_rate,
					core->new_parent_index);
		} else if (core->ops->set_parent) {
			core->ops->set_parent(core->hw, core->new_parent_index);
		}

		trace_clk_set_parent_complete(core, core->new_parent);
		__clk_set_parent_after(core, core->new_parent, old_parent);
	}

	if (core->flags & CLK_OPS_PARENT_ENABLE)
		clk_core_prepare_enable(parent);

	if (!skip_set_rate && core->ops->set_rate) {
		rc = core->ops->set_rate(core->hw, core->new_rate,
						best_parent_rate);
		if (rc) {
			trace_clk_set_rate_complete(core, core->new_rate);
			goto err_set_rate;
		}
	}

	trace_clk_set_rate_complete(core, core->new_rate);

	core->rate = clk_recalc(core, best_parent_rate);

	if (core->flags & CLK_SET_RATE_UNGATE) {
		unsigned long flags;

		flags = clk_enable_lock();
		clk_core_disable(core);
		clk_enable_unlock(flags);
		clk_core_unprepare(core);
	}

	if (core->flags & CLK_OPS_PARENT_ENABLE)
		clk_core_disable_unprepare(parent);

	if (core->notifier_count && old_rate != core->rate)
		__clk_notify(core, POST_RATE_CHANGE, old_rate, core->rate);

	if (core->flags & CLK_RECALC_NEW_RATES)
		(void)clk_calc_new_rates(core, core->new_rate);

	/*
	 * Use safe iteration, as change_rate can actually swap parents
	 * for certain clock types.
	 */
	hlist_for_each_entry_safe(child, tmp, &core->children, child_node) {
		/* Skip children who will be reparented to another clock */
		if (child->new_parent && child->new_parent != core)
			continue;
		rc = clk_change_rate(child);
		if (rc)
			goto err_set_rate;
	}

	/* handle the new child who might not be in core->children yet */
	if (core->new_child)
		rc = clk_change_rate(core->new_child);

err_set_rate:
	clk_pm_runtime_put(core);
	return rc;
}

static unsigned long clk_core_req_round_rate_nolock(struct clk_core *core,
						     unsigned long req_rate)
{
	int ret, cnt;
	struct clk_rate_request req;

	lockdep_assert_held(&prepare_lock);

	if (!core)
		return 0;

	/* simulate what the rate would be if it could be freely set */
	cnt = clk_core_rate_nuke_protect(core);
	if (cnt < 0)
		return cnt;

	clk_core_get_boundaries(core, &req.min_rate, &req.max_rate);
	req.rate = req_rate;

	ret = clk_core_round_rate_nolock(core, &req);

	/* restore the protection */
	clk_core_rate_restore_protect(core, cnt);

	return ret ? 0 : req.rate;
}

/*
 * Unvote for the voltage level required for each core->new_vdd_class_vote in
 * clk_rate_change_list.  This is used when undoing voltage requests after an
 * error is encountered before any physical rate changing.
 */
static void clk_unvote_new_rate_vdd(void)
{
	struct clk_core *core;

	list_for_each_entry(core, &clk_rate_change_list, rate_change_node) {
		clk_unvote_vdd_level(core->vdd_class, core->new_vdd_class_vote);
		core->new_vdd_class_vote = core->vdd_class_vote;
	}
}

/*
 * Unvote for the voltage level required for each core->vdd_class_vote in
 * clk_rate_change_list.
 */
static int clk_unvote_old_rate_vdd(void)
{
	struct clk_core *core;
	int ret;

	list_for_each_entry(core, &clk_rate_change_list, rate_change_node) {
		ret = clk_unvote_vdd_level(core->vdd_class,
					   core->vdd_class_vote);
		if (ret)
			return ret;
	}

	return 0;
}

/*
 * In the case that rate setting fails, apply the max voltage level needed
 * by either the old or new rate for each changed clock.
 */
static void clk_vote_safe_vdd(void)
{
	struct clk_core *core;

	list_for_each_entry(core, &clk_rate_change_list, rate_change_node) {
		if (core->vdd_class_vote > core->new_vdd_class_vote) {
			clk_vote_vdd_level(core->vdd_class,
						core->vdd_class_vote);
			clk_unvote_vdd_level(core->vdd_class,
						core->new_vdd_class_vote);
			core->new_vdd_class_vote = core->vdd_class_vote;
		}
	}
}

static void clk_cleanup_vdd_votes(void)
{
	struct clk_core *core, *temp;

	list_for_each_entry_safe(core, temp, &clk_rate_change_list,
				 rate_change_node) {
		core->vdd_class_vote = core->new_vdd_class_vote;
		list_del_init(&core->rate_change_node);
	}
}

static int clk_core_set_rate_nolock(struct clk_core *core,
				    unsigned long req_rate)
{
	struct clk_core *top, *fail_clk;
	unsigned long rate;
	int ret = 0;
	/*
	 * The prepare lock ensures mutual exclusion with other tasks.
	 * set_rate_nesting_count is a static so that it can be incremented in
	 * the case of reentrancy caused by a set_rate() ops callback itself
	 * calling clk_set_rate().  That way, the voltage level votes for the
	 * old rates are safely removed when the original invocation of this
	 * function completes.
	 */
	static unsigned int set_rate_nesting_count;

	if (!core)
		return 0;

	rate = clk_core_req_round_rate_nolock(core, req_rate);

	/* bail early if nothing to do */
	if (rate == clk_core_get_rate_nolock(core))
		return 0;

	/* fail on a direct rate set of a protected provider */
	if (clk_core_rate_is_protected(core))
		return -EBUSY;

	set_rate_nesting_count++;

	/* calculate new rates and get the topmost changed clock */
	top = clk_calc_new_rates(core, req_rate);
	if (!top) {
		ret = -EINVAL;
		goto pre_rate_change_err;
	}

	ret = clk_pm_runtime_get(core);
	if (ret)
		goto pre_rate_change_err;

	/* notify that we are about to change rates */
	fail_clk = clk_propagate_rate_change(top, PRE_RATE_CHANGE);
	if (fail_clk) {
		pr_debug("%s: failed to set %s clock to run at %lu\n", __func__,
				fail_clk->name, req_rate);
		clk_propagate_rate_change(top, ABORT_RATE_CHANGE);
		ret = -EBUSY;
		clk_pm_runtime_put(core);
		goto pre_rate_change_err;
	}

	/* change the rates */
	ret = clk_change_rate(top);
	set_rate_nesting_count--;
	if (ret) {
		pr_err("%s: failed to set %s clock to run at %lu\n", __func__,
				top->name, req_rate);
		clk_propagate_rate_change(top, ABORT_RATE_CHANGE);
		clk_vote_safe_vdd();
		goto post_rate_change_err;
	}

	core->req_rate = req_rate;

post_rate_change_err:
	/*
	 * Only remove vdd_class level votes for old clock rates after all
	 * nested clk_set_rate() calls have completed.
	 */
	if (set_rate_nesting_count == 0) {
		ret |= clk_unvote_old_rate_vdd();
		clk_cleanup_vdd_votes();
	}

	clk_pm_runtime_put(core);

	return ret;

pre_rate_change_err:
	set_rate_nesting_count--;
	if (set_rate_nesting_count == 0) {
		clk_unvote_new_rate_vdd();
		clk_cleanup_vdd_votes();
	}

	return ret;
}

/**
 * clk_set_rate - specify a new rate for clk
 * @clk: the clk whose rate is being changed
 * @rate: the new rate for clk
 *
 * In the simplest case clk_set_rate will only adjust the rate of clk.
 *
 * Setting the CLK_SET_RATE_PARENT flag allows the rate change operation to
 * propagate up to clk's parent; whether or not this happens depends on the
 * outcome of clk's .round_rate implementation.  If *parent_rate is unchanged
 * after calling .round_rate then upstream parent propagation is ignored.  If
 * *parent_rate comes back with a new rate for clk's parent then we propagate
 * up to clk's parent and set its rate.  Upward propagation will continue
 * until either a clk does not support the CLK_SET_RATE_PARENT flag or
 * .round_rate stops requesting changes to clk's parent_rate.
 *
 * Rate changes are accomplished via tree traversal that also recalculates the
 * rates for the clocks and fires off POST_RATE_CHANGE notifiers.
 *
 * Returns 0 on success, -EERROR otherwise.
 */
int clk_set_rate(struct clk *clk, unsigned long rate)
{
	int ret;

	if (!clk)
		return 0;

	/* prevent racing with updates to the clock topology */
	clk_prepare_lock();

	if (clk->exclusive_count)
		clk_core_rate_unprotect(clk->core);

	ret = clk_core_set_rate_nolock(clk->core, rate);

	if (clk->exclusive_count)
		clk_core_rate_protect(clk->core);

	clk_prepare_unlock();

	return ret;
}
EXPORT_SYMBOL_GPL(clk_set_rate);

/**
 * clk_set_rate_exclusive - specify a new rate get exclusive control
 * @clk: the clk whose rate is being changed
 * @rate: the new rate for clk
 *
 * This is a combination of clk_set_rate() and clk_rate_exclusive_get()
 * within a critical section
 *
 * This can be used initially to ensure that at least 1 consumer is
 * statisfied when several consumers are competing for exclusivity over the
 * same clock provider.
 *
 * The exclusivity is not applied if setting the rate failed.
 *
 * Calls to clk_rate_exclusive_get() should be balanced with calls to
 * clk_rate_exclusive_put().
 *
 * Returns 0 on success, -EERROR otherwise.
 */
int clk_set_rate_exclusive(struct clk *clk, unsigned long rate)
{
	int ret;

	if (!clk)
		return 0;

	/* prevent racing with updates to the clock topology */
	clk_prepare_lock();

	/*
	 * The temporary protection removal is not here, on purpose
	 * This function is meant to be used instead of clk_rate_protect,
	 * so before the consumer code path protect the clock provider
	 */

	ret = clk_core_set_rate_nolock(clk->core, rate);
	if (!ret) {
		clk_core_rate_protect(clk->core);
		clk->exclusive_count++;
	}

	clk_prepare_unlock();

	return ret;
}
EXPORT_SYMBOL_GPL(clk_set_rate_exclusive);

/**
 * clk_set_rate_range - set a rate range for a clock source
 * @clk: clock source
 * @min: desired minimum clock rate in Hz, inclusive
 * @max: desired maximum clock rate in Hz, inclusive
 *
 * Returns success (0) or negative errno.
 */
int clk_set_rate_range(struct clk *clk, unsigned long min, unsigned long max)
{
	int ret = 0;
	unsigned long old_min, old_max, rate;

	if (!clk)
		return 0;

	if (min > max) {
		pr_err("%s: clk %s dev %s con %s: invalid range [%lu, %lu]\n",
		       __func__, clk->core->name, clk->dev_id, clk->con_id,
		       min, max);
		return -EINVAL;
	}

	clk_prepare_lock();

	if (clk->exclusive_count)
		clk_core_rate_unprotect(clk->core);

	/* Save the current values in case we need to rollback the change */
	old_min = clk->min_rate;
	old_max = clk->max_rate;
	clk->min_rate = min;
	clk->max_rate = max;

	rate = clk_core_get_rate_nolock(clk->core);
	if (rate < min || rate > max) {
		/*
		 * FIXME:
		 * We are in bit of trouble here, current rate is outside the
		 * the requested range. We are going try to request appropriate
		 * range boundary but there is a catch. It may fail for the
		 * usual reason (clock broken, clock protected, etc) but also
		 * because:
		 * - round_rate() was not favorable and fell on the wrong
		 *   side of the boundary
		 * - the determine_rate() callback does not really check for
		 *   this corner case when determining the rate
		 */

		if (rate < min)
			rate = min;
		else
			rate = max;

		ret = clk_core_set_rate_nolock(clk->core, rate);
		if (ret) {
			/* rollback the changes */
			clk->min_rate = old_min;
			clk->max_rate = old_max;
		}
	}

	if (clk->exclusive_count)
		clk_core_rate_protect(clk->core);

	clk_prepare_unlock();

	return ret;
}
EXPORT_SYMBOL_GPL(clk_set_rate_range);

/**
 * clk_set_min_rate - set a minimum clock rate for a clock source
 * @clk: clock source
 * @rate: desired minimum clock rate in Hz, inclusive
 *
 * Returns success (0) or negative errno.
 */
int clk_set_min_rate(struct clk *clk, unsigned long rate)
{
	if (!clk)
		return 0;

	return clk_set_rate_range(clk, rate, clk->max_rate);
}
EXPORT_SYMBOL_GPL(clk_set_min_rate);

/**
 * clk_set_max_rate - set a maximum clock rate for a clock source
 * @clk: clock source
 * @rate: desired maximum clock rate in Hz, inclusive
 *
 * Returns success (0) or negative errno.
 */
int clk_set_max_rate(struct clk *clk, unsigned long rate)
{
	if (!clk)
		return 0;

	return clk_set_rate_range(clk, clk->min_rate, rate);
}
EXPORT_SYMBOL_GPL(clk_set_max_rate);

/**
 * clk_get_parent - return the parent of a clk
 * @clk: the clk whose parent gets returned
 *
 * Simply returns clk->parent.  Returns NULL if clk is NULL.
 */
struct clk *clk_get_parent(struct clk *clk)
{
	struct clk *parent;

	if (!clk)
		return NULL;

	clk_prepare_lock();
	/* TODO: Create a per-user clk and change callers to call clk_put */
	parent = !clk->core->parent ? NULL : clk->core->parent->hw->clk;
	clk_prepare_unlock();

	return parent;
}
EXPORT_SYMBOL_GPL(clk_get_parent);

static struct clk_core *__clk_init_parent(struct clk_core *core)
{
	u8 index = 0;

	if (core->num_parents > 1 && core->ops->get_parent)
		index = core->ops->get_parent(core->hw);

	return clk_core_get_parent_by_index(core, index);
}

static void clk_core_reparent(struct clk_core *core,
				  struct clk_core *new_parent)
{
	clk_reparent(core, new_parent);
	__clk_recalc_accuracies(core);
	__clk_recalc_rates(core, POST_RATE_CHANGE);
}

void clk_hw_reparent(struct clk_hw *hw, struct clk_hw *new_parent)
{
	if (!hw)
		return;

	clk_core_reparent(hw->core, !new_parent ? NULL : new_parent->core);
}

/**
 * clk_has_parent - check if a clock is a possible parent for another
 * @clk: clock source
 * @parent: parent clock source
 *
 * This function can be used in drivers that need to check that a clock can be
 * the parent of another without actually changing the parent.
 *
 * Returns true if @parent is a possible parent for @clk, false otherwise.
 */
bool clk_has_parent(struct clk *clk, struct clk *parent)
{
	struct clk_core *core, *parent_core;

	/* NULL clocks should be nops, so return success if either is NULL. */
	if (!clk || !parent)
		return true;

	core = clk->core;
	parent_core = parent->core;

	/* Optimize for the case where the parent is already the parent. */
	if (core->parent == parent_core)
		return true;

	return match_string(core->parent_names, core->num_parents,
			    parent_core->name) >= 0;
}
EXPORT_SYMBOL_GPL(clk_has_parent);

static int clk_core_set_parent_nolock(struct clk_core *core,
				      struct clk_core *parent)
{
	int ret = 0;
	int p_index = 0;
	unsigned long p_rate = 0;

	lockdep_assert_held(&prepare_lock);

	if (!core)
		return 0;

	if (core->parent == parent && !(core->flags & CLK_IS_MEASURE))
		return 0;

	/* verify ops for for multi-parent clks */
	if (core->num_parents > 1 && !core->ops->set_parent)
		return -EPERM;

	/* check that we are allowed to re-parent if the clock is in use */
	if ((core->flags & CLK_SET_PARENT_GATE) && core->prepare_count)
		return -EBUSY;

	if (clk_core_rate_is_protected(core))
		return -EBUSY;

	/* try finding the new parent index */
	if (parent) {
		p_index = clk_fetch_parent_index(core, parent);
		if (p_index < 0) {
			pr_debug("%s: clk %s can not be parent of clk %s\n",
					__func__, parent->name, core->name);
			return p_index;
		}
		p_rate = parent->rate;
	}

	ret = clk_pm_runtime_get(core);
	if (ret)
		return ret;

	/* propagate PRE_RATE_CHANGE notifications */
	ret = __clk_speculate_rates(core, p_rate);

	/* abort if a driver objects */
	if (ret & NOTIFY_STOP_MASK)
		goto runtime_put;

	/* do the re-parent */
	ret = __clk_set_parent(core, parent, p_index);

	/* propagate rate an accuracy recalculation accordingly */
	if (ret) {
		__clk_recalc_rates(core, ABORT_RATE_CHANGE);
	} else {
		__clk_recalc_rates(core, POST_RATE_CHANGE);
		__clk_recalc_accuracies(core);
	}

runtime_put:
	clk_pm_runtime_put(core);

	return ret;
}

/**
 * clk_set_parent - switch the parent of a mux clk
 * @clk: the mux clk whose input we are switching
 * @parent: the new input to clk
 *
 * Re-parent clk to use parent as its new input source.  If clk is in
 * prepared state, the clk will get enabled for the duration of this call. If
 * that's not acceptable for a specific clk (Eg: the consumer can't handle
 * that, the reparenting is glitchy in hardware, etc), use the
 * CLK_SET_PARENT_GATE flag to allow reparenting only when clk is unprepared.
 *
 * After successfully changing clk's parent clk_set_parent will update the
 * clk topology, sysfs topology and propagate rate recalculation via
 * __clk_recalc_rates.
 *
 * Returns 0 on success, -EERROR otherwise.
 */
int clk_set_parent(struct clk *clk, struct clk *parent)
{
	int ret;

	if (!clk)
		return 0;

	clk_prepare_lock();

	if (clk->exclusive_count)
		clk_core_rate_unprotect(clk->core);

	ret = clk_core_set_parent_nolock(clk->core,
					 parent ? parent->core : NULL);

	if (clk->exclusive_count)
		clk_core_rate_protect(clk->core);

	clk_prepare_unlock();

	return ret;
}
EXPORT_SYMBOL_GPL(clk_set_parent);

static int clk_core_set_phase_nolock(struct clk_core *core, int degrees)
{
	int ret = -EINVAL;

	lockdep_assert_held(&prepare_lock);

	if (!core)
		return 0;

	if (clk_core_rate_is_protected(core))
		return -EBUSY;

	trace_clk_set_phase(core, degrees);

	if (core->ops->set_phase) {
		ret = core->ops->set_phase(core->hw, degrees);
		if (!ret)
			core->phase = degrees;
	}

	trace_clk_set_phase_complete(core, degrees);

	return ret;
}

/**
 * clk_set_phase - adjust the phase shift of a clock signal
 * @clk: clock signal source
 * @degrees: number of degrees the signal is shifted
 *
 * Shifts the phase of a clock signal by the specified
 * degrees. Returns 0 on success, -EERROR otherwise.
 *
 * This function makes no distinction about the input or reference
 * signal that we adjust the clock signal phase against. For example
 * phase locked-loop clock signal generators we may shift phase with
 * respect to feedback clock signal input, but for other cases the
 * clock phase may be shifted with respect to some other, unspecified
 * signal.
 *
 * Additionally the concept of phase shift does not propagate through
 * the clock tree hierarchy, which sets it apart from clock rates and
 * clock accuracy. A parent clock phase attribute does not have an
 * impact on the phase attribute of a child clock.
 */
int clk_set_phase(struct clk *clk, int degrees)
{
	int ret;

	if (!clk)
		return 0;

	/* sanity check degrees */
	degrees %= 360;
	if (degrees < 0)
		degrees += 360;

	clk_prepare_lock();

	if (clk->exclusive_count)
		clk_core_rate_unprotect(clk->core);

	ret = clk_core_set_phase_nolock(clk->core, degrees);

	if (clk->exclusive_count)
		clk_core_rate_protect(clk->core);

	clk_prepare_unlock();

	return ret;
}
EXPORT_SYMBOL_GPL(clk_set_phase);

static int clk_core_get_phase(struct clk_core *core)
{
	int ret;

	clk_prepare_lock();
	/* Always try to update cached phase if possible */
	if (core->ops->get_phase)
		core->phase = core->ops->get_phase(core->hw);
	ret = core->phase;
	clk_prepare_unlock();

	return ret;
}

/**
 * clk_get_phase - return the phase shift of a clock signal
 * @clk: clock signal source
 *
 * Returns the phase shift of a clock node in degrees, otherwise returns
 * -EERROR.
 */
int clk_get_phase(struct clk *clk)
{
	if (!clk)
		return 0;

	return clk_core_get_phase(clk->core);
}
EXPORT_SYMBOL_GPL(clk_get_phase);

static void clk_core_reset_duty_cycle_nolock(struct clk_core *core)
{
	/* Assume a default value of 50% */
	core->duty.num = 1;
	core->duty.den = 2;
}

static int clk_core_update_duty_cycle_parent_nolock(struct clk_core *core);

static int clk_core_update_duty_cycle_nolock(struct clk_core *core)
{
	struct clk_duty *duty = &core->duty;
	int ret = 0;

	if (!core->ops->get_duty_cycle)
		return clk_core_update_duty_cycle_parent_nolock(core);

	ret = core->ops->get_duty_cycle(core->hw, duty);
	if (ret)
		goto reset;

	/* Don't trust the clock provider too much */
	if (duty->den == 0 || duty->num > duty->den) {
		ret = -EINVAL;
		goto reset;
	}

	return 0;

reset:
	clk_core_reset_duty_cycle_nolock(core);
	return ret;
}

static int clk_core_update_duty_cycle_parent_nolock(struct clk_core *core)
{
	int ret = 0;

	if (core->parent &&
	    core->flags & CLK_DUTY_CYCLE_PARENT) {
		ret = clk_core_update_duty_cycle_nolock(core->parent);
		memcpy(&core->duty, &core->parent->duty, sizeof(core->duty));
	} else {
		clk_core_reset_duty_cycle_nolock(core);
	}

	return ret;
}

static int clk_core_set_duty_cycle_parent_nolock(struct clk_core *core,
						 struct clk_duty *duty);

static int clk_core_set_duty_cycle_nolock(struct clk_core *core,
					  struct clk_duty *duty)
{
	int ret;

	lockdep_assert_held(&prepare_lock);

	if (clk_core_rate_is_protected(core))
		return -EBUSY;

	trace_clk_set_duty_cycle(core, duty);

	if (!core->ops->set_duty_cycle)
		return clk_core_set_duty_cycle_parent_nolock(core, duty);

	ret = core->ops->set_duty_cycle(core->hw, duty);
	if (!ret)
		memcpy(&core->duty, duty, sizeof(*duty));

	trace_clk_set_duty_cycle_complete(core, duty);

	return ret;
}

static int clk_core_set_duty_cycle_parent_nolock(struct clk_core *core,
						 struct clk_duty *duty)
{
	int ret = 0;

	if (core->parent &&
	    core->flags & (CLK_DUTY_CYCLE_PARENT | CLK_SET_RATE_PARENT)) {
		ret = clk_core_set_duty_cycle_nolock(core->parent, duty);
		memcpy(&core->duty, &core->parent->duty, sizeof(core->duty));
	}

	return ret;
}

/**
 * clk_set_duty_cycle - adjust the duty cycle ratio of a clock signal
 * @clk: clock signal source
 * @num: numerator of the duty cycle ratio to be applied
 * @den: denominator of the duty cycle ratio to be applied
 *
 * Apply the duty cycle ratio if the ratio is valid and the clock can
 * perform this operation
 *
 * Returns (0) on success, a negative errno otherwise.
 */
int clk_set_duty_cycle(struct clk *clk, unsigned int num, unsigned int den)
{
	int ret;
	struct clk_duty duty;

	if (!clk)
		return 0;

	/* sanity check the ratio */
	if (den == 0 || num > den)
		return -EINVAL;

	duty.num = num;
	duty.den = den;

	clk_prepare_lock();

	if (clk->exclusive_count)
		clk_core_rate_unprotect(clk->core);

	ret = clk_core_set_duty_cycle_nolock(clk->core, &duty);

	if (clk->exclusive_count)
		clk_core_rate_protect(clk->core);

	clk_prepare_unlock();

	return ret;
}
EXPORT_SYMBOL_GPL(clk_set_duty_cycle);

static int clk_core_get_scaled_duty_cycle(struct clk_core *core,
					  unsigned int scale)
{
	struct clk_duty *duty = &core->duty;
	int ret;

	clk_prepare_lock();

	ret = clk_core_update_duty_cycle_nolock(core);
	if (!ret)
		ret = mult_frac(scale, duty->num, duty->den);

	clk_prepare_unlock();

	return ret;
}

/**
 * clk_get_scaled_duty_cycle - return the duty cycle ratio of a clock signal
 * @clk: clock signal source
 * @scale: scaling factor to be applied to represent the ratio as an integer
 *
 * Returns the duty cycle ratio of a clock node multiplied by the provided
 * scaling factor, or negative errno on error.
 */
int clk_get_scaled_duty_cycle(struct clk *clk, unsigned int scale)
{
	if (!clk)
		return 0;

	return clk_core_get_scaled_duty_cycle(clk->core, scale);
}
EXPORT_SYMBOL_GPL(clk_get_scaled_duty_cycle);

/**
 * clk_is_match - check if two clk's point to the same hardware clock
 * @p: clk compared against q
 * @q: clk compared against p
 *
 * Returns true if the two struct clk pointers both point to the same hardware
 * clock node. Put differently, returns true if struct clk *p and struct clk *q
 * share the same struct clk_core object.
 *
 * Returns false otherwise. Note that two NULL clks are treated as matching.
 */
bool clk_is_match(const struct clk *p, const struct clk *q)
{
	/* trivial case: identical struct clk's or both NULL */
	if (p == q)
		return true;

	/* true if clk->core pointers match. Avoid dereferencing garbage */
	if (!IS_ERR_OR_NULL(p) && !IS_ERR_OR_NULL(q))
		if (p->core == q->core)
			return true;

	return false;
}
EXPORT_SYMBOL_GPL(clk_is_match);

int clk_set_flags(struct clk *clk, unsigned long flags)
{
	if (!clk)
		return 0;

	if (!clk->core->ops->set_flags)
		return -EINVAL;

	return clk->core->ops->set_flags(clk->core->hw, flags);
}
EXPORT_SYMBOL_GPL(clk_set_flags);

void clk_debug_print_hw(struct clk_core *clk, struct seq_file *f)
{
}
EXPORT_SYMBOL(clk_debug_print_hw);

/***        debugfs support        ***/

#ifdef CONFIG_DEBUG_FS
#include <linux/debugfs.h>

static struct dentry *rootdir;
static int inited = 0;
static DEFINE_MUTEX(clk_debug_lock);
static HLIST_HEAD(clk_debug_list);

static struct hlist_head *orphan_list[] = {
	&clk_orphan_list,
	NULL,
};

static void clk_summary_show_one(struct seq_file *s, struct clk_core *c,
				 int level)
{
	if (!c)
		return;

	seq_printf(s, "%*s%-*s %7d %8d %8d %11lu %10lu %5d %6d\n",
		   level * 3 + 1, "",
		   30 - level * 3, c->name,
		   c->enable_count, c->prepare_count, c->protect_count,
		   clk_core_get_rate(c), clk_core_get_accuracy(c),
		   clk_core_get_phase(c),
		   clk_core_get_scaled_duty_cycle(c, 100000));
}

static void clk_summary_show_subtree(struct seq_file *s, struct clk_core *c,
				     int level)
{
	struct clk_core *child;

	if (!c)
		return;

	clk_summary_show_one(s, c, level);

	hlist_for_each_entry(child, &c->children, child_node)
		clk_summary_show_subtree(s, child, level + 1);
}

static int clk_summary_show(struct seq_file *s, void *data)
{
	struct clk_core *c;
	struct hlist_head **lists = (struct hlist_head **)s->private;

	seq_puts(s, "                                 enable  prepare  protect                                duty\n");
	seq_puts(s, "   clock                          count    count    count        rate   accuracy phase  cycle\n");
	seq_puts(s, "---------------------------------------------------------------------------------------------\n");

	clk_prepare_lock();

	for (; *lists; lists++)
		hlist_for_each_entry(c, *lists, child_node)
			clk_summary_show_subtree(s, c, 0);

	clk_prepare_unlock();

	return 0;
}
DEFINE_SHOW_ATTRIBUTE(clk_summary);

static void clk_dump_one(struct seq_file *s, struct clk_core *c, int level)
{
	if (!c)
		return;

	/* This should be JSON format, i.e. elements separated with a comma */
	seq_printf(s, "\"%s\": { ", c->name);
	seq_printf(s, "\"enable_count\": %d,", c->enable_count);
	seq_printf(s, "\"prepare_count\": %d,", c->prepare_count);
	seq_printf(s, "\"protect_count\": %d,", c->protect_count);
	seq_printf(s, "\"rate\": %lu,", clk_core_get_rate(c));
	seq_printf(s, "\"accuracy\": %lu,", clk_core_get_accuracy(c));
	seq_printf(s, "\"phase\": %d,", clk_core_get_phase(c));
	seq_printf(s, "\"duty_cycle\": %u",
		   clk_core_get_scaled_duty_cycle(c, 100000));
}

static void clk_dump_subtree(struct seq_file *s, struct clk_core *c, int level)
{
	struct clk_core *child;

	if (!c)
		return;

	clk_dump_one(s, c, level);

	hlist_for_each_entry(child, &c->children, child_node) {
		seq_putc(s, ',');
		clk_dump_subtree(s, child, level + 1);
	}

	seq_putc(s, '}');
}

static int clk_dump_show(struct seq_file *s, void *data)
{
	struct clk_core *c;
	bool first_node = true;
	struct hlist_head **lists = (struct hlist_head **)s->private;

	seq_putc(s, '{');
	clk_prepare_lock();

	for (; *lists; lists++) {
		hlist_for_each_entry(c, *lists, child_node) {
			if (!first_node)
				seq_putc(s, ',');
			first_node = false;
			clk_dump_subtree(s, c, 0);
		}
	}

	clk_prepare_unlock();

	seq_puts(s, "}\n");
	return 0;
}
DEFINE_SHOW_ATTRIBUTE(clk_dump);

static const struct {
	unsigned long flag;
	const char *name;
} clk_flags[] = {
#define ENTRY(f) { f, #f }
	ENTRY(CLK_SET_RATE_GATE),
	ENTRY(CLK_SET_PARENT_GATE),
	ENTRY(CLK_SET_RATE_PARENT),
	ENTRY(CLK_IGNORE_UNUSED),
	ENTRY(CLK_IS_BASIC),
	ENTRY(CLK_GET_RATE_NOCACHE),
	ENTRY(CLK_SET_RATE_NO_REPARENT),
	ENTRY(CLK_GET_ACCURACY_NOCACHE),
	ENTRY(CLK_RECALC_NEW_RATES),
	ENTRY(CLK_SET_RATE_UNGATE),
	ENTRY(CLK_IS_CRITICAL),
	ENTRY(CLK_OPS_PARENT_ENABLE),
	ENTRY(CLK_DUTY_CYCLE_PARENT),
#undef ENTRY
};

static int clk_flags_show(struct seq_file *s, void *data)
{
	struct clk_core *core = s->private;
	unsigned long flags = core->flags;
	unsigned int i;

	for (i = 0; flags && i < ARRAY_SIZE(clk_flags); i++) {
		if (flags & clk_flags[i].flag) {
			seq_printf(s, "%s\n", clk_flags[i].name);
			flags &= ~clk_flags[i].flag;
		}
	}
	if (flags) {
		/* Unknown flags */
		seq_printf(s, "0x%lx\n", flags);
	}

	return 0;
}
DEFINE_SHOW_ATTRIBUTE(clk_flags);

static int possible_parents_show(struct seq_file *s, void *data)
{
	struct clk_core *core = s->private;
	int i;

	for (i = 0; i < core->num_parents - 1; i++)
		seq_printf(s, "%s ", core->parent_names[i]);

	seq_printf(s, "%s\n", core->parent_names[i]);

	return 0;
}
DEFINE_SHOW_ATTRIBUTE(possible_parents);

static int clk_duty_cycle_show(struct seq_file *s, void *data)
{
	struct clk_core *core = s->private;
	struct clk_duty *duty = &core->duty;

	seq_printf(s, "%u/%u\n", duty->num, duty->den);

	return 0;
}
DEFINE_SHOW_ATTRIBUTE(clk_duty_cycle);

static void clk_debug_create_one(struct clk_core *core, struct dentry *pdentry)
{
	struct dentry *root;

	if (!core || !pdentry)
		return;

	root = debugfs_create_dir(core->name, pdentry);
	core->dentry = root;

	debugfs_create_ulong("clk_rate", 0444, root, &core->rate);
	debugfs_create_ulong("clk_accuracy", 0444, root, &core->accuracy);
	debugfs_create_u32("clk_phase", 0444, root, &core->phase);
	debugfs_create_file("clk_flags", 0444, root, core, &clk_flags_fops);
	debugfs_create_u32("clk_prepare_count", 0444, root, &core->prepare_count);
	debugfs_create_u32("clk_enable_count", 0444, root, &core->enable_count);
	debugfs_create_u32("clk_protect_count", 0444, root, &core->protect_count);
	debugfs_create_u32("clk_notifier_count", 0444, root, &core->notifier_count);
	debugfs_create_file("clk_duty_cycle", 0444, root, core,
			    &clk_duty_cycle_fops);

	if (core->num_parents > 1)
		debugfs_create_file("clk_possible_parents", 0444, root, core,
				    &possible_parents_fops);

	if (core->ops->debug_init)
		core->ops->debug_init(core->hw, core->dentry);
}

/**
 * clk_debug_register - add a clk node to the debugfs clk directory
 * @core: the clk being added to the debugfs clk directory
 *
 * Dynamically adds a clk to the debugfs clk directory if debugfs has been
 * initialized.  Otherwise it bails out early since the debugfs clk directory
 * will be created lazily by clk_debug_init as part of a late_initcall.
 */
static void clk_debug_register(struct clk_core *core)
{
	mutex_lock(&clk_debug_lock);
	hlist_add_head(&core->debug_node, &clk_debug_list);
	if (inited)
		clk_debug_create_one(core, rootdir);
	mutex_unlock(&clk_debug_lock);
}

 /**
 * clk_debug_unregister - remove a clk node from the debugfs clk directory
 * @core: the clk being removed from the debugfs clk directory
 *
 * Dynamically removes a clk and all its child nodes from the
 * debugfs clk directory if clk->dentry points to debugfs created by
 * clk_debug_register in __clk_core_init.
 */
static void clk_debug_unregister(struct clk_core *core)
{
	mutex_lock(&clk_debug_lock);
	hlist_del_init(&core->debug_node);
	debugfs_remove_recursive(core->dentry);
	core->dentry = NULL;
	mutex_unlock(&clk_debug_lock);
}

/**
 * clk_debug_init - lazily populate the debugfs clk directory
 *
 * clks are often initialized very early during boot before memory can be
 * dynamically allocated and well before debugfs is setup. This function
 * populates the debugfs clk directory once at boot-time when we know that
 * debugfs is setup. It should only be called once at boot-time, all other clks
 * added dynamically will be done so with clk_debug_register.
 */
static int __init clk_debug_init(void)
{
	struct clk_core *core;

	rootdir = debugfs_create_dir("clk", NULL);

	debugfs_create_file("clk_summary", 0444, rootdir, &all_lists,
			    &clk_summary_fops);
	debugfs_create_file("clk_dump", 0444, rootdir, &all_lists,
			    &clk_dump_fops);
	debugfs_create_file("clk_orphan_summary", 0444, rootdir, &orphan_list,
			    &clk_summary_fops);
	debugfs_create_file("clk_orphan_dump", 0444, rootdir, &orphan_list,
			    &clk_dump_fops);

	mutex_lock(&clk_debug_lock);
	hlist_for_each_entry(core, &clk_debug_list, debug_node)
		clk_debug_create_one(core, rootdir);

	inited = 1;
	mutex_unlock(&clk_debug_lock);

	return 0;
}
late_initcall(clk_debug_init);
#else
static inline void clk_debug_register(struct clk_core *core) { }
static inline void clk_debug_reparent(struct clk_core *core,
				      struct clk_core *new_parent)
{
}
static inline void clk_debug_unregister(struct clk_core *core)
{
}
#endif

/**
 * __clk_core_init - initialize the data structures in a struct clk_core
 * @core:	clk_core being initialized
 *
 * Initializes the lists in struct clk_core, queries the hardware for the
 * parent and rate and sets them both.
 */
static int __clk_core_init(struct clk_core *core)
{
	int i, ret;
	struct clk_core *orphan;
	struct hlist_node *tmp2;
	unsigned long rate;

	if (!core)
		return -EINVAL;

	clk_prepare_lock();

	ret = clk_pm_runtime_get(core);
	if (ret)
		goto unlock;

	/* check to see if a clock with this name is already registered */
	if (clk_core_lookup(core->name)) {
		pr_debug("%s: clk %s already initialized\n",
				__func__, core->name);
		ret = -EEXIST;
		goto out;
	}

	/* check that clk_ops are sane.  See Documentation/driver-api/clk.rst */
	if (core->ops->set_rate &&
	    !((core->ops->round_rate || core->ops->determine_rate) &&
	      core->ops->recalc_rate)) {
		pr_err("%s: %s must implement .round_rate or .determine_rate in addition to .recalc_rate\n",
		       __func__, core->name);
		ret = -EINVAL;
		goto out;
	}

	if (core->ops->set_parent && !core->ops->get_parent) {
		pr_err("%s: %s must implement .get_parent & .set_parent\n",
		       __func__, core->name);
		ret = -EINVAL;
		goto out;
	}

	if (core->num_parents > 1 && !core->ops->get_parent) {
		pr_err("%s: %s must implement .get_parent as it has multi parents\n",
		       __func__, core->name);
		ret = -EINVAL;
		goto out;
	}

	if (core->ops->set_rate_and_parent &&
			!(core->ops->set_parent && core->ops->set_rate)) {
		pr_err("%s: %s must implement .set_parent & .set_rate\n",
				__func__, core->name);
		ret = -EINVAL;
		goto out;
	}

	/* throw a WARN if any entries in parent_names are NULL */
	for (i = 0; i < core->num_parents; i++)
		WARN(!core->parent_names[i],
				"%s: invalid NULL in %s's .parent_names\n",
				__func__, core->name);

	core->parent = __clk_init_parent(core);

	/*
	 * Populate core->parent if parent has already been clk_core_init'd. If
	 * parent has not yet been clk_core_init'd then place clk in the orphan
	 * list.  If clk doesn't have any parents then place it in the root
	 * clk list.
	 *
	 * Every time a new clk is clk_init'd then we walk the list of orphan
	 * clocks and re-parent any that are children of the clock currently
	 * being clk_init'd.
	 */
	if (core->parent) {
		hlist_add_head(&core->child_node,
				&core->parent->children);
		core->orphan = core->parent->orphan;
	} else if (!core->num_parents) {
		hlist_add_head(&core->child_node, &clk_root_list);
		core->orphan = false;
	} else {
		hlist_add_head(&core->child_node, &clk_orphan_list);
		core->orphan = true;
	}

	/*
	 * optional platform-specific magic
	 *
	 * The .init callback is not used by any of the basic clock types, but
	 * exists for weird hardware that must perform initialization magic.
	 * Please consider other ways of solving initialization problems before
	 * using this callback, as its use is discouraged.
	 */
	if (core->ops->init)
		core->ops->init(core->hw);

	/*
	 * Set clk's accuracy.  The preferred method is to use
	 * .recalc_accuracy. For simple clocks and lazy developers the default
	 * fallback is to use the parent's accuracy.  If a clock doesn't have a
	 * parent (or is orphaned) then accuracy is set to zero (perfect
	 * clock).
	 */
	if (core->ops->recalc_accuracy)
		core->accuracy = core->ops->recalc_accuracy(core->hw,
					__clk_get_accuracy(core->parent));
	else if (core->parent)
		core->accuracy = core->parent->accuracy;
	else
		core->accuracy = 0;

	/*
	 * Set clk's phase.
	 * Since a phase is by definition relative to its parent, just
	 * query the current clock phase, or just assume it's in phase.
	 */
	if (core->ops->get_phase)
		core->phase = core->ops->get_phase(core->hw);
	else
		core->phase = 0;

	/*
	 * Set clk's duty cycle.
	 */
	clk_core_update_duty_cycle_nolock(core);

	/*
	 * Set clk's rate.  The preferred method is to use .recalc_rate.  For
	 * simple clocks and lazy developers the default fallback is to use the
	 * parent's rate.  If a clock doesn't have a parent (or is orphaned)
	 * then rate is set to zero.
	 */
	if (core->ops->recalc_rate)
		rate = core->ops->recalc_rate(core->hw,
				clk_core_get_rate_nolock(core->parent));
	else if (core->parent)
		rate = core->parent->rate;
	else
		rate = 0;
	core->rate = core->req_rate = rate;

	core->boot_enabled = clk_core_is_enabled(core);

	/*
	 * Enable CLK_IS_CRITICAL clocks so newly added critical clocks
	 * don't get accidentally disabled when walking the orphan tree and
	 * reparenting clocks
	 */
	if (core->flags & CLK_IS_CRITICAL) {
		unsigned long flags;

		clk_core_prepare(core);

		flags = clk_enable_lock();
		clk_core_enable(core);
		clk_enable_unlock(flags);
	}

	clk_core_hold_state(core);

	/*
	 * walk the list of orphan clocks and reparent any that newly finds a
	 * parent.
	 */
	hlist_for_each_entry_safe(orphan, tmp2, &clk_orphan_list, child_node) {
		struct clk_core *parent = __clk_init_parent(orphan);

		/*
		 * We need to use __clk_set_parent_before() and _after() to
		 * to properly migrate any prepare/enable count of the orphan
		 * clock. This is important for CLK_IS_CRITICAL clocks, which
		 * are enabled during init but might not have a parent yet.
		 */
		if (parent) {
			/* update the clk tree topology */
			__clk_set_parent_before(orphan, parent);
			__clk_set_parent_after(orphan, parent, NULL);
			__clk_recalc_accuracies(orphan);
			__clk_recalc_rates(orphan, 0);
			__clk_core_update_orphan_hold_state(orphan);
		}
	}

	/*
	 * optional platform-specific magic
	 *
	 * The .init callback is not used by any of the basic clock types, but
	 * exists for weird hardware that must perform initialization magic.
	 * Please consider other ways of solving initialization problems before
	 * using this callback, as its use is discouraged.
	 */
	if (core->ops->init)
		core->ops->init(core->hw);

	if (core->flags & CLK_IS_CRITICAL) {
		unsigned long flags;

		clk_core_prepare(core);

		flags = clk_enable_lock();
		clk_core_enable(core);
		clk_enable_unlock(flags);
	}

	/*
	 * enable clocks with the CLK_ENABLE_HAND_OFF flag set
	 *
	 * This flag causes the framework to enable the clock at registration
	 * time, which is sometimes necessary for clocks that would cause a
	 * system crash when gated (e.g. cpu, memory, etc). The prepare_count
	 * is migrated over to the first clk consumer to call clk_prepare().
	 * Similarly the clk's enable_count is migrated to the first consumer
	 * to call clk_enable().
	 */
	if (core->flags & CLK_ENABLE_HAND_OFF) {
		unsigned long flags;

		/*
		 * Few clocks might have hardware gating which would be
		 * required to be ON before prepare/enabling the clocks. So
		 * check if the clock has been turned ON earlier and we should
		 * prepare/enable those clocks.
		 */
		if (clk_core_is_enabled(core)) {
			core->need_handoff_prepare = true;
			core->need_handoff_enable = true;
			ret = clk_core_prepare(core);
			if (ret)
				goto out;
			flags = clk_enable_lock();
			clk_core_enable(core);
			clk_enable_unlock(flags);
		}
	}

	kref_init(&core->ref);
out:
	clk_pm_runtime_put(core);
unlock:
	if (ret)
		hlist_del_init(&core->child_node);

	clk_prepare_unlock();

	if (!ret)
		clk_debug_register(core);

	return ret;
}

struct clk *__clk_create_clk(struct clk_hw *hw, const char *dev_id,
			     const char *con_id)
{
	struct clk *clk;

	/* This is to allow this function to be chained to others */
	if (IS_ERR_OR_NULL(hw))
		return ERR_CAST(hw);

	clk = kzalloc(sizeof(*clk), GFP_KERNEL);
	if (!clk)
		return ERR_PTR(-ENOMEM);

	clk->core = hw->core;
	clk->dev_id = dev_id;
	clk->con_id = kstrdup_const(con_id, GFP_KERNEL);
	clk->max_rate = ULONG_MAX;

	clk_prepare_lock();
	hlist_add_head(&clk->clks_node, &hw->core->clks);
	clk_prepare_unlock();

	return clk;
}

/* keep in sync with __clk_put */
void __clk_free_clk(struct clk *clk)
{
	clk_prepare_lock();
	hlist_del(&clk->clks_node);
	clk_prepare_unlock();

	kfree_const(clk->con_id);
	kfree(clk);
}

/**
 * clk_register - allocate a new clock, register it and return an opaque cookie
 * @dev: device that is registering this clock
 * @hw: link to hardware-specific clock data
 *
 * clk_register is the primary interface for populating the clock tree with new
 * clock nodes.  It returns a pointer to the newly allocated struct clk which
 * cannot be dereferenced by driver code but may be used in conjunction with the
 * rest of the clock API.  In the event of an error clk_register will return an
 * error code; drivers must test for an error code after calling clk_register.
 */
struct clk *clk_register(struct device *dev, struct clk_hw *hw)
{
	int i, ret;
	struct clk_core *core;

	core = kzalloc(sizeof(*core), GFP_KERNEL);
	if (!core) {
		ret = -ENOMEM;
		goto fail_out;
	}

	core->name = kstrdup_const(hw->init->name, GFP_KERNEL);
	if (!core->name) {
		ret = -ENOMEM;
		goto fail_name;
	}

	if (WARN_ON(!hw->init->ops)) {
		ret = -EINVAL;
		goto fail_ops;
	}
	core->ops = hw->init->ops;

	if (dev && pm_runtime_enabled(dev))
		core->rpm_enabled = true;
	core->dev = dev;
	if (dev && dev->driver)
		core->owner = dev->driver->owner;
	core->hw = hw;
	core->flags = hw->init->flags;
	core->num_parents = hw->init->num_parents;
	core->min_rate = 0;
	core->max_rate = ULONG_MAX;
	core->vdd_class = hw->init->vdd_class;
	core->rate_max = hw->init->rate_max;
	core->num_rate_max = hw->init->num_rate_max;
	hw->core = core;

	/* allocate local copy in case parent_names is __initdata */
	core->parent_names = kcalloc(core->num_parents, sizeof(char *),
					GFP_KERNEL);

	if (!core->parent_names) {
		ret = -ENOMEM;
		goto fail_parent_names;
	}


	/* copy each string name in case parent_names is __initdata */
	for (i = 0; i < core->num_parents; i++) {
		core->parent_names[i] = kstrdup_const(hw->init->parent_names[i],
						GFP_KERNEL);
		if (!core->parent_names[i]) {
			ret = -ENOMEM;
			goto fail_parent_names_copy;
		}
	}

	/* avoid unnecessary string look-ups of clk_core's possible parents. */
	core->parents = kcalloc(core->num_parents, sizeof(*core->parents),
				GFP_KERNEL);
	if (!core->parents) {
		ret = -ENOMEM;
		goto fail_parents;
	};

	INIT_HLIST_HEAD(&core->clks);
	INIT_LIST_HEAD(&core->rate_change_node);

	hw->clk = __clk_create_clk(hw, NULL, NULL);
	if (IS_ERR(hw->clk)) {
		ret = PTR_ERR(hw->clk);
		goto fail_parents;
	}

	ret = __clk_core_init(core);
	if (!ret)
		return hw->clk;

	__clk_free_clk(hw->clk);
	hw->clk = NULL;

fail_parents:
	kfree(core->parents);
fail_parent_names_copy:
	while (--i >= 0)
		kfree_const(core->parent_names[i]);
	kfree(core->parent_names);
fail_parent_names:
fail_ops:
	kfree_const(core->name);
fail_name:
	kfree(core);
fail_out:
	return ERR_PTR(ret);
}
EXPORT_SYMBOL_GPL(clk_register);

/**
 * clk_hw_register - register a clk_hw and return an error code
 * @dev: device that is registering this clock
 * @hw: link to hardware-specific clock data
 *
 * clk_hw_register is the primary interface for populating the clock tree with
 * new clock nodes. It returns an integer equal to zero indicating success or
 * less than zero indicating failure. Drivers must test for an error code after
 * calling clk_hw_register().
 */
int clk_hw_register(struct device *dev, struct clk_hw *hw)
{
	return PTR_ERR_OR_ZERO(clk_register(dev, hw));
}
EXPORT_SYMBOL_GPL(clk_hw_register);

/* Free memory allocated for a clock. */
static void __clk_release(struct kref *ref)
{
	struct clk_core *core = container_of(ref, struct clk_core, ref);
	int i = core->num_parents;

	lockdep_assert_held(&prepare_lock);

	kfree(core->parents);
	while (--i >= 0)
		kfree_const(core->parent_names[i]);

	kfree(core->parent_names);
	kfree_const(core->name);
	kfree(core);
}

/*
 * Empty clk_ops for unregistered clocks. These are used temporarily
 * after clk_unregister() was called on a clock and until last clock
 * consumer calls clk_put() and the struct clk object is freed.
 */
static int clk_nodrv_prepare_enable(struct clk_hw *hw)
{
	return -ENXIO;
}

static void clk_nodrv_disable_unprepare(struct clk_hw *hw)
{
	WARN_ON_ONCE(1);
}

static int clk_nodrv_set_rate(struct clk_hw *hw, unsigned long rate,
					unsigned long parent_rate)
{
	return -ENXIO;
}

static int clk_nodrv_set_parent(struct clk_hw *hw, u8 index)
{
	return -ENXIO;
}

static const struct clk_ops clk_nodrv_ops = {
	.enable		= clk_nodrv_prepare_enable,
	.disable	= clk_nodrv_disable_unprepare,
	.prepare	= clk_nodrv_prepare_enable,
	.unprepare	= clk_nodrv_disable_unprepare,
	.set_rate	= clk_nodrv_set_rate,
	.set_parent	= clk_nodrv_set_parent,
};

static void clk_core_evict_parent_cache_subtree(struct clk_core *root,
						struct clk_core *target)
{
	int i;
	struct clk_core *child;

	for (i = 0; i < root->num_parents; i++)
		if (root->parents[i] == target)
			root->parents[i] = NULL;

	hlist_for_each_entry(child, &root->children, child_node)
		clk_core_evict_parent_cache_subtree(child, target);
}

/* Remove this clk from all parent caches */
static void clk_core_evict_parent_cache(struct clk_core *core)
{
	struct hlist_head **lists;
	struct clk_core *root;

	lockdep_assert_held(&prepare_lock);

	for (lists = all_lists; *lists; lists++)
		hlist_for_each_entry(root, *lists, child_node)
			clk_core_evict_parent_cache_subtree(root, core);

}

/**
 * clk_unregister - unregister a currently registered clock
 * @clk: clock to unregister
 */
void clk_unregister(struct clk *clk)
{
	unsigned long flags;

	if (!clk || WARN_ON_ONCE(IS_ERR(clk)))
		return;

	clk_debug_unregister(clk->core);

	clk_prepare_lock();

	if (clk->core->ops == &clk_nodrv_ops) {
		pr_err("%s: unregistered clock: %s\n", __func__,
		       clk->core->name);
		goto unlock;
	}
	/*
	 * Assign empty clock ops for consumers that might still hold
	 * a reference to this clock.
	 */
	flags = clk_enable_lock();
	clk->core->ops = &clk_nodrv_ops;
	clk_enable_unlock(flags);

	if (!hlist_empty(&clk->core->children)) {
		struct clk_core *child;
		struct hlist_node *t;

		/* Reparent all children to the orphan list. */
		hlist_for_each_entry_safe(child, t, &clk->core->children,
					  child_node)
			clk_core_set_parent_nolock(child, NULL);
	}

	clk_core_evict_parent_cache(clk->core);

	hlist_del_init(&clk->core->child_node);

	if (clk->core->prepare_count)
		pr_warn("%s: unregistering prepared clock: %s\n",
					__func__, clk->core->name);

	if (clk->core->protect_count)
		pr_warn("%s: unregistering protected clock: %s\n",
					__func__, clk->core->name);

	kref_put(&clk->core->ref, __clk_release);
unlock:
	clk_prepare_unlock();
}
EXPORT_SYMBOL_GPL(clk_unregister);

/**
 * clk_hw_unregister - unregister a currently registered clk_hw
 * @hw: hardware-specific clock data to unregister
 */
void clk_hw_unregister(struct clk_hw *hw)
{
	clk_unregister(hw->clk);
}
EXPORT_SYMBOL_GPL(clk_hw_unregister);

static void devm_clk_release(struct device *dev, void *res)
{
	clk_unregister(*(struct clk **)res);
}

static void devm_clk_hw_release(struct device *dev, void *res)
{
	clk_hw_unregister(*(struct clk_hw **)res);
}

#define MAX_LEN_OPP_HANDLE	50
#define LEN_OPP_HANDLE		16

static int derive_device_list(struct device **device_list,
				struct clk_core *core,
				struct device_node *np,
				char *clk_handle_name, int count)
{
	int j;
	struct platform_device *pdev;
	struct device_node *dev_node;

	for (j = 0; j < count; j++) {
		device_list[j] = NULL;
		dev_node = of_parse_phandle(np, clk_handle_name, j);
		if (!dev_node) {
			pr_err("Unable to get device_node pointer for %s opp-handle (%s)\n",
					core->name, clk_handle_name);
			return -ENODEV;
		}

		pdev = of_find_device_by_node(dev_node);
		if (!pdev) {
			pr_err("Unable to find platform_device node for %s opp-handle\n",
						core->name);
			return -ENODEV;
		}
		device_list[j] = &pdev->dev;
	}
	return 0;
}

static int clk_get_voltage(struct clk_core *core, unsigned long rate, int n)
{
	struct clk_vdd_class *vdd;
	int level, corner;

	/* Use the first regulator in the vdd class for the OPP table. */
	vdd = core->vdd_class;
	if (vdd->num_regulators > 1) {
		corner = vdd->vdd_uv[vdd->num_regulators * n];
	} else {
		level = clk_find_vdd_level(core, rate);
		if (level < 0) {
			pr_err("Could not find vdd level\n");
			return -EINVAL;
		}
		corner = vdd->vdd_uv[level];
	}

	if (!corner) {
		pr_err("%s: Unable to find vdd level for rate %lu\n",
					core->name, rate);
		return -EINVAL;
	}

	return corner;
}

static int clk_add_and_print_opp(struct clk_hw *hw,
				struct device **device_list, int count,
				unsigned long rate, int uv, int n)
{
	struct clk_core *core = hw->core;
	int j, ret = 0;

	for (j = 0; j < count; j++) {
		ret = dev_pm_opp_add(device_list[j], rate, uv);
		if (ret) {
			pr_err("%s: couldn't add OPP for %lu - err: %d\n",
						core->name, rate, ret);
			return ret;
		}

		if (n == 0 || n == core->num_rate_max - 1 ||
					rate == clk_hw_round_rate(hw, INT_MAX))
			pr_info("%s: set OPP pair(%lu Hz: %u uV) on %s\n",
						core->name, rate, uv,
						dev_name(device_list[j]));
	}
	return ret;
}

static void clk_populate_clock_opp_table(struct device_node *np,
						struct clk_hw *hw)
{
	struct device **device_list;
	struct clk_core *core = hw->core;
	char clk_handle_name[MAX_LEN_OPP_HANDLE];
	int n, len, count, uv, ret;
	unsigned long rate = 0, rrate = 0;

	if (!core || !core->num_rate_max)
		return;

	if (strlen(core->name) + LEN_OPP_HANDLE < MAX_LEN_OPP_HANDLE) {
		ret = snprintf(clk_handle_name, ARRAY_SIZE(clk_handle_name),
				"qcom,%s-opp-handle", core->name);
		if (ret < strlen(core->name) + LEN_OPP_HANDLE) {
			pr_err("%s: Failed to hold clk_handle_name\n",
							core->name);
			return;
		}
	} else {
		pr_err("clk name (%s) too large to fit in clk_handle_name\n",
							core->name);
		return;
	}

	if (of_find_property(np, clk_handle_name, &len)) {
		count = len/sizeof(u32);

		device_list = kmalloc_array(count, sizeof(struct device *),
							GFP_KERNEL);
		if (!device_list)
			return;

		ret = derive_device_list(device_list, core, np,
					clk_handle_name, count);
		if (ret < 0) {
			pr_err("Failed to fill device_list for %s\n",
						clk_handle_name);
			goto err_derive_device_list;
		}
	} else {
		pr_debug("Unable to find %s\n", clk_handle_name);
		return;
	}

	for (n = 0; ; n++) {
		rrate = clk_hw_round_rate(hw, rate + 1);
		if (!rrate) {
			pr_err("clk_round_rate failed for %s\n",
							core->name);
			goto err_derive_device_list;
		}

		/*
		 * If clk_hw_round_rate gives the same value on consecutive
		 * iterations, exit the loop since we're at the maximum clock
		 * frequency.
		 */
		if (rate == rrate)
			break;
		rate = rrate;

		uv = clk_get_voltage(core, rate, n);
		if (uv < 0)
			goto err_derive_device_list;

		ret = clk_add_and_print_opp(hw, device_list, count,
							rate, uv, n);
		if (ret)
			goto err_derive_device_list;
	}

err_derive_device_list:
	kfree(device_list);
}

/**
 * devm_clk_register - resource managed clk_register()
 * @dev: device that is registering this clock
 * @hw: link to hardware-specific clock data
 *
 * Managed clk_register(). Clocks returned from this function are
 * automatically clk_unregister()ed on driver detach. See clk_register() for
 * more information.
 */
struct clk *devm_clk_register(struct device *dev, struct clk_hw *hw)
{
	struct clk *clk;
	struct clk **clkp;

	clkp = devres_alloc(devm_clk_release, sizeof(*clkp), GFP_KERNEL);
	if (!clkp)
		return ERR_PTR(-ENOMEM);

	clk = clk_register(dev, hw);
	if (!IS_ERR(clk)) {
		*clkp = clk;
		devres_add(dev, clkp);
	} else {
		devres_free(clkp);
	}

	clk_populate_clock_opp_table(dev->of_node, hw);
	return clk;
}
EXPORT_SYMBOL_GPL(devm_clk_register);

/**
 * devm_clk_hw_register - resource managed clk_hw_register()
 * @dev: device that is registering this clock
 * @hw: link to hardware-specific clock data
 *
 * Managed clk_hw_register(). Clocks registered by this function are
 * automatically clk_hw_unregister()ed on driver detach. See clk_hw_register()
 * for more information.
 */
int devm_clk_hw_register(struct device *dev, struct clk_hw *hw)
{
	struct clk_hw **hwp;
	int ret;

	hwp = devres_alloc(devm_clk_hw_release, sizeof(*hwp), GFP_KERNEL);
	if (!hwp)
		return -ENOMEM;

	ret = clk_hw_register(dev, hw);
	if (!ret) {
		*hwp = hw;
		devres_add(dev, hwp);
	} else {
		devres_free(hwp);
	}

	clk_populate_clock_opp_table(dev->of_node, hw);
	return ret;
}
EXPORT_SYMBOL_GPL(devm_clk_hw_register);

static int devm_clk_match(struct device *dev, void *res, void *data)
{
	struct clk *c = res;
	if (WARN_ON(!c))
		return 0;
	return c == data;
}

static int devm_clk_hw_match(struct device *dev, void *res, void *data)
{
	struct clk_hw *hw = res;

	if (WARN_ON(!hw))
		return 0;
	return hw == data;
}

/**
 * devm_clk_unregister - resource managed clk_unregister()
 * @clk: clock to unregister
 *
 * Deallocate a clock allocated with devm_clk_register(). Normally
 * this function will not need to be called and the resource management
 * code will ensure that the resource is freed.
 */
void devm_clk_unregister(struct device *dev, struct clk *clk)
{
	WARN_ON(devres_release(dev, devm_clk_release, devm_clk_match, clk));
}
EXPORT_SYMBOL_GPL(devm_clk_unregister);

/**
 * devm_clk_hw_unregister - resource managed clk_hw_unregister()
 * @dev: device that is unregistering the hardware-specific clock data
 * @hw: link to hardware-specific clock data
 *
 * Unregister a clk_hw registered with devm_clk_hw_register(). Normally
 * this function will not need to be called and the resource management
 * code will ensure that the resource is freed.
 */
void devm_clk_hw_unregister(struct device *dev, struct clk_hw *hw)
{
	WARN_ON(devres_release(dev, devm_clk_hw_release, devm_clk_hw_match,
				hw));
}
EXPORT_SYMBOL_GPL(devm_clk_hw_unregister);

/*
 * clkdev helpers
 */
int __clk_get(struct clk *clk)
{
	struct clk_core *core = !clk ? NULL : clk->core;

	if (core) {
		if (!try_module_get(core->owner))
			return 0;

		kref_get(&core->ref);
	}
	return 1;
}

/* keep in sync with __clk_free_clk */
void __clk_put(struct clk *clk)
{
	struct module *owner;

	if (!clk || WARN_ON_ONCE(IS_ERR(clk)))
		return;

	clk_prepare_lock();

	/*
	 * Before calling clk_put, all calls to clk_rate_exclusive_get() from a
	 * given user should be balanced with calls to clk_rate_exclusive_put()
	 * and by that same consumer
	 */
	if (WARN_ON(clk->exclusive_count)) {
		/* We voiced our concern, let's sanitize the situation */
		clk->core->protect_count -= (clk->exclusive_count - 1);
		clk_core_rate_unprotect(clk->core);
		clk->exclusive_count = 0;
	}

	hlist_del(&clk->clks_node);
	if (clk->min_rate > clk->core->req_rate ||
	    clk->max_rate < clk->core->req_rate)
		clk_core_set_rate_nolock(clk->core, clk->core->req_rate);

	owner = clk->core->owner;
	kref_put(&clk->core->ref, __clk_release);

	clk_prepare_unlock();

	module_put(owner);

	kfree_const(clk->con_id);
	kfree(clk);
}

/***        clk rate change notifiers        ***/

/**
 * clk_notifier_register - add a clk rate change notifier
 * @clk: struct clk * to watch
 * @nb: struct notifier_block * with callback info
 *
 * Request notification when clk's rate changes.  This uses an SRCU
 * notifier because we want it to block and notifier unregistrations are
 * uncommon.  The callbacks associated with the notifier must not
 * re-enter into the clk framework by calling any top-level clk APIs;
 * this will cause a nested prepare_lock mutex.
 *
 * In all notification cases (pre, post and abort rate change) the original
 * clock rate is passed to the callback via struct clk_notifier_data.old_rate
 * and the new frequency is passed via struct clk_notifier_data.new_rate.
 *
 * clk_notifier_register() must be called from non-atomic context.
 * Returns -EINVAL if called with null arguments, -ENOMEM upon
 * allocation failure; otherwise, passes along the return value of
 * srcu_notifier_chain_register().
 */
int clk_notifier_register(struct clk *clk, struct notifier_block *nb)
{
	struct clk_notifier *cn;
	int ret = -ENOMEM;

	if (!clk || !nb)
		return -EINVAL;

	clk_prepare_lock();

	/* search the list of notifiers for this clk */
	list_for_each_entry(cn, &clk_notifier_list, node)
		if (cn->clk == clk)
			goto found;

	/* if clk wasn't in the notifier list, allocate new clk_notifier */
	cn = kzalloc(sizeof(*cn), GFP_KERNEL);
	if (!cn)
		goto out;

	cn->clk = clk;
	srcu_init_notifier_head(&cn->notifier_head);

	list_add(&cn->node, &clk_notifier_list);

found:
	ret = srcu_notifier_chain_register(&cn->notifier_head, nb);

	clk->core->notifier_count++;

out:
	clk_prepare_unlock();

	return ret;
}
EXPORT_SYMBOL_GPL(clk_notifier_register);

/**
 * clk_notifier_unregister - remove a clk rate change notifier
 * @clk: struct clk *
 * @nb: struct notifier_block * with callback info
 *
 * Request no further notification for changes to 'clk' and frees memory
 * allocated in clk_notifier_register.
 *
 * Returns -EINVAL if called with null arguments; otherwise, passes
 * along the return value of srcu_notifier_chain_unregister().
 */
int clk_notifier_unregister(struct clk *clk, struct notifier_block *nb)
{
	struct clk_notifier *cn;
	int ret = -ENOENT;

	if (!clk || !nb)
		return -EINVAL;

	clk_prepare_lock();

	list_for_each_entry(cn, &clk_notifier_list, node) {
		if (cn->clk == clk) {
			ret = srcu_notifier_chain_unregister(&cn->notifier_head, nb);

			clk->core->notifier_count--;

			/* XXX the notifier code should handle this better */
			if (!cn->notifier_head.head) {
				srcu_cleanup_notifier_head(&cn->notifier_head);
				list_del(&cn->node);
				kfree(cn);
			}
			break;
		}
	}

	clk_prepare_unlock();

	return ret;
}
EXPORT_SYMBOL_GPL(clk_notifier_unregister);

#ifdef CONFIG_OF
/**
 * struct of_clk_provider - Clock provider registration structure
 * @link: Entry in global list of clock providers
 * @node: Pointer to device tree node of clock provider
 * @get: Get clock callback.  Returns NULL or a struct clk for the
 *       given clock specifier
 * @data: context pointer to be passed into @get callback
 */
struct of_clk_provider {
	struct list_head link;

	struct device_node *node;
	struct clk *(*get)(struct of_phandle_args *clkspec, void *data);
	struct clk_hw *(*get_hw)(struct of_phandle_args *clkspec, void *data);
	void *data;
};

static const struct of_device_id __clk_of_table_sentinel
	__used __section(__clk_of_table_end);

static LIST_HEAD(of_clk_providers);
static DEFINE_MUTEX(of_clk_mutex);

struct clk *of_clk_src_simple_get(struct of_phandle_args *clkspec,
				     void *data)
{
	return data;
}
EXPORT_SYMBOL_GPL(of_clk_src_simple_get);

struct clk_hw *of_clk_hw_simple_get(struct of_phandle_args *clkspec, void *data)
{
	return data;
}
EXPORT_SYMBOL_GPL(of_clk_hw_simple_get);

struct clk *of_clk_src_onecell_get(struct of_phandle_args *clkspec, void *data)
{
	struct clk_onecell_data *clk_data = data;
	unsigned int idx = clkspec->args[0];

	if (idx >= clk_data->clk_num) {
		pr_err("%s: invalid clock index %u\n", __func__, idx);
		return ERR_PTR(-EINVAL);
	}

	return clk_data->clks[idx];
}
EXPORT_SYMBOL_GPL(of_clk_src_onecell_get);

struct clk_hw *
of_clk_hw_onecell_get(struct of_phandle_args *clkspec, void *data)
{
	struct clk_hw_onecell_data *hw_data = data;
	unsigned int idx = clkspec->args[0];

	if (idx >= hw_data->num) {
		pr_err("%s: invalid index %u\n", __func__, idx);
		return ERR_PTR(-EINVAL);
	}

	return hw_data->hws[idx];
}
EXPORT_SYMBOL_GPL(of_clk_hw_onecell_get);

/**
 * of_clk_add_provider() - Register a clock provider for a node
 * @np: Device node pointer associated with clock provider
 * @clk_src_get: callback for decoding clock
 * @data: context pointer for @clk_src_get callback.
 */
int of_clk_add_provider(struct device_node *np,
			struct clk *(*clk_src_get)(struct of_phandle_args *clkspec,
						   void *data),
			void *data)
{
	struct of_clk_provider *cp;
	int ret;

	cp = kzalloc(sizeof(*cp), GFP_KERNEL);
	if (!cp)
		return -ENOMEM;

	cp->node = of_node_get(np);
	cp->data = data;
	cp->get = clk_src_get;

	mutex_lock(&of_clk_mutex);
	list_add(&cp->link, &of_clk_providers);
	mutex_unlock(&of_clk_mutex);
	pr_debug("Added clock from %pOF\n", np);

	ret = of_clk_set_defaults(np, true);
	if (ret < 0)
		of_clk_del_provider(np);

	return ret;
}
EXPORT_SYMBOL_GPL(of_clk_add_provider);

/**
 * of_clk_add_hw_provider() - Register a clock provider for a node
 * @np: Device node pointer associated with clock provider
 * @get: callback for decoding clk_hw
 * @data: context pointer for @get callback.
 */
int of_clk_add_hw_provider(struct device_node *np,
			   struct clk_hw *(*get)(struct of_phandle_args *clkspec,
						 void *data),
			   void *data)
{
	struct of_clk_provider *cp;
	int ret;

	cp = kzalloc(sizeof(*cp), GFP_KERNEL);
	if (!cp)
		return -ENOMEM;

	cp->node = of_node_get(np);
	cp->data = data;
	cp->get_hw = get;

	mutex_lock(&of_clk_mutex);
	list_add(&cp->link, &of_clk_providers);
	mutex_unlock(&of_clk_mutex);
	pr_debug("Added clk_hw provider from %pOF\n", np);

	ret = of_clk_set_defaults(np, true);
	if (ret < 0)
		of_clk_del_provider(np);

	return ret;
}
EXPORT_SYMBOL_GPL(of_clk_add_hw_provider);

static void devm_of_clk_release_provider(struct device *dev, void *res)
{
	of_clk_del_provider(*(struct device_node **)res);
}

int devm_of_clk_add_hw_provider(struct device *dev,
			struct clk_hw *(*get)(struct of_phandle_args *clkspec,
					      void *data),
			void *data)
{
	struct device_node **ptr, *np;
	int ret;

	ptr = devres_alloc(devm_of_clk_release_provider, sizeof(*ptr),
			   GFP_KERNEL);
	if (!ptr)
		return -ENOMEM;

	np = dev->of_node;
	ret = of_clk_add_hw_provider(np, get, data);
	if (!ret) {
		*ptr = np;
		devres_add(dev, ptr);
	} else {
		devres_free(ptr);
	}

	return ret;
}
EXPORT_SYMBOL_GPL(devm_of_clk_add_hw_provider);

/**
 * of_clk_del_provider() - Remove a previously registered clock provider
 * @np: Device node pointer associated with clock provider
 */
void of_clk_del_provider(struct device_node *np)
{
	struct of_clk_provider *cp;

	mutex_lock(&of_clk_mutex);
	list_for_each_entry(cp, &of_clk_providers, link) {
		if (cp->node == np) {
			list_del(&cp->link);
			of_node_put(cp->node);
			kfree(cp);
			break;
		}
	}
	mutex_unlock(&of_clk_mutex);
}
EXPORT_SYMBOL_GPL(of_clk_del_provider);

static int devm_clk_provider_match(struct device *dev, void *res, void *data)
{
	struct device_node **np = res;

	if (WARN_ON(!np || !*np))
		return 0;

	return *np == data;
}

void devm_of_clk_del_provider(struct device *dev)
{
	int ret;

	ret = devres_release(dev, devm_of_clk_release_provider,
			     devm_clk_provider_match, dev->of_node);

	WARN_ON(ret);
}
EXPORT_SYMBOL(devm_of_clk_del_provider);

static struct clk_hw *
__of_clk_get_hw_from_provider(struct of_clk_provider *provider,
			      struct of_phandle_args *clkspec)
{
	struct clk *clk;

	if (provider->get_hw)
		return provider->get_hw(clkspec, provider->data);

	clk = provider->get(clkspec, provider->data);
	if (IS_ERR(clk))
		return ERR_CAST(clk);
	return __clk_get_hw(clk);
}

struct clk *__of_clk_get_from_provider(struct of_phandle_args *clkspec,
				       const char *dev_id, const char *con_id)
{
	struct of_clk_provider *provider;
	struct clk *clk = ERR_PTR(-EPROBE_DEFER);
	struct clk_hw *hw;

	if (!clkspec)
		return ERR_PTR(-EINVAL);

	/* Check if we have such a provider in our array */
	mutex_lock(&of_clk_mutex);
	list_for_each_entry(provider, &of_clk_providers, link) {
		if (provider->node == clkspec->np) {
			hw = __of_clk_get_hw_from_provider(provider, clkspec);
			clk = __clk_create_clk(hw, dev_id, con_id);
		}

		if (!IS_ERR(clk)) {
			if (!__clk_get(clk)) {
				__clk_free_clk(clk);
				clk = ERR_PTR(-ENOENT);
			}

			break;
		}
	}
	mutex_unlock(&of_clk_mutex);

	return clk;
}

/**
 * of_clk_get_from_provider() - Lookup a clock from a clock provider
 * @clkspec: pointer to a clock specifier data structure
 *
 * This function looks up a struct clk from the registered list of clock
 * providers, an input is a clock specifier data structure as returned
 * from the of_parse_phandle_with_args() function call.
 */
struct clk *of_clk_get_from_provider(struct of_phandle_args *clkspec)
{
	return __of_clk_get_from_provider(clkspec, NULL, __func__);
}
EXPORT_SYMBOL_GPL(of_clk_get_from_provider);

/**
 * of_clk_get_parent_count() - Count the number of clocks a device node has
 * @np: device node to count
 *
 * Returns: The number of clocks that are possible parents of this node
 */
unsigned int of_clk_get_parent_count(struct device_node *np)
{
	int count;

	count = of_count_phandle_with_args(np, "clocks", "#clock-cells");
	if (count < 0)
		return 0;

	return count;
}
EXPORT_SYMBOL_GPL(of_clk_get_parent_count);

const char *of_clk_get_parent_name(struct device_node *np, int index)
{
	struct of_phandle_args clkspec;
	struct property *prop;
	const char *clk_name;
	const __be32 *vp;
	u32 pv;
	int rc;
	int count;
	struct clk *clk;

	rc = of_parse_phandle_with_args(np, "clocks", "#clock-cells", index,
					&clkspec);
	if (rc)
		return NULL;

	index = clkspec.args_count ? clkspec.args[0] : 0;
	count = 0;

	/* if there is an indices property, use it to transfer the index
	 * specified into an array offset for the clock-output-names property.
	 */
	of_property_for_each_u32(clkspec.np, "clock-indices", prop, vp, pv) {
		if (index == pv) {
			index = count;
			break;
		}
		count++;
	}
	/* We went off the end of 'clock-indices' without finding it */
	if (prop && !vp)
		return NULL;

	if (of_property_read_string_index(clkspec.np, "clock-output-names",
					  index,
					  &clk_name) < 0) {
		/*
		 * Best effort to get the name if the clock has been
		 * registered with the framework. If the clock isn't
		 * registered, we return the node name as the name of
		 * the clock as long as #clock-cells = 0.
		 */
		clk = of_clk_get_from_provider(&clkspec);
		if (IS_ERR(clk)) {
			if (clkspec.args_count == 0)
				clk_name = clkspec.np->name;
			else
				clk_name = NULL;
		} else {
			clk_name = __clk_get_name(clk);
			clk_put(clk);
		}
	}


	of_node_put(clkspec.np);
	return clk_name;
}
EXPORT_SYMBOL_GPL(of_clk_get_parent_name);

/**
 * of_clk_parent_fill() - Fill @parents with names of @np's parents and return
 * number of parents
 * @np: Device node pointer associated with clock provider
 * @parents: pointer to char array that hold the parents' names
 * @size: size of the @parents array
 *
 * Return: number of parents for the clock node.
 */
int of_clk_parent_fill(struct device_node *np, const char **parents,
		       unsigned int size)
{
	unsigned int i = 0;

	while (i < size && (parents[i] = of_clk_get_parent_name(np, i)) != NULL)
		i++;

	return i;
}
EXPORT_SYMBOL_GPL(of_clk_parent_fill);

struct clock_provider {
	void (*clk_init_cb)(struct device_node *);
	struct device_node *np;
	struct list_head node;
};

/*
 * This function looks for a parent clock. If there is one, then it
 * checks that the provider for this parent clock was initialized, in
 * this case the parent clock will be ready.
 */
static int parent_ready(struct device_node *np)
{
	int i = 0;

	while (true) {
		struct clk *clk = of_clk_get(np, i);

		/* this parent is ready we can check the next one */
		if (!IS_ERR(clk)) {
			clk_put(clk);
			i++;
			continue;
		}

		/* at least one parent is not ready, we exit now */
		if (PTR_ERR(clk) == -EPROBE_DEFER)
			return 0;

		/*
		 * Here we make assumption that the device tree is
		 * written correctly. So an error means that there is
		 * no more parent. As we didn't exit yet, then the
		 * previous parent are ready. If there is no clock
		 * parent, no need to wait for them, then we can
		 * consider their absence as being ready
		 */
		return 1;
	}
}

/**
 * of_clk_detect_critical() - set CLK_IS_CRITICAL flag from Device Tree
 * @np: Device node pointer associated with clock provider
 * @index: clock index
 * @flags: pointer to top-level framework flags
 *
 * Detects if the clock-critical property exists and, if so, sets the
 * corresponding CLK_IS_CRITICAL flag.
 *
 * Do not use this function. It exists only for legacy Device Tree
 * bindings, such as the one-clock-per-node style that are outdated.
 * Those bindings typically put all clock data into .dts and the Linux
 * driver has no clock data, thus making it impossible to set this flag
 * correctly from the driver. Only those drivers may call
 * of_clk_detect_critical from their setup functions.
 *
 * Return: error code or zero on success
 */
int of_clk_detect_critical(struct device_node *np,
					  int index, unsigned long *flags)
{
	struct property *prop;
	const __be32 *cur;
	uint32_t idx;

	if (!np || !flags)
		return -EINVAL;

	of_property_for_each_u32(np, "clock-critical", prop, cur, idx)
		if (index == idx)
			*flags |= CLK_IS_CRITICAL;

	return 0;
}

/**
 * of_clk_init() - Scan and init clock providers from the DT
 * @matches: array of compatible values and init functions for providers.
 *
 * This function scans the device tree for matching clock providers
 * and calls their initialization functions. It also does it by trying
 * to follow the dependencies.
 */
void __init of_clk_init(const struct of_device_id *matches)
{
	const struct of_device_id *match;
	struct device_node *np;
	struct clock_provider *clk_provider, *next;
	bool is_init_done;
	bool force = false;
	LIST_HEAD(clk_provider_list);

	if (!matches)
		matches = &__clk_of_table;

	/* First prepare the list of the clocks providers */
	for_each_matching_node_and_match(np, matches, &match) {
		struct clock_provider *parent;

		if (!of_device_is_available(np))
			continue;

		parent = kzalloc(sizeof(*parent), GFP_KERNEL);
		if (!parent) {
			list_for_each_entry_safe(clk_provider, next,
						 &clk_provider_list, node) {
				list_del(&clk_provider->node);
				of_node_put(clk_provider->np);
				kfree(clk_provider);
			}
			of_node_put(np);
			return;
		}

		parent->clk_init_cb = match->data;
		parent->np = of_node_get(np);
		list_add_tail(&parent->node, &clk_provider_list);
	}

	while (!list_empty(&clk_provider_list)) {
		is_init_done = false;
		list_for_each_entry_safe(clk_provider, next,
					&clk_provider_list, node) {
			if (force || parent_ready(clk_provider->np)) {

				/* Don't populate platform devices */
				of_node_set_flag(clk_provider->np,
						 OF_POPULATED);

				clk_provider->clk_init_cb(clk_provider->np);
				of_clk_set_defaults(clk_provider->np, true);

				list_del(&clk_provider->node);
				of_node_put(clk_provider->np);
				kfree(clk_provider);
				is_init_done = true;
			}
		}

		/*
		 * We didn't manage to initialize any of the
		 * remaining providers during the last loop, so now we
		 * initialize all the remaining ones unconditionally
		 * in case the clock parent was not mandatory
		 */
		if (!is_init_done)
			force = true;
	}
}
#endif<|MERGE_RESOLUTION|>--- conflicted
+++ resolved
@@ -50,12 +50,6 @@
 	NULL,
 };
 
-<<<<<<< HEAD
-static struct hlist_head *orphan_list[] = {
-	&clk_orphan_list,
-	NULL,
-};
-
 /*
  * clk_rate_change_list is used during clk_core_set_rate_nolock() calls to
  * handle vdd_class vote tracking.  core->rate_change_node is added to
@@ -66,8 +60,6 @@
  */
 static LIST_HEAD(clk_rate_change_list);
 
-=======
->>>>>>> 2950c9c5
 /***    private data structures    ***/
 
 struct clk_core {
