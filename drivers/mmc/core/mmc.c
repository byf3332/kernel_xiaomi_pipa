--- conflicted
+++ resolved
@@ -2487,74 +2487,10 @@
 	}
 }
 
-<<<<<<< HEAD
-static int mmc_cache_card_ext_csd(struct mmc_host *host)
-{
-	int err;
-	u8 *ext_csd;
-	struct mmc_card *card = host->card;
-
-	err = mmc_get_ext_csd(card, &ext_csd);
-	if (err || !ext_csd) {
-		pr_err("%s: %s: mmc_get_ext_csd failed (%d)\n",
-			mmc_hostname(host), __func__, err);
-		return err;
-	}
-
-	/* only cache read/write fields that the sw changes */
-	card->ext_csd.raw_ext_csd_cmdq = ext_csd[EXT_CSD_CMDQ_MODE_EN];
-	card->ext_csd.raw_ext_csd_cache_ctrl = ext_csd[EXT_CSD_CACHE_CTRL];
-	card->ext_csd.raw_ext_csd_bus_width = ext_csd[EXT_CSD_BUS_WIDTH];
-	card->ext_csd.raw_ext_csd_hs_timing = ext_csd[EXT_CSD_HS_TIMING];
-
-	kfree(ext_csd);
-
-	return 0;
-}
-
-static int mmc_test_awake_ext_csd(struct mmc_host *host)
-{
-	int err;
-	u8 *ext_csd;
-	struct mmc_card *card = host->card;
-
-	err = mmc_get_ext_csd(card, &ext_csd);
-	if (err) {
-		pr_err("%s: %s: mmc_get_ext_csd failed (%d)\n",
-			mmc_hostname(host), __func__, err);
-		return err;
-	}
-
-	/* only compare read/write fields that the sw changes */
-	pr_debug("%s: %s: type(cached:current) cmdq(%d:%d) cache_ctrl(%d:%d) bus_width (%d:%d) timing(%d:%d)\n",
-		mmc_hostname(host), __func__,
-		card->ext_csd.raw_ext_csd_cmdq,
-		ext_csd[EXT_CSD_CMDQ_MODE_EN],
-		card->ext_csd.raw_ext_csd_cache_ctrl,
-		ext_csd[EXT_CSD_CACHE_CTRL],
-		card->ext_csd.raw_ext_csd_bus_width,
-		ext_csd[EXT_CSD_BUS_WIDTH],
-		card->ext_csd.raw_ext_csd_hs_timing,
-		ext_csd[EXT_CSD_HS_TIMING]);
-
-	err = !((card->ext_csd.raw_ext_csd_cmdq ==
-			ext_csd[EXT_CSD_CMDQ_MODE_EN]) &&
-		(card->ext_csd.raw_ext_csd_cache_ctrl ==
-			ext_csd[EXT_CSD_CACHE_CTRL]) &&
-		(card->ext_csd.raw_ext_csd_bus_width ==
-			ext_csd[EXT_CSD_BUS_WIDTH]) &&
-		(card->ext_csd.raw_ext_csd_hs_timing ==
-			ext_csd[EXT_CSD_HS_TIMING]));
-
-	kfree(ext_csd);
-
-	return err;
-=======
 static bool _mmc_cache_enabled(struct mmc_host *host)
 {
 	return host->card->ext_csd.cache_size > 0 &&
 	       host->card->ext_csd.cache_ctrl & 1;
->>>>>>> 11806753
 }
 
 static int _mmc_suspend(struct mmc_host *host, bool is_suspend)
@@ -2971,12 +2907,9 @@
 	.alive = mmc_alive,
 	.shutdown = mmc_shutdown,
 	.hw_reset = _mmc_hw_reset,
-<<<<<<< HEAD
 	.change_bus_speed = mmc_change_bus_speed,
 	.change_bus_speed_deferred = mmc_change_bus_speed_deferred,
-=======
 	.cache_enabled = _mmc_cache_enabled,
->>>>>>> 11806753
 };
 
 /*
