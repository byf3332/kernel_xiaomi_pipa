--- conflicted
+++ resolved
@@ -2042,7 +2042,6 @@
 }
 EXPORT_SYMBOL_GPL(sdhci_set_uhs_signaling);
 
-<<<<<<< HEAD
 void sdhci_cfg_irq(struct sdhci_host *host, bool enable, bool sync)
 {
 	if (enable && !(host->flags & SDHCI_HOST_IRQ_STATUS)) {
@@ -2057,52 +2056,13 @@
 	}
 }
 EXPORT_SYMBOL(sdhci_cfg_irq);
-=======
-static bool sdhci_timing_has_preset(unsigned char timing)
-{
-	switch (timing) {
-	case MMC_TIMING_UHS_SDR12:
-	case MMC_TIMING_UHS_SDR25:
-	case MMC_TIMING_UHS_SDR50:
-	case MMC_TIMING_UHS_SDR104:
-	case MMC_TIMING_UHS_DDR50:
-	case MMC_TIMING_MMC_DDR52:
-		return true;
-	};
-	return false;
-}
-
-static bool sdhci_preset_needed(struct sdhci_host *host, unsigned char timing)
-{
-	return !(host->quirks2 & SDHCI_QUIRK2_PRESET_VALUE_BROKEN) &&
-	       sdhci_timing_has_preset(timing);
-}
-
-static bool sdhci_presetable_values_change(struct sdhci_host *host, struct mmc_ios *ios)
-{
-	/*
-	 * Preset Values are: Driver Strength, Clock Generator and SDCLK/RCLK
-	 * Frequency. Check if preset values need to be enabled, or the Driver
-	 * Strength needs updating. Note, clock changes are handled separately.
-	 */
-	return !host->preset_enabled &&
-	       (sdhci_preset_needed(host, ios->timing) || host->drv_type != ios->drv_type);
-}
->>>>>>> 11806753
 
 void sdhci_set_ios(struct mmc_host *mmc, struct mmc_ios *ios)
 {
 	struct sdhci_host *host = mmc_priv(mmc);
-<<<<<<< HEAD
 	unsigned long flags;
-=======
-	bool reinit_uhs = host->reinit_uhs;
-	bool turning_on_clk = false;
->>>>>>> 11806753
 	u8 ctrl;
 	int ret;
-
-	host->reinit_uhs = false;
 
 	if (ios->power_mode == MMC_POWER_UNDEFINED)
 		return;
@@ -2119,7 +2079,6 @@
 		!(host->quirks2 & SDHCI_QUIRK2_PRESET_VALUE_BROKEN))
 		sdhci_enable_preset_value(host, false);
 
-<<<<<<< HEAD
 	spin_lock_irqsave(&host->lock, flags);
 	if (host->mmc && host->mmc->card &&
 			mmc_card_sdio(host->mmc->card))
@@ -2128,11 +2087,6 @@
 	if (ios->clock &&
 	    ((ios->clock != host->clock) || (ios->timing != host->timing))) {
 		spin_unlock_irqrestore(&host->lock, flags);
-=======
-	if (!ios->clock || ios->clock != host->clock) {
-		turning_on_clk = ios->clock && !host->clock;
-
->>>>>>> 11806753
 		host->ops->set_clock(host, ios->clock);
 		spin_lock_irqsave(&host->lock, flags);
 		host->clock = ios->clock;
