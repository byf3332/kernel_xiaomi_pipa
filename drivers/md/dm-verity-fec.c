/*
 * Copyright (C) 2015 Google, Inc.
 *
 * Author: Sami Tolvanen <samitolvanen@google.com>
 *
 * This program is free software; you can redistribute it and/or modify it
 * under the terms of the GNU General Public License as published by the Free
 * Software Foundation; either version 2 of the License, or (at your option)
 * any later version.
 */

#include "dm-verity-fec.h"
#include <linux/math64.h>
#include <linux/sysfs.h>

#define DM_MSG_PREFIX	"verity-fec"

/*
 * If error correction has been configured, returns true.
 */
bool verity_fec_is_enabled(struct dm_verity *v)
{
	return v->fec && v->fec->dev;
}

/*
 * Return a pointer to dm_verity_fec_io after dm_verity_io and its variable
 * length fields.
 */
static inline struct dm_verity_fec_io *fec_io(struct dm_verity_io *io)
{
	return (struct dm_verity_fec_io *) verity_io_digest_end(io->v, io);
}

/*
 * Return an interleaved offset for a byte in RS block.
 */
static inline u64 fec_interleave(struct dm_verity *v, u64 offset)
{
	u32 mod;

	mod = do_div(offset, v->fec->rsn);
	return offset + mod * (v->fec->rounds << v->data_dev_block_bits);
}

/*
 * Decode an RS block using Reed-Solomon.
 */
static int fec_decode_rs8(struct dm_verity *v, struct dm_verity_fec_io *fio,
			  u8 *data, u8 *fec, int neras)
{
	int i;
	uint16_t par[DM_VERITY_FEC_RSM - DM_VERITY_FEC_MIN_RSN];

	for (i = 0; i < v->fec->roots; i++)
		par[i] = fec[i];

	return decode_rs8(fio->rs, data, par, v->fec->rsn, NULL, neras,
			  fio->erasures, 0, NULL);
}

/*
 * Read error-correcting codes for the requested RS block. Returns a pointer
 * to the data block. Caller is responsible for releasing buf.
 */
static u8 *fec_read_parity(struct dm_verity *v, u64 rsb, int index,
			   unsigned *offset, struct dm_buffer **buf)
{
	u64 position, block, rem;
	u8 *res;

	position = (index + rsb) * v->fec->roots;
	block = div64_u64_rem(position, v->fec->io_size, &rem);
	*offset = (unsigned)rem;

	res = dm_bufio_read(v->fec->bufio, block, buf);
	if (unlikely(IS_ERR(res))) {
		DMERR("%s: FEC %llu: parity read failed (block %llu): %ld",
		      v->data_dev->name, (unsigned long long)rsb,
		      (unsigned long long)block, PTR_ERR(res));
		*buf = NULL;
	}

	return res;
}

/* Loop over each preallocated buffer slot. */
#define fec_for_each_prealloc_buffer(__i) \
	for (__i = 0; __i < DM_VERITY_FEC_BUF_PREALLOC; __i++)

/* Loop over each extra buffer slot. */
#define fec_for_each_extra_buffer(io, __i) \
	for (__i = DM_VERITY_FEC_BUF_PREALLOC; __i < DM_VERITY_FEC_BUF_MAX; __i++)

/* Loop over each allocated buffer. */
#define fec_for_each_buffer(io, __i) \
	for (__i = 0; __i < (io)->nbufs; __i++)

/* Loop over each RS block in each allocated buffer. */
#define fec_for_each_buffer_rs_block(io, __i, __j) \
	fec_for_each_buffer(io, __i) \
		for (__j = 0; __j < 1 << DM_VERITY_FEC_BUF_RS_BITS; __j++)

/*
 * Return a pointer to the current RS block when called inside
 * fec_for_each_buffer_rs_block.
 */
static inline u8 *fec_buffer_rs_block(struct dm_verity *v,
				      struct dm_verity_fec_io *fio,
				      unsigned i, unsigned j)
{
	return &fio->bufs[i][j * v->fec->rsn];
}

/*
 * Return an index to the current RS block when called inside
 * fec_for_each_buffer_rs_block.
 */
static inline unsigned fec_buffer_rs_index(unsigned i, unsigned j)
{
	return (i << DM_VERITY_FEC_BUF_RS_BITS) + j;
}

/*
 * Decode all RS blocks from buffers and copy corrected bytes into fio->output
 * starting from block_offset.
 */
static int fec_decode_bufs(struct dm_verity *v, struct dm_verity_fec_io *fio,
			   u64 rsb, int byte_index, unsigned block_offset,
			   int neras)
{
	int r, corrected = 0, res;
	struct dm_buffer *buf;
	unsigned n, i, offset;
	u8 *par, *block;

	par = fec_read_parity(v, rsb, block_offset, &offset, &buf);
	if (IS_ERR(par))
		return PTR_ERR(par);

	/*
	 * Decode the RS blocks we have in bufs. Each RS block results in
	 * one corrected target byte and consumes fec->roots parity bytes.
	 */
	fec_for_each_buffer_rs_block(fio, n, i) {
		block = fec_buffer_rs_block(v, fio, n, i);
		res = fec_decode_rs8(v, fio, block, &par[offset], neras);
		if (res < 0) {
			r = res;
			goto error;
		}

		corrected += res;
		fio->output[block_offset] = block[byte_index];

		block_offset++;
		if (block_offset >= 1 << v->data_dev_block_bits)
			goto done;

		/* read the next block when we run out of parity bytes */
		offset += v->fec->roots;
		if (offset >= v->fec->io_size) {
			dm_bufio_release(buf);

			par = fec_read_parity(v, rsb, block_offset, &offset, &buf);
			if (unlikely(IS_ERR(par)))
				return PTR_ERR(par);
		}
	}
done:
	r = corrected;
error:
	dm_bufio_release(buf);

	if (r < 0 && neras)
		DMERR_LIMIT("%s: FEC %llu: failed to correct: %d",
			    v->data_dev->name, (unsigned long long)rsb, r);
	else if (r > 0) {
		DMWARN_LIMIT("%s: FEC %llu: corrected %d errors",
			     v->data_dev->name, (unsigned long long)rsb, r);
		atomic_add_unless(&v->fec->corrected, 1, INT_MAX);
	}

	return r;
}

/*
 * Locate data block erasures using verity hashes.
 */
static int fec_is_erasure(struct dm_verity *v, struct dm_verity_io *io,
			  u8 *want_digest, u8 *data)
{
	if (unlikely(verity_hash(v, verity_io_hash_req(v, io),
				 data, 1 << v->data_dev_block_bits,
				 verity_io_real_digest(v, io))))
		return 0;

	return memcmp(verity_io_real_digest(v, io), want_digest,
		      v->digest_size) != 0;
}

/*
 * Read data blocks that are part of the RS block and deinterleave as much as
 * fits into buffers. Check for erasure locations if @neras is non-NULL.
 */
static int fec_read_bufs(struct dm_verity *v, struct dm_verity_io *io,
			 u64 rsb, u64 target, unsigned block_offset,
			 int *neras)
{
	bool is_zero;
	int i, j, target_index = -1;
	struct dm_buffer *buf;
	struct dm_bufio_client *bufio;
	struct dm_verity_fec_io *fio = fec_io(io);
	u64 block, ileaved;
	u8 *bbuf, *rs_block;
	u8 want_digest[HASH_MAX_DIGESTSIZE];
	unsigned n, k;

	if (neras)
		*neras = 0;

	if (WARN_ON(v->digest_size > sizeof(want_digest)))
		return -EINVAL;

	/*
	 * read each of the rsn data blocks that are part of the RS block, and
	 * interleave contents to available bufs
	 */
	for (i = 0; i < v->fec->rsn; i++) {
		ileaved = fec_interleave(v, rsb * v->fec->rsn + i);

		/*
		 * target is the data block we want to correct, target_index is
		 * the index of this block within the rsn RS blocks
		 */
		if (ileaved == target)
			target_index = i;

		block = ileaved >> v->data_dev_block_bits;
		bufio = v->fec->data_bufio;

		if (block >= v->data_blocks) {
			block -= v->data_blocks;

			/*
			 * blocks outside the area were assumed to contain
			 * zeros when encoding data was generated
			 */
			if (unlikely(block >= v->fec->hash_blocks))
				continue;

			block += v->hash_start;
			bufio = v->bufio;
		}

		bbuf = dm_bufio_read(bufio, block, &buf);
		if (unlikely(IS_ERR(bbuf))) {
			DMWARN_LIMIT("%s: FEC %llu: read failed (%llu): %ld",
				     v->data_dev->name,
				     (unsigned long long)rsb,
				     (unsigned long long)block, PTR_ERR(bbuf));

			/* assume the block is corrupted */
			if (neras && *neras <= v->fec->roots)
				fio->erasures[(*neras)++] = i;

			continue;
		}

		/* locate erasures if the block is on the data device */
		if (bufio == v->fec->data_bufio &&
		    verity_hash_for_block(v, io, block, want_digest,
					  &is_zero) == 0) {
			/* skip known zero blocks entirely */
			if (is_zero)
				goto done;

			/*
			 * skip if we have already found the theoretical
			 * maximum number (i.e. fec->roots) of erasures
			 */
			if (neras && *neras <= v->fec->roots &&
			    fec_is_erasure(v, io, want_digest, bbuf))
				fio->erasures[(*neras)++] = i;
		}

		/*
		 * deinterleave and copy the bytes that fit into bufs,
		 * starting from block_offset
		 */
		fec_for_each_buffer_rs_block(fio, n, j) {
			k = fec_buffer_rs_index(n, j) + block_offset;

			if (k >= 1 << v->data_dev_block_bits)
				goto done;

			rs_block = fec_buffer_rs_block(v, fio, n, j);
			rs_block[i] = bbuf[k];
		}
done:
		dm_bufio_release(buf);
	}

	return target_index;
}

/*
 * Allocate RS control structure and FEC buffers from preallocated mempools,
 * and attempt to allocate as many extra buffers as available.
 */
static int fec_alloc_bufs(struct dm_verity *v, struct dm_verity_fec_io *fio)
{
	unsigned n;

	if (!fio->rs)
		fio->rs = mempool_alloc(&v->fec->rs_pool, GFP_NOIO);

	fec_for_each_prealloc_buffer(n) {
		if (fio->bufs[n])
			continue;

		fio->bufs[n] = mempool_alloc(&v->fec->prealloc_pool, GFP_NOWAIT);
		if (unlikely(!fio->bufs[n])) {
			DMERR("failed to allocate FEC buffer");
			return -ENOMEM;
		}
	}

	/* try to allocate the maximum number of buffers */
	fec_for_each_extra_buffer(fio, n) {
		if (fio->bufs[n])
			continue;

		fio->bufs[n] = mempool_alloc(&v->fec->extra_pool, GFP_NOWAIT);
		/* we can manage with even one buffer if necessary */
		if (unlikely(!fio->bufs[n]))
			break;
	}
	fio->nbufs = n;

	if (!fio->output)
		fio->output = mempool_alloc(&v->fec->output_pool, GFP_NOIO);

	return 0;
}

/*
 * Initialize buffers and clear erasures. fec_read_bufs() assumes buffers are
 * zeroed before deinterleaving.
 */
static void fec_init_bufs(struct dm_verity *v, struct dm_verity_fec_io *fio)
{
	unsigned n;

	fec_for_each_buffer(fio, n)
		memset(fio->bufs[n], 0, v->fec->rsn << DM_VERITY_FEC_BUF_RS_BITS);

	memset(fio->erasures, 0, sizeof(fio->erasures));
}

/*
 * Decode all RS blocks in a single data block and return the target block
 * (indicated by @offset) in fio->output. If @use_erasures is non-zero, uses
 * hashes to locate erasures.
 */
static int fec_decode_rsb(struct dm_verity *v, struct dm_verity_io *io,
			  struct dm_verity_fec_io *fio, u64 rsb, u64 offset,
			  bool use_erasures)
{
	int r, neras = 0;
	unsigned pos;

	r = fec_alloc_bufs(v, fio);
	if (unlikely(r < 0))
		return r;

	for (pos = 0; pos < 1 << v->data_dev_block_bits; ) {
		fec_init_bufs(v, fio);

		r = fec_read_bufs(v, io, rsb, offset, pos,
				  use_erasures ? &neras : NULL);
		if (unlikely(r < 0))
			return r;

		r = fec_decode_bufs(v, fio, rsb, r, pos, neras);
		if (r < 0)
			return r;

		pos += fio->nbufs << DM_VERITY_FEC_BUF_RS_BITS;
	}

	/* Always re-validate the corrected block against the expected hash */
	r = verity_hash(v, verity_io_hash_req(v, io), fio->output,
			1 << v->data_dev_block_bits,
			verity_io_real_digest(v, io));
	if (unlikely(r < 0))
		return r;

	if (memcmp(verity_io_real_digest(v, io), verity_io_want_digest(v, io),
		   v->digest_size)) {
		DMERR_LIMIT("%s: FEC %llu: failed to correct (%d erasures)",
			    v->data_dev->name, (unsigned long long)rsb, neras);
		return -EILSEQ;
	}

	return 0;
}

static int fec_bv_copy(struct dm_verity *v, struct dm_verity_io *io, u8 *data,
		       size_t len)
{
	struct dm_verity_fec_io *fio = fec_io(io);

	memcpy(data, &fio->output[fio->output_pos], len);
	fio->output_pos += len;

	return 0;
}

/*
 * Correct errors in a block. Copies corrected block to dest if non-NULL,
 * otherwise to a bio_vec starting from iter.
 */
int verity_fec_decode(struct dm_verity *v, struct dm_verity_io *io,
		      enum verity_block_type type, sector_t block, u8 *dest,
		      struct bvec_iter *iter)
{
	int r;
	struct dm_verity_fec_io *fio = fec_io(io);
	u64 offset, res, rsb;

	if (!verity_fec_is_enabled(v))
		return -EOPNOTSUPP;

	if (fio->level >= DM_VERITY_FEC_MAX_RECURSION) {
		DMWARN_LIMIT("%s: FEC: recursion too deep", v->data_dev->name);
		return -EIO;
	}

	fio->level++;

	if (type == DM_VERITY_BLOCK_TYPE_METADATA)
		block = block - v->hash_start + v->data_blocks;

	/*
	 * For RS(M, N), the continuous FEC data is divided into blocks of N
	 * bytes. Since block size may not be divisible by N, the last block
	 * is zero padded when decoding.
	 *
	 * Each byte of the block is covered by a different RS(M, N) code,
	 * and each code is interleaved over N blocks to make it less likely
	 * that bursty corruption will leave us in unrecoverable state.
	 */

	offset = block << v->data_dev_block_bits;
	res = div64_u64(offset, v->fec->rounds << v->data_dev_block_bits);

	/*
	 * The base RS block we can feed to the interleaver to find out all
	 * blocks required for decoding.
	 */
	rsb = offset - res * (v->fec->rounds << v->data_dev_block_bits);

	/*
	 * Locating erasures is slow, so attempt to recover the block without
	 * them first. Do a second attempt with erasures if the corruption is
	 * bad enough.
	 */
	r = fec_decode_rsb(v, io, fio, rsb, offset, false);
	if (r < 0) {
		r = fec_decode_rsb(v, io, fio, rsb, offset, true);
		if (r < 0)
			goto done;
	}

	if (dest)
		memcpy(dest, fio->output, 1 << v->data_dev_block_bits);
	else if (iter) {
		fio->output_pos = 0;
		r = verity_for_bv_block(v, io, iter, fec_bv_copy);
	}

done:
	fio->level--;
	return r;
}

/*
 * Clean up per-bio data.
 */
void verity_fec_finish_io(struct dm_verity_io *io)
{
	unsigned n;
	struct dm_verity_fec *f = io->v->fec;
	struct dm_verity_fec_io *fio = fec_io(io);

	if (!verity_fec_is_enabled(io->v))
		return;

	mempool_free(fio->rs, &f->rs_pool);

	fec_for_each_prealloc_buffer(n)
		mempool_free(fio->bufs[n], &f->prealloc_pool);

	fec_for_each_extra_buffer(fio, n)
		mempool_free(fio->bufs[n], &f->extra_pool);

	mempool_free(fio->output, &f->output_pool);
}

/*
 * Initialize per-bio data.
 */
void verity_fec_init_io(struct dm_verity_io *io)
{
	struct dm_verity_fec_io *fio = fec_io(io);

	if (!verity_fec_is_enabled(io->v))
		return;

	fio->rs = NULL;
	memset(fio->bufs, 0, sizeof(fio->bufs));
	fio->nbufs = 0;
	fio->output = NULL;
	fio->level = 0;
}

/*
 * Append feature arguments and values to the status table.
 */
unsigned verity_fec_status_table(struct dm_verity *v, unsigned sz,
				 char *result, unsigned maxlen)
{
	if (!verity_fec_is_enabled(v))
		return sz;

	DMEMIT(" " DM_VERITY_OPT_FEC_DEV " %s "
	       DM_VERITY_OPT_FEC_BLOCKS " %llu "
	       DM_VERITY_OPT_FEC_START " %llu "
	       DM_VERITY_OPT_FEC_ROOTS " %d",
	       v->fec->dev->name,
	       (unsigned long long)v->fec->blocks,
	       (unsigned long long)v->fec->start,
	       v->fec->roots);

	return sz;
}

void verity_fec_dtr(struct dm_verity *v)
{
	struct dm_verity_fec *f = v->fec;
	struct kobject *kobj = &f->kobj_holder.kobj;

	if (!verity_fec_is_enabled(v))
		goto out;

	mempool_exit(&f->rs_pool);
	mempool_exit(&f->prealloc_pool);
	mempool_exit(&f->extra_pool);
	mempool_exit(&f->output_pool);
	kmem_cache_destroy(f->cache);

	if (f->data_bufio)
		dm_bufio_client_destroy(f->data_bufio);
	if (f->bufio)
		dm_bufio_client_destroy(f->bufio);

	if (f->dev)
		dm_put_device(v->ti, f->dev);

	if (kobj->state_initialized) {
		kobject_put(kobj);
		wait_for_completion(dm_get_completion_from_kobject(kobj));
	}

out:
	kfree(f);
	v->fec = NULL;
}

static void *fec_rs_alloc(gfp_t gfp_mask, void *pool_data)
{
	struct dm_verity *v = (struct dm_verity *)pool_data;

	return init_rs_gfp(8, 0x11d, 0, 1, v->fec->roots, gfp_mask);
}

static void fec_rs_free(void *element, void *pool_data)
{
	struct rs_control *rs = (struct rs_control *)element;

	if (rs)
		free_rs(rs);
}

bool verity_is_fec_opt_arg(const char *arg_name)
{
	return (!strcasecmp(arg_name, DM_VERITY_OPT_FEC_DEV) ||
		!strcasecmp(arg_name, DM_VERITY_OPT_FEC_BLOCKS) ||
		!strcasecmp(arg_name, DM_VERITY_OPT_FEC_START) ||
		!strcasecmp(arg_name, DM_VERITY_OPT_FEC_ROOTS));
}

int verity_fec_parse_opt_args(struct dm_arg_set *as, struct dm_verity *v,
			      unsigned *argc, const char *arg_name)
{
	int r;
	struct dm_target *ti = v->ti;
	const char *arg_value;
	unsigned long long num_ll;
	unsigned char num_c;
	char dummy;

	if (!*argc) {
		ti->error = "FEC feature arguments require a value";
		return -EINVAL;
	}

	arg_value = dm_shift_arg(as);
	(*argc)--;

	if (!strcasecmp(arg_name, DM_VERITY_OPT_FEC_DEV)) {
		r = dm_get_device(ti, arg_value, FMODE_READ, &v->fec->dev);
		if (r) {
			ti->error = "FEC device lookup failed";
			return r;
		}

	} else if (!strcasecmp(arg_name, DM_VERITY_OPT_FEC_BLOCKS)) {
		if (sscanf(arg_value, "%llu%c", &num_ll, &dummy) != 1 ||
		    ((sector_t)(num_ll << (v->data_dev_block_bits - SECTOR_SHIFT))
		     >> (v->data_dev_block_bits - SECTOR_SHIFT) != num_ll)) {
			ti->error = "Invalid " DM_VERITY_OPT_FEC_BLOCKS;
			return -EINVAL;
		}
		v->fec->blocks = num_ll;

	} else if (!strcasecmp(arg_name, DM_VERITY_OPT_FEC_START)) {
		if (sscanf(arg_value, "%llu%c", &num_ll, &dummy) != 1 ||
		    ((sector_t)(num_ll << (v->data_dev_block_bits - SECTOR_SHIFT)) >>
		     (v->data_dev_block_bits - SECTOR_SHIFT) != num_ll)) {
			ti->error = "Invalid " DM_VERITY_OPT_FEC_START;
			return -EINVAL;
		}
		v->fec->start = num_ll;

	} else if (!strcasecmp(arg_name, DM_VERITY_OPT_FEC_ROOTS)) {
		if (sscanf(arg_value, "%hhu%c", &num_c, &dummy) != 1 || !num_c ||
		    num_c < (DM_VERITY_FEC_RSM - DM_VERITY_FEC_MAX_RSN) ||
		    num_c > (DM_VERITY_FEC_RSM - DM_VERITY_FEC_MIN_RSN)) {
			ti->error = "Invalid " DM_VERITY_OPT_FEC_ROOTS;
			return -EINVAL;
		}
		v->fec->roots = num_c;

	} else {
		ti->error = "Unrecognized verity FEC feature request";
		return -EINVAL;
	}

	return 0;
}

static ssize_t corrected_show(struct kobject *kobj, struct kobj_attribute *attr,
			      char *buf)
{
	struct dm_verity_fec *f = container_of(kobj, struct dm_verity_fec,
					       kobj_holder.kobj);

	return sprintf(buf, "%d\n", atomic_read(&f->corrected));
}

static struct kobj_attribute attr_corrected = __ATTR_RO(corrected);

static struct attribute *fec_attrs[] = {
	&attr_corrected.attr,
	NULL
};

static struct kobj_type fec_ktype = {
	.sysfs_ops = &kobj_sysfs_ops,
	.default_attrs = fec_attrs,
	.release = dm_kobject_release
};

/*
 * Allocate dm_verity_fec for v->fec. Must be called before verity_fec_ctr.
 */
int verity_fec_ctr_alloc(struct dm_verity *v)
{
	struct dm_verity_fec *f;

	f = kzalloc(sizeof(struct dm_verity_fec), GFP_KERNEL);
	if (!f) {
		v->ti->error = "Cannot allocate FEC structure";
		return -ENOMEM;
	}
	v->fec = f;

	return 0;
}

/*
 * Validate arguments and preallocate memory. Must be called after arguments
 * have been parsed using verity_fec_parse_opt_args.
 */
int verity_fec_ctr(struct dm_verity *v)
{
	int r;
	struct dm_verity_fec *f = v->fec;
	struct dm_target *ti = v->ti;
<<<<<<< HEAD
	struct mapped_device *md = dm_table_get_md(ti->table);
	u64 hash_blocks;
=======
	u64 hash_blocks, fec_blocks;
>>>>>>> 11806753
	int ret;

	if (!verity_fec_is_enabled(v)) {
		verity_fec_dtr(v);
		return 0;
	}

	/* Create a kobject and sysfs attributes */
	init_completion(&f->kobj_holder.completion);

	r = kobject_init_and_add(&f->kobj_holder.kobj, &fec_ktype,
				 &disk_to_dev(dm_disk(md))->kobj, "%s", "fec");
	if (r) {
		ti->error = "Cannot create kobject";
		return r;
	}

	/*
	 * FEC is computed over data blocks, possible metadata, and
	 * hash blocks. In other words, FEC covers total of fec_blocks
	 * blocks consisting of the following:
	 *
	 *  data blocks | hash blocks | metadata (optional)
	 *
	 * We allow metadata after hash blocks to support a use case
	 * where all data is stored on the same device and FEC covers
	 * the entire area.
	 *
	 * If metadata is included, we require it to be available on the
	 * hash device after the hash blocks.
	 */

	hash_blocks = v->hash_blocks - v->hash_start;

	/*
	 * Require matching block sizes for data and hash devices for
	 * simplicity.
	 */
	if (v->data_dev_block_bits != v->hash_dev_block_bits) {
		ti->error = "Block sizes must match to use FEC";
		return -EINVAL;
	}

	if (!f->roots) {
		ti->error = "Missing " DM_VERITY_OPT_FEC_ROOTS;
		return -EINVAL;
	}
	f->rsn = DM_VERITY_FEC_RSM - f->roots;

	if (!f->blocks) {
		ti->error = "Missing " DM_VERITY_OPT_FEC_BLOCKS;
		return -EINVAL;
	}

	f->rounds = f->blocks;
	if (sector_div(f->rounds, f->rsn))
		f->rounds++;

	/*
	 * Due to optional metadata, f->blocks can be larger than
	 * data_blocks and hash_blocks combined.
	 */
	if (f->blocks < v->data_blocks + hash_blocks || !f->rounds) {
		ti->error = "Invalid " DM_VERITY_OPT_FEC_BLOCKS;
		return -EINVAL;
	}

	/*
	 * Metadata is accessed through the hash device, so we require
	 * it to be large enough.
	 */
	f->hash_blocks = f->blocks - v->data_blocks;
	if (dm_bufio_get_device_size(v->bufio) < f->hash_blocks) {
		ti->error = "Hash device is too small for "
			DM_VERITY_OPT_FEC_BLOCKS;
		return -E2BIG;
	}

	if ((f->roots << SECTOR_SHIFT) & ((1 << v->data_dev_block_bits) - 1))
		f->io_size = 1 << v->data_dev_block_bits;
	else
		f->io_size = v->fec->roots << SECTOR_SHIFT;

	f->bufio = dm_bufio_client_create(f->dev->bdev,
					  f->io_size,
					  1, 0, NULL, NULL);
	if (IS_ERR(f->bufio)) {
		ti->error = "Cannot initialize FEC bufio client";
		return PTR_ERR(f->bufio);
	}

	dm_bufio_set_sector_offset(f->bufio, f->start << (v->data_dev_block_bits - SECTOR_SHIFT));

	fec_blocks = div64_u64(f->rounds * f->roots, v->fec->roots << SECTOR_SHIFT);
	if (dm_bufio_get_device_size(f->bufio) < fec_blocks) {
		ti->error = "FEC device is too small";
		return -E2BIG;
	}

	f->data_bufio = dm_bufio_client_create(v->data_dev->bdev,
					       1 << v->data_dev_block_bits,
					       1, 0, NULL, NULL);
	if (IS_ERR(f->data_bufio)) {
		ti->error = "Cannot initialize FEC data bufio client";
		return PTR_ERR(f->data_bufio);
	}

	if (dm_bufio_get_device_size(f->data_bufio) < v->data_blocks) {
		ti->error = "Data device is too small";
		return -E2BIG;
	}

	/* Preallocate an rs_control structure for each worker thread */
	ret = mempool_init(&f->rs_pool, num_online_cpus(), fec_rs_alloc,
			   fec_rs_free, (void *) v);
	if (ret) {
		ti->error = "Cannot allocate RS pool";
		return ret;
	}

	f->cache = kmem_cache_create("dm_verity_fec_buffers",
				     f->rsn << DM_VERITY_FEC_BUF_RS_BITS,
				     0, 0, NULL);
	if (!f->cache) {
		ti->error = "Cannot create FEC buffer cache";
		return -ENOMEM;
	}

	/* Preallocate DM_VERITY_FEC_BUF_PREALLOC buffers for each thread */
	ret = mempool_init_slab_pool(&f->prealloc_pool, num_online_cpus() *
				     DM_VERITY_FEC_BUF_PREALLOC,
				     f->cache);
	if (ret) {
		ti->error = "Cannot allocate FEC buffer prealloc pool";
		return ret;
	}

	ret = mempool_init_slab_pool(&f->extra_pool, 0, f->cache);
	if (ret) {
		ti->error = "Cannot allocate FEC buffer extra pool";
		return ret;
	}

	/* Preallocate an output buffer for each thread */
	ret = mempool_init_kmalloc_pool(&f->output_pool, num_online_cpus(),
					1 << v->data_dev_block_bits);
	if (ret) {
		ti->error = "Cannot allocate FEC output pool";
		return ret;
	}

	/* Reserve space for our per-bio data */
	ti->per_io_data_size += sizeof(struct dm_verity_fec_io);

	return 0;
}<|MERGE_RESOLUTION|>--- conflicted
+++ resolved
@@ -710,12 +710,8 @@
 	int r;
 	struct dm_verity_fec *f = v->fec;
 	struct dm_target *ti = v->ti;
-<<<<<<< HEAD
 	struct mapped_device *md = dm_table_get_md(ti->table);
-	u64 hash_blocks;
-=======
-	u64 hash_blocks, fec_blocks;
->>>>>>> 11806753
+	u64 hash_blocks,fec_blocks;
 	int ret;
 
 	if (!verity_fec_is_enabled(v)) {
