--- conflicted
+++ resolved
@@ -623,22 +623,14 @@
 }
 
 static void end_io_acct(struct mapped_device *md, struct bio *bio,
-<<<<<<< HEAD
-		unsigned long start_time, struct dm_stats_aux *stats_aux)
-=======
 			unsigned long start_time, struct dm_stats_aux *stats_aux)
->>>>>>> 11806753
 {
 	unsigned long duration = jiffies - start_time;
 	int pending;
 	int rw = bio_data_dir(bio);
 
 	generic_end_io_acct(md->queue, bio_op(bio), &dm_disk(md)->part0,
-<<<<<<< HEAD
-			start_time);
-=======
 			    start_time);
->>>>>>> 11806753
 
 	if (unlikely(dm_stats_used(&md->stats)))
 		dm_stats_account_io(&md->stats, bio_data_dir(bio),
