/* SPDX-License-Identifier: GPL-2.0 */

#include <linux/compiler_types.h>
#include <linux/errno.h>
#include <linux/fs.h>
#include <linux/fsnotify.h>
#include <linux/gfp.h>
#include <linux/idr.h>
#include <linux/init.h>
#include <linux/ipc_namespace.h>
#include <linux/kdev_t.h>
#include <linux/kernel.h>
#include <linux/list.h>
#include <linux/namei.h>
#include <linux/magic.h>
#include <linux/major.h>
#include <linux/miscdevice.h>
#include <linux/module.h>
#include <linux/mutex.h>
#include <linux/mount.h>
#include <linux/parser.h>
#include <linux/radix-tree.h>
#include <linux/sched.h>
#include <linux/seq_file.h>
#include <linux/slab.h>
#include <linux/spinlock_types.h>
#include <linux/stddef.h>
#include <linux/string.h>
#include <linux/types.h>
#include <linux/uaccess.h>
#include <linux/user_namespace.h>
#include <linux/xarray.h>
#include <uapi/asm-generic/errno-base.h>
#include <uapi/linux/android/binder.h>
#include <uapi/linux/android/binderfs.h>

#include "binder_internal.h"

#define FIRST_INODE 1
#define SECOND_INODE 2
#define INODE_OFFSET 3
#define INTSTRLEN 21
#define BINDERFS_MAX_MINOR (1U << MINORBITS)
/* Ensure that the initial ipc namespace always has devices available. */
#define BINDERFS_MAX_MINOR_CAPPED (BINDERFS_MAX_MINOR - 4)

static dev_t binderfs_dev;
static DEFINE_MUTEX(binderfs_minors_mutex);
static DEFINE_IDA(binderfs_minors);

enum {
	Opt_max,
	Opt_stats_mode,
	Opt_err
};

enum binderfs_stats_mode {
	STATS_NONE,
	STATS_GLOBAL,
};

static const match_table_t tokens = {
	{ Opt_max, "max=%d" },
	{ Opt_stats_mode, "stats=%s" },
	{ Opt_err, NULL     }
};

static inline struct binderfs_info *BINDERFS_I(const struct inode *inode)
{
	return inode->i_sb->s_fs_info;
}

bool is_binderfs_device(const struct inode *inode)
{
	if (inode->i_sb->s_magic == BINDERFS_SUPER_MAGIC)
		return true;

	return false;
}

/**
 * binderfs_binder_device_create - allocate inode from super block of a
 *                                 binderfs mount
 * @ref_inode: inode from wich the super block will be taken
 * @userp:     buffer to copy information about new device for userspace to
 * @req:       struct binderfs_device as copied from userspace
 *
 * This function allocates a new binder_device and reserves a new minor
 * number for it.
 * Minor numbers are limited and tracked globally in binderfs_minors. The
 * function will stash a struct binder_device for the specific binder
 * device in i_private of the inode.
 * It will go on to allocate a new inode from the super block of the
 * filesystem mount, stash a struct binder_device in its i_private field
 * and attach a dentry to that inode.
 *
 * Return: 0 on success, negative errno on failure
 */
static int binderfs_binder_device_create(struct inode *ref_inode,
					 struct binderfs_device __user *userp,
					 struct binderfs_device *req)
{
	int minor, ret;
	struct dentry *dentry, *root;
	struct binder_device *device;
	char *name = NULL;
	size_t name_len;
	struct inode *inode = NULL;
	struct super_block *sb = ref_inode->i_sb;
	struct binderfs_info *info = sb->s_fs_info;
#if defined(CONFIG_IPC_NS)
	bool use_reserve = (info->ipc_ns == &init_ipc_ns);
#else
	bool use_reserve = true;
#endif

	/* Reserve new minor number for the new device. */
	mutex_lock(&binderfs_minors_mutex);
	if (++info->device_count <= info->mount_opts.max)
		minor = ida_alloc_max(&binderfs_minors,
				      use_reserve ? BINDERFS_MAX_MINOR :
						    BINDERFS_MAX_MINOR_CAPPED,
				      GFP_KERNEL);
	else
		minor = -ENOSPC;
	if (minor < 0) {
		--info->device_count;
		mutex_unlock(&binderfs_minors_mutex);
		return minor;
	}
	mutex_unlock(&binderfs_minors_mutex);

	ret = -ENOMEM;
	device = kzalloc(sizeof(*device), GFP_KERNEL);
	if (!device)
		goto err;

	inode = new_inode(sb);
	if (!inode)
		goto err;

	inode->i_ino = minor + INODE_OFFSET;
	inode->i_mtime = inode->i_atime = inode->i_ctime = current_time(inode);
	init_special_inode(inode, S_IFCHR | 0600,
			   MKDEV(MAJOR(binderfs_dev), minor));
	inode->i_fop = &binder_fops;
	inode->i_uid = info->root_uid;
	inode->i_gid = info->root_gid;

	req->name[BINDERFS_MAX_NAME] = '\0'; /* NUL-terminate */
	name_len = strlen(req->name);
	/* Make sure to include terminating NUL byte */
	name = kmemdup(req->name, name_len + 1, GFP_KERNEL);
	if (!name)
		goto err;

	refcount_set(&device->ref, 1);
	device->binderfs_inode = inode;
	device->context.binder_context_mgr_uid = INVALID_UID;
	device->context.name = name;
	device->miscdev.name = name;
	device->miscdev.minor = minor;
	mutex_init(&device->context.context_mgr_node_lock);

	req->major = MAJOR(binderfs_dev);
	req->minor = minor;

	if (userp && copy_to_user(userp, req, sizeof(*req))) {
		ret = -EFAULT;
		goto err;
	}

	root = sb->s_root;
	inode_lock(d_inode(root));

	/* look it up */
	dentry = lookup_one_len(name, root, name_len);
	if (IS_ERR(dentry)) {
		inode_unlock(d_inode(root));
		ret = PTR_ERR(dentry);
		goto err;
	}

	if (d_really_is_positive(dentry)) {
		/* already exists */
		dput(dentry);
		inode_unlock(d_inode(root));
		ret = -EEXIST;
		goto err;
	}

	inode->i_private = device;
	d_instantiate(dentry, inode);
	fsnotify_create(root->d_inode, dentry);
	inode_unlock(d_inode(root));

	return 0;

err:
	kfree(name);
	kfree(device);
	mutex_lock(&binderfs_minors_mutex);
	--info->device_count;
	ida_free(&binderfs_minors, minor);
	mutex_unlock(&binderfs_minors_mutex);
	iput(inode);

	return ret;
}

/**
 * binderfs_ctl_ioctl - handle binder device node allocation requests
 *
 * The request handler for the binder-control device. All requests operate on
 * the binderfs mount the binder-control device resides in:
 * - BINDER_CTL_ADD
 *   Allocate a new binder device.
 *
 * Return: 0 on success, negative errno on failure
 */
static long binder_ctl_ioctl(struct file *file, unsigned int cmd,
			     unsigned long arg)
{
	int ret = -EINVAL;
	struct inode *inode = file_inode(file);
	struct binderfs_device __user *device = (struct binderfs_device __user *)arg;
	struct binderfs_device device_req;

	switch (cmd) {
	case BINDER_CTL_ADD:
		ret = copy_from_user(&device_req, device, sizeof(device_req));
		if (ret) {
			ret = -EFAULT;
			break;
		}

		ret = binderfs_binder_device_create(inode, device, &device_req);
		break;
	default:
		break;
	}

	return ret;
}

static void binderfs_evict_inode(struct inode *inode)
{
	struct binder_device *device = inode->i_private;
	struct binderfs_info *info = BINDERFS_I(inode);

	clear_inode(inode);

	if (!S_ISCHR(inode->i_mode) || !device)
		return;

	mutex_lock(&binderfs_minors_mutex);
	--info->device_count;
	ida_free(&binderfs_minors, device->miscdev.minor);
	mutex_unlock(&binderfs_minors_mutex);

	if (refcount_dec_and_test(&device->ref)) {
		kfree(device->context.name);
		kfree(device);
	}
}

/**
 * binderfs_parse_mount_opts - parse binderfs mount options
 * @data: options to set (can be NULL in which case defaults are used)
 */
static int binderfs_parse_mount_opts(char *data,
				     struct binderfs_mount_opts *opts)
{
	char *p, *stats;
	opts->max = BINDERFS_MAX_MINOR;
	opts->stats_mode = STATS_NONE;

	while ((p = strsep(&data, ",")) != NULL) {
		substring_t args[MAX_OPT_ARGS];
		int token;
		int max_devices;

		if (!*p)
			continue;

		token = match_token(p, tokens, args);
		switch (token) {
		case Opt_max:
			if (match_int(&args[0], &max_devices) ||
			    (max_devices < 0 ||
			     (max_devices > BINDERFS_MAX_MINOR)))
				return -EINVAL;

			opts->max = max_devices;
			break;
		case Opt_stats_mode:
			if (!capable(CAP_SYS_ADMIN))
				return -EINVAL;

			stats = match_strdup(&args[0]);
			if (!stats)
				return -ENOMEM;

			if (strcmp(stats, "global") != 0) {
				kfree(stats);
				return -EINVAL;
			}

			opts->stats_mode = STATS_GLOBAL;
			kfree(stats);
			break;
		default:
			pr_err("Invalid mount options\n");
			return -EINVAL;
		}
	}

	return 0;
}

static int binderfs_remount(struct super_block *sb, int *flags, char *data)
{
	int prev_stats_mode, ret;
	struct binderfs_info *info = sb->s_fs_info;

	prev_stats_mode = info->mount_opts.stats_mode;
	ret = binderfs_parse_mount_opts(data, &info->mount_opts);
	if (ret)
		return ret;

	if (prev_stats_mode != info->mount_opts.stats_mode) {
		pr_err("Binderfs stats mode cannot be changed during a remount\n");
		info->mount_opts.stats_mode = prev_stats_mode;
		return -EINVAL;
	}

	return 0;
}

static int binderfs_show_mount_opts(struct seq_file *seq, struct dentry *root)
{
	struct binderfs_info *info;

	info = root->d_sb->s_fs_info;
	if (info->mount_opts.max <= BINDERFS_MAX_MINOR)
		seq_printf(seq, ",max=%d", info->mount_opts.max);
	if (info->mount_opts.stats_mode == STATS_GLOBAL)
		seq_printf(seq, ",stats=global");

	return 0;
}

static const struct super_operations binderfs_super_ops = {
	.evict_inode    = binderfs_evict_inode,
	.remount_fs	= binderfs_remount,
	.show_options	= binderfs_show_mount_opts,
	.statfs         = simple_statfs,
};

static inline bool is_binderfs_control_device(const struct dentry *dentry)
{
	struct binderfs_info *info = dentry->d_sb->s_fs_info;
	return info->control_dentry == dentry;
}

static int binderfs_rename(struct inode *old_dir, struct dentry *old_dentry,
			   struct inode *new_dir, struct dentry *new_dentry,
			   unsigned int flags)
{
	if (is_binderfs_control_device(old_dentry) ||
	    is_binderfs_control_device(new_dentry))
		return -EPERM;

	return simple_rename(old_dir, old_dentry, new_dir, new_dentry, flags);
}

static int binderfs_unlink(struct inode *dir, struct dentry *dentry)
{
	if (is_binderfs_control_device(dentry))
		return -EPERM;

	return simple_unlink(dir, dentry);
}

static const struct file_operations binder_ctl_fops = {
	.owner		= THIS_MODULE,
	.open		= nonseekable_open,
	.unlocked_ioctl	= binder_ctl_ioctl,
	.compat_ioctl	= binder_ctl_ioctl,
	.llseek		= noop_llseek,
};

/**
 * binderfs_binder_ctl_create - create a new binder-control device
 * @sb: super block of the binderfs mount
 *
 * This function creates a new binder-control device node in the binderfs mount
 * referred to by @sb.
 *
 * Return: 0 on success, negative errno on failure
 */
static int binderfs_binder_ctl_create(struct super_block *sb)
{
	int minor, ret;
	struct dentry *dentry;
	struct binder_device *device;
	struct inode *inode = NULL;
	struct dentry *root = sb->s_root;
	struct binderfs_info *info = sb->s_fs_info;
#if defined(CONFIG_IPC_NS)
	bool use_reserve = (info->ipc_ns == &init_ipc_ns);
#else
	bool use_reserve = true;
#endif

	device = kzalloc(sizeof(*device), GFP_KERNEL);
	if (!device)
		return -ENOMEM;

	/* If we have already created a binder-control node, return. */
	if (info->control_dentry) {
		ret = 0;
		goto out;
	}

	ret = -ENOMEM;
	inode = new_inode(sb);
	if (!inode)
		goto out;

	/* Reserve a new minor number for the new device. */
	mutex_lock(&binderfs_minors_mutex);
	minor = ida_alloc_max(&binderfs_minors,
			      use_reserve ? BINDERFS_MAX_MINOR :
					    BINDERFS_MAX_MINOR_CAPPED,
			      GFP_KERNEL);
	mutex_unlock(&binderfs_minors_mutex);
	if (minor < 0) {
		ret = minor;
		goto out;
	}

	inode->i_ino = SECOND_INODE;
	inode->i_mtime = inode->i_atime = inode->i_ctime = current_time(inode);
	init_special_inode(inode, S_IFCHR | 0600,
			   MKDEV(MAJOR(binderfs_dev), minor));
	inode->i_fop = &binder_ctl_fops;
	inode->i_uid = info->root_uid;
	inode->i_gid = info->root_gid;
<<<<<<< HEAD
=======

>>>>>>> 11806753
	refcount_set(&device->ref, 1);
	device->binderfs_inode = inode;
	device->miscdev.minor = minor;

	dentry = d_alloc_name(root, "binder-control");
	if (!dentry)
		goto out;

	inode->i_private = device;
	info->control_dentry = dentry;
	d_add(dentry, inode);

	return 0;

out:
	kfree(device);
	iput(inode);

	return ret;
}

static const struct inode_operations binderfs_dir_inode_operations = {
	.lookup = simple_lookup,
	.rename = binderfs_rename,
	.unlink = binderfs_unlink,
};

static struct inode *binderfs_make_inode(struct super_block *sb, int mode)
{
	struct inode *ret;

	ret = new_inode(sb);
	if (ret) {
		ret->i_ino = iunique(sb, BINDERFS_MAX_MINOR + INODE_OFFSET);
		ret->i_mode = mode;
		ret->i_atime = ret->i_mtime = ret->i_ctime = current_time(ret);
	}
	return ret;
}

static struct dentry *binderfs_create_dentry(struct dentry *parent,
					     const char *name)
{
	struct dentry *dentry;

	dentry = lookup_one_len(name, parent, strlen(name));
	if (IS_ERR(dentry))
		return dentry;

	/* Return error if the file/dir already exists. */
	if (d_really_is_positive(dentry)) {
		dput(dentry);
		return ERR_PTR(-EEXIST);
	}

	return dentry;
}

void binderfs_remove_file(struct dentry *dentry)
{
	struct inode *parent_inode;

	parent_inode = d_inode(dentry->d_parent);
	inode_lock(parent_inode);
	if (simple_positive(dentry)) {
		dget(dentry);
		simple_unlink(parent_inode, dentry);
		d_delete(dentry);
		dput(dentry);
	}
	inode_unlock(parent_inode);
}

struct dentry *binderfs_create_file(struct dentry *parent, const char *name,
				    const struct file_operations *fops,
				    void *data)
{
	struct dentry *dentry;
	struct inode *new_inode, *parent_inode;
	struct super_block *sb;

	parent_inode = d_inode(parent);
	inode_lock(parent_inode);

	dentry = binderfs_create_dentry(parent, name);
	if (IS_ERR(dentry))
		goto out;

	sb = parent_inode->i_sb;
	new_inode = binderfs_make_inode(sb, S_IFREG | 0444);
	if (!new_inode) {
		dput(dentry);
		dentry = ERR_PTR(-ENOMEM);
		goto out;
	}

	new_inode->i_fop = fops;
	new_inode->i_private = data;
	d_instantiate(dentry, new_inode);
	fsnotify_create(parent_inode, dentry);

out:
	inode_unlock(parent_inode);
	return dentry;
}

static struct dentry *binderfs_create_dir(struct dentry *parent,
					  const char *name)
{
	struct dentry *dentry;
	struct inode *new_inode, *parent_inode;
	struct super_block *sb;

	parent_inode = d_inode(parent);
	inode_lock(parent_inode);

	dentry = binderfs_create_dentry(parent, name);
	if (IS_ERR(dentry))
		goto out;

	sb = parent_inode->i_sb;
	new_inode = binderfs_make_inode(sb, S_IFDIR | 0755);
	if (!new_inode) {
		dput(dentry);
		dentry = ERR_PTR(-ENOMEM);
		goto out;
	}

	new_inode->i_fop = &simple_dir_operations;
	new_inode->i_op = &simple_dir_inode_operations;

	set_nlink(new_inode, 2);
	d_instantiate(dentry, new_inode);
	inc_nlink(parent_inode);
	fsnotify_mkdir(parent_inode, dentry);

out:
	inode_unlock(parent_inode);
	return dentry;
}

static int init_binder_logs(struct super_block *sb)
{
	//MIUI MOD:
	//struct dentry *binder_logs_root_dir, *dentry, *proc_log_dir;
	struct dentry *binder_logs_root_dir, *dentry, *proc_log_dir, *proc_transaction_log_dir;
	//END
	struct binderfs_info *info;
	int ret = 0;

	binder_logs_root_dir = binderfs_create_dir(sb->s_root,
						   "binder_logs");
	if (IS_ERR(binder_logs_root_dir)) {
		ret = PTR_ERR(binder_logs_root_dir);
		goto out;
	}

	dentry = binderfs_create_file(binder_logs_root_dir, "stats",
				      &binder_stats_fops, NULL);
	if (IS_ERR(dentry)) {
		ret = PTR_ERR(dentry);
		goto out;
	}

	dentry = binderfs_create_file(binder_logs_root_dir, "state",
				      &binder_state_fops, NULL);
	if (IS_ERR(dentry)) {
		ret = PTR_ERR(dentry);
		goto out;
	}

	dentry = binderfs_create_file(binder_logs_root_dir, "transactions",
				      &binder_transactions_fops, NULL);
	if (IS_ERR(dentry)) {
		ret = PTR_ERR(dentry);
		goto out;
	}

	dentry = binderfs_create_file(binder_logs_root_dir,
				      "transaction_log",
				      &binder_transaction_log_fops,
				      &binder_transaction_log);
	if (IS_ERR(dentry)) {
		ret = PTR_ERR(dentry);
		goto out;
	}

	dentry = binderfs_create_file(binder_logs_root_dir,
				      "failed_transaction_log",
				      &binder_transaction_log_fops,
				      &binder_transaction_log_failed);
	if (IS_ERR(dentry)) {
		ret = PTR_ERR(dentry);
		goto out;
	}

	proc_log_dir = binderfs_create_dir(binder_logs_root_dir, "proc");
	if (IS_ERR(proc_log_dir)) {
		ret = PTR_ERR(proc_log_dir);
		goto out;
	}
	info = sb->s_fs_info;
	info->proc_log_dir = proc_log_dir;

	//MIUI ADD:
	proc_transaction_log_dir = binderfs_create_dir(binder_logs_root_dir, "proc_transaction");
	if (IS_ERR(proc_transaction_log_dir)) {
		ret = PTR_ERR(proc_transaction_log_dir);
		goto out;
	}
	info->proc_transaction_log_dir = proc_transaction_log_dir;
	//END

out:
	return ret;
}

static int binderfs_fill_super(struct super_block *sb, void *data, int silent)
{
	int ret;
	struct binderfs_info *info;
	struct inode *inode = NULL;
	struct binderfs_device device_info = { { 0 } };
	const char *name;
	size_t len;

	sb->s_blocksize = PAGE_SIZE;
	sb->s_blocksize_bits = PAGE_SHIFT;

	/*
	 * The binderfs filesystem can be mounted by userns root in a
	 * non-initial userns. By default such mounts have the SB_I_NODEV flag
	 * set in s_iflags to prevent security issues where userns root can
	 * just create random device nodes via mknod() since it owns the
	 * filesystem mount. But binderfs does not allow to create any files
	 * including devices nodes. The only way to create binder devices nodes
	 * is through the binder-control device which userns root is explicitly
	 * allowed to do. So removing the SB_I_NODEV flag from s_iflags is both
	 * necessary and safe.
	 */
	sb->s_iflags &= ~SB_I_NODEV;
	sb->s_iflags |= SB_I_NOEXEC;
	sb->s_magic = BINDERFS_SUPER_MAGIC;
	sb->s_op = &binderfs_super_ops;
	sb->s_time_gran = 1;

	sb->s_fs_info = kzalloc(sizeof(struct binderfs_info), GFP_KERNEL);
	if (!sb->s_fs_info)
		return -ENOMEM;
	info = sb->s_fs_info;

	info->ipc_ns = get_ipc_ns(current->nsproxy->ipc_ns);

	ret = binderfs_parse_mount_opts(data, &info->mount_opts);
	if (ret)
		return ret;

	info->root_gid = make_kgid(sb->s_user_ns, 0);
	if (!gid_valid(info->root_gid))
		info->root_gid = GLOBAL_ROOT_GID;
	info->root_uid = make_kuid(sb->s_user_ns, 0);
	if (!uid_valid(info->root_uid))
		info->root_uid = GLOBAL_ROOT_UID;

	inode = new_inode(sb);
	if (!inode)
		return -ENOMEM;

	inode->i_ino = FIRST_INODE;
	inode->i_fop = &simple_dir_operations;
	inode->i_mode = S_IFDIR | 0755;
	inode->i_mtime = inode->i_atime = inode->i_ctime = current_time(inode);
	inode->i_op = &binderfs_dir_inode_operations;
	set_nlink(inode, 2);

	sb->s_root = d_make_root(inode);
	if (!sb->s_root)
		return -ENOMEM;

	ret = binderfs_binder_ctl_create(sb);
	if (ret)
		return ret;

	name = binder_devices_param;
	for (len = strcspn(name, ","); len > 0; len = strcspn(name, ",")) {
		strscpy(device_info.name, name, len + 1);
		ret = binderfs_binder_device_create(inode, NULL, &device_info);
		if (ret)
			return ret;
		name += len;
		if (*name == ',')
			name++;
	}

	if (info->mount_opts.stats_mode == STATS_GLOBAL)
		return init_binder_logs(sb);

	return 0;
}

static struct dentry *binderfs_mount(struct file_system_type *fs_type,
				     int flags, const char *dev_name,
				     void *data)
{
	return mount_nodev(fs_type, flags, data, binderfs_fill_super);
}

static void binderfs_kill_super(struct super_block *sb)
{
	struct binderfs_info *info = sb->s_fs_info;

	kill_litter_super(sb);

	if (info && info->ipc_ns)
		put_ipc_ns(info->ipc_ns);

	kfree(info);
}

static struct file_system_type binder_fs_type = {
	.name		= "binder",
	.mount		= binderfs_mount,
	.kill_sb	= binderfs_kill_super,
	.fs_flags	= FS_USERNS_MOUNT,
};

int __init init_binderfs(void)
{
	int ret;
	const char *name;
	size_t len;

	/* Verify that the default binderfs device names are valid. */
	name = binder_devices_param;
	for (len = strcspn(name, ","); len > 0; len = strcspn(name, ",")) {
		if (len > BINDERFS_MAX_NAME)
			return -E2BIG;
		name += len;
		if (*name == ',')
			name++;
	}

	/* Allocate new major number for binderfs. */
	ret = alloc_chrdev_region(&binderfs_dev, 0, BINDERFS_MAX_MINOR,
				  "binder");
	if (ret)
		return ret;

	ret = register_filesystem(&binder_fs_type);
	if (ret) {
		unregister_chrdev_region(binderfs_dev, BINDERFS_MAX_MINOR);
		return ret;
	}

	return ret;
}<|MERGE_RESOLUTION|>--- conflicted
+++ resolved
@@ -447,10 +447,7 @@
 	inode->i_fop = &binder_ctl_fops;
 	inode->i_uid = info->root_uid;
 	inode->i_gid = info->root_gid;
-<<<<<<< HEAD
-=======
-
->>>>>>> 11806753
+
 	refcount_set(&device->ref, 1);
 	device->binderfs_inode = inode;
 	device->miscdev.minor = minor;
