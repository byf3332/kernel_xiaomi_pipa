--- conflicted
+++ resolved
@@ -787,11 +787,7 @@
 #else
 static int s3c24xx_i2c_parse_dt_gpio(struct s3c24xx_i2c *i2c)
 {
-<<<<<<< HEAD
-	return -EINVAL;
-=======
 	return 0;
->>>>>>> 6350323a
 }
 
 static void s3c24xx_i2c_dt_gpio_free(struct s3c24xx_i2c *i2c)
