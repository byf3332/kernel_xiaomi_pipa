// SPDX-License-Identifier: GPL-2.0+
/*
 * cdc-acm.c
 *
 * Copyright (c) 1999 Armin Fuerst	<fuerst@in.tum.de>
 * Copyright (c) 1999 Pavel Machek	<pavel@ucw.cz>
 * Copyright (c) 1999 Johannes Erdfelt	<johannes@erdfelt.com>
 * Copyright (c) 2000 Vojtech Pavlik	<vojtech@suse.cz>
 * Copyright (c) 2004 Oliver Neukum	<oliver@neukum.name>
 * Copyright (c) 2005 David Kubicek	<dave@awk.cz>
 * Copyright (c) 2011 Johan Hovold	<jhovold@gmail.com>
 *
 * USB Abstract Control Model driver for USB modems and ISDN adapters
 *
 * Sponsored by SuSE
 */

#undef DEBUG
#undef VERBOSE_DEBUG

#include <linux/kernel.h>
#include <linux/sched/signal.h>
#include <linux/errno.h>
#include <linux/init.h>
#include <linux/slab.h>
#include <linux/log2.h>
#include <linux/tty.h>
#include <linux/serial.h>
#include <linux/tty_driver.h>
#include <linux/tty_flip.h>
#include <linux/module.h>
#include <linux/mutex.h>
#include <linux/uaccess.h>
#include <linux/usb.h>
#include <linux/usb/cdc.h>
#include <asm/byteorder.h>
#include <asm/unaligned.h>
#include <linux/idr.h>
#include <linux/list.h>

#include "cdc-acm.h"


#define DRIVER_AUTHOR "Armin Fuerst, Pavel Machek, Johannes Erdfelt, Vojtech Pavlik, David Kubicek, Johan Hovold"
#define DRIVER_DESC "USB Abstract Control Model driver for USB modems and ISDN adapters"

static struct usb_driver acm_driver;
static struct tty_driver *acm_tty_driver;

static DEFINE_IDR(acm_minors);
static DEFINE_MUTEX(acm_minors_lock);

static void acm_tty_set_termios(struct tty_struct *tty,
				struct ktermios *termios_old);

/*
 * acm_minors accessors
 */

/*
 * Look up an ACM structure by minor. If found and not disconnected, increment
 * its refcount and return it with its mutex held.
 */
static struct acm *acm_get_by_minor(unsigned int minor)
{
	struct acm *acm;

	mutex_lock(&acm_minors_lock);
	acm = idr_find(&acm_minors, minor);
	if (acm) {
		mutex_lock(&acm->mutex);
		if (acm->disconnected) {
			mutex_unlock(&acm->mutex);
			acm = NULL;
		} else {
			tty_port_get(&acm->port);
			mutex_unlock(&acm->mutex);
		}
	}
	mutex_unlock(&acm_minors_lock);
	return acm;
}

/*
 * Try to find an available minor number and if found, associate it with 'acm'.
 */
static int acm_alloc_minor(struct acm *acm)
{
	int minor;

	mutex_lock(&acm_minors_lock);
	minor = idr_alloc(&acm_minors, acm, 0, ACM_TTY_MINORS, GFP_KERNEL);
	mutex_unlock(&acm_minors_lock);

	return minor;
}

/* Release the minor number associated with 'acm'.  */
static void acm_release_minor(struct acm *acm)
{
	mutex_lock(&acm_minors_lock);
	idr_remove(&acm_minors, acm->minor);
	mutex_unlock(&acm_minors_lock);
}

/*
 * Functions for ACM control messages.
 */

static int acm_ctrl_msg(struct acm *acm, int request, int value,
							void *buf, int len)
{
	int retval;

	retval = usb_autopm_get_interface(acm->control);
	if (retval)
		return retval;

	retval = usb_control_msg(acm->dev, usb_sndctrlpipe(acm->dev, 0),
		request, USB_RT_ACM, value,
		acm->control->altsetting[0].desc.bInterfaceNumber,
		buf, len, 5000);

	dev_dbg(&acm->control->dev,
		"%s - rq 0x%02x, val %#x, len %#x, result %d\n",
		__func__, request, value, len, retval);

	usb_autopm_put_interface(acm->control);

	return retval < 0 ? retval : 0;
}

/* devices aren't required to support these requests.
 * the cdc acm descriptor tells whether they do...
 */
static inline int acm_set_control(struct acm *acm, int control)
{
	if (acm->quirks & QUIRK_CONTROL_LINE_STATE)
		return -EOPNOTSUPP;

	return acm_ctrl_msg(acm, USB_CDC_REQ_SET_CONTROL_LINE_STATE,
			control, NULL, 0);
}

#define acm_set_line(acm, line) \
	acm_ctrl_msg(acm, USB_CDC_REQ_SET_LINE_CODING, 0, line, sizeof *(line))
#define acm_send_break(acm, ms) \
	acm_ctrl_msg(acm, USB_CDC_REQ_SEND_BREAK, ms, NULL, 0)

static void acm_poison_urbs(struct acm *acm)
{
	int i;

	usb_poison_urb(acm->ctrlurb);
	for (i = 0; i < ACM_NW; i++)
		usb_poison_urb(acm->wb[i].urb);
	for (i = 0; i < acm->rx_buflimit; i++)
		usb_poison_urb(acm->read_urbs[i]);
}

static void acm_unpoison_urbs(struct acm *acm)
{
	int i;

	for (i = 0; i < acm->rx_buflimit; i++)
		usb_unpoison_urb(acm->read_urbs[i]);
	for (i = 0; i < ACM_NW; i++)
		usb_unpoison_urb(acm->wb[i].urb);
	usb_unpoison_urb(acm->ctrlurb);
}


/*
 * Write buffer management.
 * All of these assume proper locks taken by the caller.
 */

static int acm_wb_alloc(struct acm *acm)
{
	int i, wbn;
	struct acm_wb *wb;

	wbn = 0;
	i = 0;
	for (;;) {
		wb = &acm->wb[wbn];
		if (!wb->use) {
			wb->use = 1;
			wb->len = 0;
			return wbn;
		}
		wbn = (wbn + 1) % ACM_NW;
		if (++i >= ACM_NW)
			return -1;
	}
}

static int acm_wb_is_avail(struct acm *acm)
{
	int i, n;
	unsigned long flags;

	n = ACM_NW;
	spin_lock_irqsave(&acm->write_lock, flags);
	for (i = 0; i < ACM_NW; i++)
		n -= acm->wb[i].use;
	spin_unlock_irqrestore(&acm->write_lock, flags);
	return n;
}

/*
 * Finish write. Caller must hold acm->write_lock
 */
static void acm_write_done(struct acm *acm, struct acm_wb *wb)
{
	wb->use = 0;
	acm->transmitting--;
	usb_autopm_put_interface_async(acm->control);
}

/*
 * Poke write.
 *
 * the caller is responsible for locking
 */

static int acm_start_wb(struct acm *acm, struct acm_wb *wb)
{
	int rc;

	acm->transmitting++;

	wb->urb->transfer_buffer = wb->buf;
	wb->urb->transfer_dma = wb->dmah;
	wb->urb->transfer_buffer_length = wb->len;
	wb->urb->dev = acm->dev;

	rc = usb_submit_urb(wb->urb, GFP_ATOMIC);
	if (rc < 0) {
		if (rc != -EPERM)
			dev_err(&acm->data->dev,
				"%s - usb_submit_urb(write bulk) failed: %d\n",
				__func__, rc);
		acm_write_done(acm, wb);
	}
	return rc;
}

/*
 * attributes exported through sysfs
 */
static ssize_t bmCapabilities_show
(struct device *dev, struct device_attribute *attr, char *buf)
{
	struct usb_interface *intf = to_usb_interface(dev);
	struct acm *acm = usb_get_intfdata(intf);

	return sprintf(buf, "%d", acm->ctrl_caps);
}
static DEVICE_ATTR_RO(bmCapabilities);

static ssize_t wCountryCodes_show
(struct device *dev, struct device_attribute *attr, char *buf)
{
	struct usb_interface *intf = to_usb_interface(dev);
	struct acm *acm = usb_get_intfdata(intf);

	memcpy(buf, acm->country_codes, acm->country_code_size);
	return acm->country_code_size;
}

static DEVICE_ATTR_RO(wCountryCodes);

static ssize_t iCountryCodeRelDate_show
(struct device *dev, struct device_attribute *attr, char *buf)
{
	struct usb_interface *intf = to_usb_interface(dev);
	struct acm *acm = usb_get_intfdata(intf);

	return sprintf(buf, "%d", acm->country_rel_date);
}

static DEVICE_ATTR_RO(iCountryCodeRelDate);
/*
 * Interrupt handlers for various ACM device responses
 */

static void acm_process_notification(struct acm *acm, unsigned char *buf)
{
	int newctrl;
	int difference;
	unsigned long flags;
	struct usb_cdc_notification *dr = (struct usb_cdc_notification *)buf;
	unsigned char *data = buf + sizeof(struct usb_cdc_notification);

	switch (dr->bNotificationType) {
	case USB_CDC_NOTIFY_NETWORK_CONNECTION:
		dev_dbg(&acm->control->dev,
			"%s - network connection: %d\n", __func__, dr->wValue);
		break;

	case USB_CDC_NOTIFY_SERIAL_STATE:
		if (le16_to_cpu(dr->wLength) != 2) {
			dev_dbg(&acm->control->dev,
				"%s - malformed serial state\n", __func__);
			break;
		}

		newctrl = get_unaligned_le16(data);
		dev_dbg(&acm->control->dev,
			"%s - serial state: 0x%x\n", __func__, newctrl);

		if (!acm->clocal && (acm->ctrlin & ~newctrl & ACM_CTRL_DCD)) {
			dev_dbg(&acm->control->dev,
				"%s - calling hangup\n", __func__);
			tty_port_tty_hangup(&acm->port, false);
		}

		difference = acm->ctrlin ^ newctrl;
		spin_lock_irqsave(&acm->read_lock, flags);
		acm->ctrlin = newctrl;
		acm->oldcount = acm->iocount;

		if (difference & ACM_CTRL_DSR)
			acm->iocount.dsr++;
		if (difference & ACM_CTRL_DCD)
			acm->iocount.dcd++;
		if (newctrl & ACM_CTRL_BRK) {
			acm->iocount.brk++;
			tty_insert_flip_char(&acm->port, 0, TTY_BREAK);
		}
		if (newctrl & ACM_CTRL_RI)
			acm->iocount.rng++;
		if (newctrl & ACM_CTRL_FRAMING)
			acm->iocount.frame++;
		if (newctrl & ACM_CTRL_PARITY)
			acm->iocount.parity++;
		if (newctrl & ACM_CTRL_OVERRUN)
			acm->iocount.overrun++;
		spin_unlock_irqrestore(&acm->read_lock, flags);

		if (newctrl & ACM_CTRL_BRK)
			tty_flip_buffer_push(&acm->port);

		if (difference)
			wake_up_all(&acm->wioctl);

		break;

	default:
		dev_dbg(&acm->control->dev,
			"%s - unknown notification %d received: index %d len %d\n",
			__func__,
			dr->bNotificationType, dr->wIndex, dr->wLength);
	}
}

/* control interface reports status changes with "interrupt" transfers */
static void acm_ctrl_irq(struct urb *urb)
{
	struct acm *acm = urb->context;
	struct usb_cdc_notification *dr = urb->transfer_buffer;
	unsigned int current_size = urb->actual_length;
	unsigned int expected_size, copy_size, alloc_size;
	int retval;
	int status = urb->status;

	switch (status) {
	case 0:
		/* success */
		break;
	case -ECONNRESET:
	case -ENOENT:
	case -ESHUTDOWN:
		/* this urb is terminated, clean up */
		dev_dbg(&acm->control->dev,
			"%s - urb shutting down with status: %d\n",
			__func__, status);
		return;
	default:
		dev_dbg(&acm->control->dev,
			"%s - nonzero urb status received: %d\n",
			__func__, status);
		goto exit;
	}

	usb_mark_last_busy(acm->dev);

	if (acm->nb_index)
		dr = (struct usb_cdc_notification *)acm->notification_buffer;

	/* size = notification-header + (optional) data */
	expected_size = sizeof(struct usb_cdc_notification) +
					le16_to_cpu(dr->wLength);

	if (current_size < expected_size) {
		/* notification is transmitted fragmented, reassemble */
		if (acm->nb_size < expected_size) {
			if (acm->nb_size) {
				kfree(acm->notification_buffer);
				acm->nb_size = 0;
			}
			alloc_size = roundup_pow_of_two(expected_size);
			/*
			 * kmalloc ensures a valid notification_buffer after a
			 * use of kfree in case the previous allocation was too
			 * small. Final freeing is done on disconnect.
			 */
			acm->notification_buffer =
				kmalloc(alloc_size, GFP_ATOMIC);
			if (!acm->notification_buffer)
				goto exit;
			acm->nb_size = alloc_size;
		}

		copy_size = min(current_size,
				expected_size - acm->nb_index);

		memcpy(&acm->notification_buffer[acm->nb_index],
		       urb->transfer_buffer, copy_size);
		acm->nb_index += copy_size;
		current_size = acm->nb_index;
	}

	if (current_size >= expected_size) {
		/* notification complete */
		acm_process_notification(acm, (unsigned char *)dr);
		acm->nb_index = 0;
	}

exit:
	retval = usb_submit_urb(urb, GFP_ATOMIC);
	if (retval && retval != -EPERM)
		dev_err(&acm->control->dev,
			"%s - usb_submit_urb failed: %d\n", __func__, retval);
}

static int acm_submit_read_urb(struct acm *acm, int index, gfp_t mem_flags)
{
	int res;

	if (!test_and_clear_bit(index, &acm->read_urbs_free))
		return 0;

	res = usb_submit_urb(acm->read_urbs[index], mem_flags);
	if (res) {
		if (res != -EPERM && res != -ENODEV) {
			dev_err(&acm->data->dev,
				"urb %d failed submission with %d\n",
				index, res);
		}
		set_bit(index, &acm->read_urbs_free);
		return res;
	} else {
		dev_vdbg(&acm->data->dev, "submitted urb %d\n", index);
	}

	return 0;
}

static int acm_submit_read_urbs(struct acm *acm, gfp_t mem_flags)
{
	int res;
	int i;

	for (i = 0; i < acm->rx_buflimit; ++i) {
		res = acm_submit_read_urb(acm, i, mem_flags);
		if (res)
			return res;
	}

	return 0;
}

static void acm_process_read_urb(struct acm *acm, struct urb *urb)
{
	unsigned long flags;

	if (!urb->actual_length)
		return;

	spin_lock_irqsave(&acm->read_lock, flags);
	tty_insert_flip_string(&acm->port, urb->transfer_buffer,
			urb->actual_length);
	spin_unlock_irqrestore(&acm->read_lock, flags);

	tty_flip_buffer_push(&acm->port);
}

static void acm_read_bulk_callback(struct urb *urb)
{
	struct acm_rb *rb = urb->context;
	struct acm *acm = rb->instance;
	unsigned long flags;
	int status = urb->status;
	bool stopped = false;
	bool stalled = false;

	dev_vdbg(&acm->data->dev, "got urb %d, len %d, status %d\n",
		rb->index, urb->actual_length, status);

	switch (status) {
	case 0:
		usb_mark_last_busy(acm->dev);
		acm_process_read_urb(acm, urb);
		break;
	case -EPIPE:
		set_bit(EVENT_RX_STALL, &acm->flags);
		stalled = true;
		break;
	case -ENOENT:
	case -ECONNRESET:
	case -ESHUTDOWN:
		dev_dbg(&acm->data->dev,
			"%s - urb shutting down with status: %d\n",
			__func__, status);
		stopped = true;
		break;
	default:
		dev_dbg(&acm->data->dev,
			"%s - nonzero urb status received: %d\n",
			__func__, status);
		break;
	}

	/*
	 * Make sure URB processing is done before marking as free to avoid
	 * racing with unthrottle() on another CPU. Matches the barriers
	 * implied by the test_and_clear_bit() in acm_submit_read_urb().
	 */
	smp_mb__before_atomic();
	set_bit(rb->index, &acm->read_urbs_free);
	/*
	 * Make sure URB is marked as free before checking the throttled flag
	 * to avoid racing with unthrottle() on another CPU. Matches the
	 * smp_mb() in unthrottle().
	 */
	smp_mb__after_atomic();

	if (stopped || stalled) {
		if (stalled)
			schedule_work(&acm->work);
		return;
	}

	/* throttle device if requested by tty */
	spin_lock_irqsave(&acm->read_lock, flags);
	acm->throttled = acm->throttle_req;
	if (!acm->throttled) {
		spin_unlock_irqrestore(&acm->read_lock, flags);
		acm_submit_read_urb(acm, rb->index, GFP_ATOMIC);
	} else {
		spin_unlock_irqrestore(&acm->read_lock, flags);
	}
}

/* data interface wrote those outgoing bytes */
static void acm_write_bulk(struct urb *urb)
{
	struct acm_wb *wb = urb->context;
	struct acm *acm = wb->instance;
	unsigned long flags;
	int status = urb->status;

	if (status || (urb->actual_length != urb->transfer_buffer_length))
		dev_vdbg(&acm->data->dev, "wrote len %d/%d, status %d\n",
			urb->actual_length,
			urb->transfer_buffer_length,
			status);

	spin_lock_irqsave(&acm->write_lock, flags);
	acm_write_done(acm, wb);
	spin_unlock_irqrestore(&acm->write_lock, flags);
	set_bit(EVENT_TTY_WAKEUP, &acm->flags);
	schedule_work(&acm->work);
}

static void acm_softint(struct work_struct *work)
{
	int i;
	struct acm *acm = container_of(work, struct acm, work);

	if (test_bit(EVENT_RX_STALL, &acm->flags)) {
		if (!(usb_autopm_get_interface(acm->data))) {
			for (i = 0; i < acm->rx_buflimit; i++)
				usb_kill_urb(acm->read_urbs[i]);
			usb_clear_halt(acm->dev, acm->in);
			acm_submit_read_urbs(acm, GFP_KERNEL);
			usb_autopm_put_interface(acm->data);
		}
		clear_bit(EVENT_RX_STALL, &acm->flags);
	}

	if (test_and_clear_bit(EVENT_TTY_WAKEUP, &acm->flags))
		tty_port_tty_wakeup(&acm->port);
}

/*
 * TTY handlers
 */

static int acm_tty_install(struct tty_driver *driver, struct tty_struct *tty)
{
	struct acm *acm;
	int retval;

	acm = acm_get_by_minor(tty->index);
	if (!acm)
		return -ENODEV;

	retval = tty_standard_install(driver, tty);
	if (retval)
		goto error_init_termios;

	/*
	 * Suppress initial echoing for some devices which might send data
	 * immediately after acm driver has been installed.
	 */
	if (acm->quirks & DISABLE_ECHO)
		tty->termios.c_lflag &= ~ECHO;

	tty->driver_data = acm;

	return 0;

error_init_termios:
	tty_port_put(&acm->port);
	return retval;
}

static int acm_tty_open(struct tty_struct *tty, struct file *filp)
{
	struct acm *acm = tty->driver_data;

	return tty_port_open(&acm->port, tty, filp);
}

static void acm_port_dtr_rts(struct tty_port *port, int raise)
{
	struct acm *acm = container_of(port, struct acm, port);
	int val;
	int res;

	if (raise)
		val = ACM_CTRL_DTR | ACM_CTRL_RTS;
	else
		val = 0;

	/* FIXME: add missing ctrlout locking throughout driver */
	acm->ctrlout = val;

	res = acm_set_control(acm, val);
	if (res && (acm->ctrl_caps & USB_CDC_CAP_LINE))
		/* This is broken in too many devices to spam the logs */
		dev_dbg(&acm->control->dev, "failed to set dtr/rts\n");
}

static int acm_port_activate(struct tty_port *port, struct tty_struct *tty)
{
	struct acm *acm = container_of(port, struct acm, port);
	int retval = -ENODEV;
	int i;

	mutex_lock(&acm->mutex);
	if (acm->disconnected)
		goto disconnected;

	retval = usb_autopm_get_interface(acm->control);
	if (retval)
		goto error_get_interface;

	/*
	 * FIXME: Why do we need this? Allocating 64K of physically contiguous
	 * memory is really nasty...
	 */
	set_bit(TTY_NO_WRITE_SPLIT, &tty->flags);
	acm->control->needs_remote_wakeup = 1;

	acm->ctrlurb->dev = acm->dev;
	retval = usb_submit_urb(acm->ctrlurb, GFP_KERNEL);
	if (retval) {
		dev_err(&acm->control->dev,
			"%s - usb_submit_urb(ctrl irq) failed\n", __func__);
		goto error_submit_urb;
	}

	acm_tty_set_termios(tty, NULL);

	/*
	 * Unthrottle device in case the TTY was closed while throttled.
	 */
	spin_lock_irq(&acm->read_lock);
	acm->throttled = 0;
	acm->throttle_req = 0;
	spin_unlock_irq(&acm->read_lock);

	retval = acm_submit_read_urbs(acm, GFP_KERNEL);
	if (retval)
		goto error_submit_read_urbs;

	usb_autopm_put_interface(acm->control);

	mutex_unlock(&acm->mutex);

	return 0;

error_submit_read_urbs:
	for (i = 0; i < acm->rx_buflimit; i++)
		usb_kill_urb(acm->read_urbs[i]);
	usb_kill_urb(acm->ctrlurb);
error_submit_urb:
	usb_autopm_put_interface(acm->control);
error_get_interface:
disconnected:
	mutex_unlock(&acm->mutex);

	return usb_translate_errors(retval);
}

static void acm_port_destruct(struct tty_port *port)
{
	struct acm *acm = container_of(port, struct acm, port);

	if (acm->minor != ACM_MINOR_INVALID)
		acm_release_minor(acm);
	usb_put_intf(acm->control);
	kfree(acm->country_codes);
	kfree(acm);
}

static void acm_port_shutdown(struct tty_port *port)
{
	struct acm *acm = container_of(port, struct acm, port);
	struct urb *urb;
	struct acm_wb *wb;

	/*
	 * Need to grab write_lock to prevent race with resume, but no need to
	 * hold it due to the tty-port initialised flag.
	 */
	acm_poison_urbs(acm);
	spin_lock_irq(&acm->write_lock);
	spin_unlock_irq(&acm->write_lock);

	usb_autopm_get_interface_no_resume(acm->control);
	acm->control->needs_remote_wakeup = 0;
	usb_autopm_put_interface(acm->control);

	for (;;) {
		urb = usb_get_from_anchor(&acm->delayed);
		if (!urb)
			break;
		wb = urb->context;
		wb->use = 0;
		usb_autopm_put_interface_async(acm->control);
	}

	acm_unpoison_urbs(acm);

}

static void acm_tty_cleanup(struct tty_struct *tty)
{
	struct acm *acm = tty->driver_data;

	tty_port_put(&acm->port);
}

static void acm_tty_hangup(struct tty_struct *tty)
{
	struct acm *acm = tty->driver_data;

	tty_port_hangup(&acm->port);
}

static void acm_tty_close(struct tty_struct *tty, struct file *filp)
{
	struct acm *acm = tty->driver_data;

	tty_port_close(&acm->port, tty, filp);
}

static int acm_tty_write(struct tty_struct *tty,
					const unsigned char *buf, int count)
{
	struct acm *acm = tty->driver_data;
	int stat;
	unsigned long flags;
	int wbn;
	struct acm_wb *wb;

	if (!count)
		return 0;

	dev_vdbg(&acm->data->dev, "%d bytes from tty layer\n", count);

	spin_lock_irqsave(&acm->write_lock, flags);
	wbn = acm_wb_alloc(acm);
	if (wbn < 0) {
		spin_unlock_irqrestore(&acm->write_lock, flags);
		return 0;
	}
	wb = &acm->wb[wbn];

	if (!acm->dev) {
		wb->use = 0;
		spin_unlock_irqrestore(&acm->write_lock, flags);
		return -ENODEV;
	}

	count = (count > acm->writesize) ? acm->writesize : count;
	dev_vdbg(&acm->data->dev, "writing %d bytes\n", count);
	memcpy(wb->buf, buf, count);
	wb->len = count;

	stat = usb_autopm_get_interface_async(acm->control);
	if (stat) {
		wb->use = 0;
		spin_unlock_irqrestore(&acm->write_lock, flags);
		return stat;
	}

	if (acm->susp_count) {
		usb_anchor_urb(wb->urb, &acm->delayed);
		spin_unlock_irqrestore(&acm->write_lock, flags);
		return count;
	}

	stat = acm_start_wb(acm, wb);
	spin_unlock_irqrestore(&acm->write_lock, flags);

	if (stat < 0)
		return stat;
	return count;
}

static int acm_tty_write_room(struct tty_struct *tty)
{
	struct acm *acm = tty->driver_data;
	/*
	 * Do not let the line discipline to know that we have a reserve,
	 * or it might get too enthusiastic.
	 */
	return acm_wb_is_avail(acm) ? acm->writesize : 0;
}

static int acm_tty_chars_in_buffer(struct tty_struct *tty)
{
	struct acm *acm = tty->driver_data;
	/*
	 * if the device was unplugged then any remaining characters fell out
	 * of the connector ;)
	 */
	if (acm->disconnected)
		return 0;
	/*
	 * This is inaccurate (overcounts), but it works.
	 */
	return (ACM_NW - acm_wb_is_avail(acm)) * acm->writesize;
}

static void acm_tty_throttle(struct tty_struct *tty)
{
	struct acm *acm = tty->driver_data;

	spin_lock_irq(&acm->read_lock);
	acm->throttle_req = 1;
	spin_unlock_irq(&acm->read_lock);
}

static void acm_tty_unthrottle(struct tty_struct *tty)
{
	struct acm *acm = tty->driver_data;
	unsigned int was_throttled;

	spin_lock_irq(&acm->read_lock);
	was_throttled = acm->throttled;
	acm->throttled = 0;
	acm->throttle_req = 0;
	spin_unlock_irq(&acm->read_lock);

	/* Matches the smp_mb__after_atomic() in acm_read_bulk_callback(). */
	smp_mb();

	if (was_throttled)
		acm_submit_read_urbs(acm, GFP_KERNEL);
}

static int acm_tty_break_ctl(struct tty_struct *tty, int state)
{
	struct acm *acm = tty->driver_data;
	int retval;

	retval = acm_send_break(acm, state ? 0xffff : 0);
	if (retval < 0)
		dev_dbg(&acm->control->dev,
			"%s - send break failed\n", __func__);
	return retval;
}

static int acm_tty_tiocmget(struct tty_struct *tty)
{
	struct acm *acm = tty->driver_data;

	return (acm->ctrlout & ACM_CTRL_DTR ? TIOCM_DTR : 0) |
	       (acm->ctrlout & ACM_CTRL_RTS ? TIOCM_RTS : 0) |
	       (acm->ctrlin  & ACM_CTRL_DSR ? TIOCM_DSR : 0) |
	       (acm->ctrlin  & ACM_CTRL_RI  ? TIOCM_RI  : 0) |
	       (acm->ctrlin  & ACM_CTRL_DCD ? TIOCM_CD  : 0) |
	       TIOCM_CTS;
}

static int acm_tty_tiocmset(struct tty_struct *tty,
			    unsigned int set, unsigned int clear)
{
	struct acm *acm = tty->driver_data;
	unsigned int newctrl;

	newctrl = acm->ctrlout;
	set = (set & TIOCM_DTR ? ACM_CTRL_DTR : 0) |
					(set & TIOCM_RTS ? ACM_CTRL_RTS : 0);
	clear = (clear & TIOCM_DTR ? ACM_CTRL_DTR : 0) |
					(clear & TIOCM_RTS ? ACM_CTRL_RTS : 0);

	newctrl = (newctrl & ~clear) | set;

	if (acm->ctrlout == newctrl)
		return 0;
	return acm_set_control(acm, acm->ctrlout = newctrl);
}

static int get_serial_info(struct acm *acm, struct serial_struct __user *info)
{
	struct serial_struct tmp;

	memset(&tmp, 0, sizeof(tmp));
	tmp.xmit_fifo_size = acm->writesize;
	tmp.baud_base = le32_to_cpu(acm->line.dwDTERate);
	tmp.close_delay	= jiffies_to_msecs(acm->port.close_delay) / 10;
	tmp.closing_wait = acm->port.closing_wait == ASYNC_CLOSING_WAIT_NONE ?
				ASYNC_CLOSING_WAIT_NONE :
				jiffies_to_msecs(acm->port.closing_wait) / 10;

	if (copy_to_user(info, &tmp, sizeof(tmp)))
		return -EFAULT;
	else
		return 0;
}

static int set_serial_info(struct acm *acm,
				struct serial_struct __user *newinfo)
{
	struct serial_struct new_serial;
	unsigned int closing_wait, close_delay;
	unsigned int old_closing_wait, old_close_delay;
	int retval = 0;

	if (copy_from_user(&new_serial, newinfo, sizeof(new_serial)))
		return -EFAULT;

	close_delay = msecs_to_jiffies(new_serial.close_delay * 10);
	closing_wait = new_serial.closing_wait == ASYNC_CLOSING_WAIT_NONE ?
			ASYNC_CLOSING_WAIT_NONE :
			msecs_to_jiffies(new_serial.closing_wait * 10);

	/* we must redo the rounding here, so that the values match */
	old_close_delay	= jiffies_to_msecs(acm->port.close_delay) / 10;
	old_closing_wait = acm->port.closing_wait == ASYNC_CLOSING_WAIT_NONE ?
				ASYNC_CLOSING_WAIT_NONE :
				jiffies_to_msecs(acm->port.closing_wait) / 10;

	mutex_lock(&acm->port.mutex);

	if ((new_serial.close_delay != old_close_delay) ||
            (new_serial.closing_wait != old_closing_wait)) {
		if (!capable(CAP_SYS_ADMIN))
			retval = -EPERM;
<<<<<<< HEAD
		else {
			acm->port.close_delay  = close_delay;
			acm->port.closing_wait = closing_wait;
		}
	} else
		retval = -EOPNOTSUPP;
=======
	} else {
		acm->port.close_delay  = close_delay;
		acm->port.closing_wait = closing_wait;
	}
>>>>>>> 11806753

	mutex_unlock(&acm->port.mutex);
	return retval;
}

static int wait_serial_change(struct acm *acm, unsigned long arg)
{
	int rv = 0;
	DECLARE_WAITQUEUE(wait, current);
	struct async_icount old, new;

	do {
		spin_lock_irq(&acm->read_lock);
		old = acm->oldcount;
		new = acm->iocount;
		acm->oldcount = new;
		spin_unlock_irq(&acm->read_lock);

		if ((arg & TIOCM_DSR) &&
			old.dsr != new.dsr)
			break;
		if ((arg & TIOCM_CD)  &&
			old.dcd != new.dcd)
			break;
		if ((arg & TIOCM_RI) &&
			old.rng != new.rng)
			break;

		add_wait_queue(&acm->wioctl, &wait);
		set_current_state(TASK_INTERRUPTIBLE);
		schedule();
		remove_wait_queue(&acm->wioctl, &wait);
		if (acm->disconnected) {
			if (arg & TIOCM_CD)
				break;
			else
				rv = -ENODEV;
		} else {
			if (signal_pending(current))
				rv = -ERESTARTSYS;
		}
	} while (!rv);

	

	return rv;
}

static int acm_tty_get_icount(struct tty_struct *tty,
					struct serial_icounter_struct *icount)
{
	struct acm *acm = tty->driver_data;

	icount->dsr = acm->iocount.dsr;
	icount->rng = acm->iocount.rng;
	icount->dcd = acm->iocount.dcd;
	icount->frame = acm->iocount.frame;
	icount->overrun = acm->iocount.overrun;
	icount->parity = acm->iocount.parity;
	icount->brk = acm->iocount.brk;

	return 0;
}

static int acm_tty_ioctl(struct tty_struct *tty,
					unsigned int cmd, unsigned long arg)
{
	struct acm *acm = tty->driver_data;
	int rv = -ENOIOCTLCMD;

	switch (cmd) {
	case TIOCGSERIAL: /* gets serial port data */
		rv = get_serial_info(acm, (struct serial_struct __user *) arg);
		break;
	case TIOCSSERIAL:
		rv = set_serial_info(acm, (struct serial_struct __user *) arg);
		break;
	case TIOCMIWAIT:
		rv = usb_autopm_get_interface(acm->control);
		if (rv < 0) {
			rv = -EIO;
			break;
		}
		rv = wait_serial_change(acm, arg);
		usb_autopm_put_interface(acm->control);
		break;
	}

	return rv;
}

static void acm_tty_set_termios(struct tty_struct *tty,
						struct ktermios *termios_old)
{
	struct acm *acm = tty->driver_data;
	struct ktermios *termios = &tty->termios;
	struct usb_cdc_line_coding newline;
	int newctrl = acm->ctrlout;

	newline.dwDTERate = cpu_to_le32(tty_get_baud_rate(tty));
	newline.bCharFormat = termios->c_cflag & CSTOPB ? 2 : 0;
	newline.bParityType = termios->c_cflag & PARENB ?
				(termios->c_cflag & PARODD ? 1 : 2) +
				(termios->c_cflag & CMSPAR ? 2 : 0) : 0;
	switch (termios->c_cflag & CSIZE) {
	case CS5:
		newline.bDataBits = 5;
		break;
	case CS6:
		newline.bDataBits = 6;
		break;
	case CS7:
		newline.bDataBits = 7;
		break;
	case CS8:
	default:
		newline.bDataBits = 8;
		break;
	}
	/* FIXME: Needs to clear unsupported bits in the termios */
	acm->clocal = ((termios->c_cflag & CLOCAL) != 0);

	if (C_BAUD(tty) == B0) {
		newline.dwDTERate = acm->line.dwDTERate;
		newctrl &= ~ACM_CTRL_DTR;
	} else if (termios_old && (termios_old->c_cflag & CBAUD) == B0) {
		newctrl |=  ACM_CTRL_DTR;
	}

	if (newctrl != acm->ctrlout)
		acm_set_control(acm, acm->ctrlout = newctrl);

	if (memcmp(&acm->line, &newline, sizeof newline)) {
		memcpy(&acm->line, &newline, sizeof newline);
		dev_dbg(&acm->control->dev, "%s - set line: %d %d %d %d\n",
			__func__,
			le32_to_cpu(newline.dwDTERate),
			newline.bCharFormat, newline.bParityType,
			newline.bDataBits);
		acm_set_line(acm, &acm->line);
	}
}

static const struct tty_port_operations acm_port_ops = {
	.dtr_rts = acm_port_dtr_rts,
	.shutdown = acm_port_shutdown,
	.activate = acm_port_activate,
	.destruct = acm_port_destruct,
};

/*
 * USB probe and disconnect routines.
 */

/* Little helpers: write/read buffers free */
static void acm_write_buffers_free(struct acm *acm)
{
	int i;
	struct acm_wb *wb;

	for (wb = &acm->wb[0], i = 0; i < ACM_NW; i++, wb++)
		usb_free_coherent(acm->dev, acm->writesize, wb->buf, wb->dmah);
}

static void acm_read_buffers_free(struct acm *acm)
{
	int i;

	for (i = 0; i < acm->rx_buflimit; i++)
		usb_free_coherent(acm->dev, acm->readsize,
			  acm->read_buffers[i].base, acm->read_buffers[i].dma);
}

/* Little helper: write buffers allocate */
static int acm_write_buffers_alloc(struct acm *acm)
{
	int i;
	struct acm_wb *wb;

	for (wb = &acm->wb[0], i = 0; i < ACM_NW; i++, wb++) {
		wb->buf = usb_alloc_coherent(acm->dev, acm->writesize, GFP_KERNEL,
		    &wb->dmah);
		if (!wb->buf) {
			while (i != 0) {
				--i;
				--wb;
				usb_free_coherent(acm->dev, acm->writesize,
				    wb->buf, wb->dmah);
			}
			return -ENOMEM;
		}
	}
	return 0;
}

static int acm_probe(struct usb_interface *intf,
		     const struct usb_device_id *id)
{
	struct usb_cdc_union_desc *union_header = NULL;
	struct usb_cdc_call_mgmt_descriptor *cmgmd = NULL;
	unsigned char *buffer = intf->altsetting->extra;
	int buflen = intf->altsetting->extralen;
	struct usb_interface *control_interface;
	struct usb_interface *data_interface;
	struct usb_endpoint_descriptor *epctrl = NULL;
	struct usb_endpoint_descriptor *epread = NULL;
	struct usb_endpoint_descriptor *epwrite = NULL;
	struct usb_device *usb_dev = interface_to_usbdev(intf);
	struct usb_cdc_parsed_header h;
	struct acm *acm;
	int minor;
	int ctrlsize, readsize;
	u8 *buf;
	int call_intf_num = -1;
	int data_intf_num = -1;
	unsigned long quirks;
	int num_rx_buf;
	int i;
	int combined_interfaces = 0;
	struct device *tty_dev;
	int rv = -ENOMEM;
	int res;

	/* normal quirks */
	quirks = (unsigned long)id->driver_info;

	if (quirks == IGNORE_DEVICE)
		return -ENODEV;

	memset(&h, 0x00, sizeof(struct usb_cdc_parsed_header));

	num_rx_buf = (quirks == SINGLE_RX_URB) ? 1 : ACM_NR;

	/* handle quirks deadly to normal probing*/
	if (quirks == NO_UNION_NORMAL) {
		data_interface = usb_ifnum_to_if(usb_dev, 1);
		control_interface = usb_ifnum_to_if(usb_dev, 0);
		/* we would crash */
		if (!data_interface || !control_interface)
			return -ENODEV;
		goto skip_normal_probe;
	}

	/* normal probing*/
	if (!buffer) {
		dev_err(&intf->dev, "Weird descriptor references\n");
		return -EINVAL;
	}

	if (!intf->cur_altsetting)
		return -EINVAL;

	if (!buflen) {
		if (intf->cur_altsetting->endpoint &&
				intf->cur_altsetting->endpoint->extralen &&
				intf->cur_altsetting->endpoint->extra) {
			dev_dbg(&intf->dev,
				"Seeking extra descriptors on endpoint\n");
			buflen = intf->cur_altsetting->endpoint->extralen;
			buffer = intf->cur_altsetting->endpoint->extra;
		} else {
			dev_err(&intf->dev,
				"Zero length descriptor references\n");
			return -EINVAL;
		}
	}

	cdc_parse_cdc_header(&h, intf, buffer, buflen);
	union_header = h.usb_cdc_union_desc;
	cmgmd = h.usb_cdc_call_mgmt_descriptor;
	if (cmgmd)
		call_intf_num = cmgmd->bDataInterface;

	if (!union_header) {
		if (call_intf_num > 0) {
			dev_dbg(&intf->dev, "No union descriptor, using call management descriptor\n");
			/* quirks for Droids MuIn LCD */
			if (quirks & NO_DATA_INTERFACE) {
				data_interface = usb_ifnum_to_if(usb_dev, 0);
			} else {
				data_intf_num = call_intf_num;
				data_interface = usb_ifnum_to_if(usb_dev, data_intf_num);
			}
			control_interface = intf;
		} else {
			if (intf->cur_altsetting->desc.bNumEndpoints != 3) {
				dev_dbg(&intf->dev,"No union descriptor, giving up\n");
				return -ENODEV;
			} else {
				dev_warn(&intf->dev,"No union descriptor, testing for castrated device\n");
				combined_interfaces = 1;
				control_interface = data_interface = intf;
				goto look_for_collapsed_interface;
			}
		}
	} else {
		data_intf_num = union_header->bSlaveInterface0;
		control_interface = usb_ifnum_to_if(usb_dev, union_header->bMasterInterface0);
		data_interface = usb_ifnum_to_if(usb_dev, data_intf_num);
	}

	if (!control_interface || !data_interface) {
		dev_dbg(&intf->dev, "no interfaces\n");
		return -ENODEV;
	}
	if (!data_interface->cur_altsetting || !control_interface->cur_altsetting)
		return -ENODEV;

	if (data_intf_num != call_intf_num)
		dev_dbg(&intf->dev, "Separate call control interface. That is not fully supported.\n");

	if (control_interface == data_interface) {
		/* some broken devices designed for windows work this way */
		dev_warn(&intf->dev,"Control and data interfaces are not separated!\n");
		combined_interfaces = 1;
		/* a popular other OS doesn't use it */
		quirks |= NO_CAP_LINE;
		if (data_interface->cur_altsetting->desc.bNumEndpoints != 3) {
			dev_err(&intf->dev, "This needs exactly 3 endpoints\n");
			return -EINVAL;
		}
look_for_collapsed_interface:
		res = usb_find_common_endpoints(data_interface->cur_altsetting,
				&epread, &epwrite, &epctrl, NULL);
		if (res)
			return res;

		goto made_compressed_probe;
	}

skip_normal_probe:

	/*workaround for switched interfaces */
	if (data_interface->cur_altsetting->desc.bInterfaceClass
						!= CDC_DATA_INTERFACE_TYPE) {
		if (control_interface->cur_altsetting->desc.bInterfaceClass
						== CDC_DATA_INTERFACE_TYPE) {
			dev_dbg(&intf->dev,
				"Your device has switched interfaces.\n");
			swap(control_interface, data_interface);
		} else {
			return -EINVAL;
		}
	}

	/* Accept probe requests only for the control interface */
	if (!combined_interfaces && intf != control_interface)
		return -ENODEV;

	if (!combined_interfaces && usb_interface_claimed(data_interface)) {
		/* valid in this context */
		dev_dbg(&intf->dev, "The data interface isn't available\n");
		return -EBUSY;
	}


	if (data_interface->cur_altsetting->desc.bNumEndpoints < 2 ||
	    control_interface->cur_altsetting->desc.bNumEndpoints == 0)
		return -EINVAL;

	epctrl = &control_interface->cur_altsetting->endpoint[0].desc;
	epread = &data_interface->cur_altsetting->endpoint[0].desc;
	epwrite = &data_interface->cur_altsetting->endpoint[1].desc;


	/* workaround for switched endpoints */
	if (!usb_endpoint_dir_in(epread)) {
		/* descriptors are swapped */
		dev_dbg(&intf->dev,
			"The data interface has switched endpoints\n");
		swap(epread, epwrite);
	}
made_compressed_probe:
	dev_dbg(&intf->dev, "interfaces are valid\n");

	acm = kzalloc(sizeof(struct acm), GFP_KERNEL);
	if (acm == NULL)
		goto alloc_fail;

	tty_port_init(&acm->port);
	acm->port.ops = &acm_port_ops;

	ctrlsize = usb_endpoint_maxp(epctrl);
	readsize = usb_endpoint_maxp(epread) *
				(quirks == SINGLE_RX_URB ? 1 : 2);
	acm->combined_interfaces = combined_interfaces;
	acm->writesize = usb_endpoint_maxp(epwrite) * 20;
	acm->control = control_interface;
	acm->data = data_interface;

	usb_get_intf(acm->control); /* undone in destruct() */

	minor = acm_alloc_minor(acm);
	if (minor < 0) {
		acm->minor = ACM_MINOR_INVALID;
		goto alloc_fail1;
	}

	acm->minor = minor;
	acm->dev = usb_dev;
	if (h.usb_cdc_acm_descriptor)
		acm->ctrl_caps = h.usb_cdc_acm_descriptor->bmCapabilities;
	if (quirks & NO_CAP_LINE)
		acm->ctrl_caps &= ~USB_CDC_CAP_LINE;
	acm->ctrlsize = ctrlsize;
	acm->readsize = readsize;
	acm->rx_buflimit = num_rx_buf;
	INIT_WORK(&acm->work, acm_softint);
	init_waitqueue_head(&acm->wioctl);
	spin_lock_init(&acm->write_lock);
	spin_lock_init(&acm->read_lock);
	mutex_init(&acm->mutex);
	if (usb_endpoint_xfer_int(epread)) {
		acm->bInterval = epread->bInterval;
		acm->in = usb_rcvintpipe(usb_dev, epread->bEndpointAddress);
	} else {
		acm->in = usb_rcvbulkpipe(usb_dev, epread->bEndpointAddress);
	}
	if (usb_endpoint_xfer_int(epwrite))
		acm->out = usb_sndintpipe(usb_dev, epwrite->bEndpointAddress);
	else
		acm->out = usb_sndbulkpipe(usb_dev, epwrite->bEndpointAddress);
	init_usb_anchor(&acm->delayed);
	acm->quirks = quirks;

	buf = usb_alloc_coherent(usb_dev, ctrlsize, GFP_KERNEL, &acm->ctrl_dma);
	if (!buf)
		goto alloc_fail1;
	acm->ctrl_buffer = buf;

	if (acm_write_buffers_alloc(acm) < 0)
		goto alloc_fail2;

	acm->ctrlurb = usb_alloc_urb(0, GFP_KERNEL);
	if (!acm->ctrlurb)
		goto alloc_fail3;

	for (i = 0; i < num_rx_buf; i++) {
		struct acm_rb *rb = &(acm->read_buffers[i]);
		struct urb *urb;

		rb->base = usb_alloc_coherent(acm->dev, readsize, GFP_KERNEL,
								&rb->dma);
		if (!rb->base)
			goto alloc_fail4;
		rb->index = i;
		rb->instance = acm;

		urb = usb_alloc_urb(0, GFP_KERNEL);
		if (!urb)
			goto alloc_fail4;

		urb->transfer_flags |= URB_NO_TRANSFER_DMA_MAP;
		urb->transfer_dma = rb->dma;
		if (usb_endpoint_xfer_int(epread))
			usb_fill_int_urb(urb, acm->dev, acm->in, rb->base,
					 acm->readsize,
					 acm_read_bulk_callback, rb,
					 acm->bInterval);
		else
			usb_fill_bulk_urb(urb, acm->dev, acm->in, rb->base,
					  acm->readsize,
					  acm_read_bulk_callback, rb);

		acm->read_urbs[i] = urb;
		__set_bit(i, &acm->read_urbs_free);
	}
	for (i = 0; i < ACM_NW; i++) {
		struct acm_wb *snd = &(acm->wb[i]);

		snd->urb = usb_alloc_urb(0, GFP_KERNEL);
		if (snd->urb == NULL)
			goto alloc_fail5;

		if (usb_endpoint_xfer_int(epwrite))
			usb_fill_int_urb(snd->urb, usb_dev, acm->out,
				NULL, acm->writesize, acm_write_bulk, snd, epwrite->bInterval);
		else
			usb_fill_bulk_urb(snd->urb, usb_dev, acm->out,
				NULL, acm->writesize, acm_write_bulk, snd);
		snd->urb->transfer_flags |= URB_NO_TRANSFER_DMA_MAP;
		if (quirks & SEND_ZERO_PACKET)
			snd->urb->transfer_flags |= URB_ZERO_PACKET;
		snd->instance = acm;
	}

	usb_set_intfdata(intf, acm);

	i = device_create_file(&intf->dev, &dev_attr_bmCapabilities);
	if (i < 0)
		goto alloc_fail5;

	if (h.usb_cdc_country_functional_desc) { /* export the country data */
		struct usb_cdc_country_functional_desc * cfd =
					h.usb_cdc_country_functional_desc;

		acm->country_codes = kmalloc(cfd->bLength - 4, GFP_KERNEL);
		if (!acm->country_codes)
			goto skip_countries;
		acm->country_code_size = cfd->bLength - 4;
		memcpy(acm->country_codes, (u8 *)&cfd->wCountyCode0,
							cfd->bLength - 4);
		acm->country_rel_date = cfd->iCountryCodeRelDate;

		i = device_create_file(&intf->dev, &dev_attr_wCountryCodes);
		if (i < 0) {
			kfree(acm->country_codes);
			acm->country_codes = NULL;
			acm->country_code_size = 0;
			goto skip_countries;
		}

		i = device_create_file(&intf->dev,
						&dev_attr_iCountryCodeRelDate);
		if (i < 0) {
			device_remove_file(&intf->dev, &dev_attr_wCountryCodes);
			kfree(acm->country_codes);
			acm->country_codes = NULL;
			acm->country_code_size = 0;
			goto skip_countries;
		}
	}

skip_countries:
	usb_fill_int_urb(acm->ctrlurb, usb_dev,
			 usb_rcvintpipe(usb_dev, epctrl->bEndpointAddress),
			 acm->ctrl_buffer, ctrlsize, acm_ctrl_irq, acm,
			 /* works around buggy devices */
			 epctrl->bInterval ? epctrl->bInterval : 16);
	acm->ctrlurb->transfer_flags |= URB_NO_TRANSFER_DMA_MAP;
	acm->ctrlurb->transfer_dma = acm->ctrl_dma;
	acm->notification_buffer = NULL;
	acm->nb_index = 0;
	acm->nb_size = 0;

	dev_info(&intf->dev, "ttyACM%d: USB ACM device\n", minor);

	acm->line.dwDTERate = cpu_to_le32(9600);
	acm->line.bDataBits = 8;
	acm_set_line(acm, &acm->line);

	usb_driver_claim_interface(&acm_driver, data_interface, acm);
	usb_set_intfdata(data_interface, acm);

	tty_dev = tty_port_register_device(&acm->port, acm_tty_driver, minor,
			&control_interface->dev);
	if (IS_ERR(tty_dev)) {
		rv = PTR_ERR(tty_dev);
		goto alloc_fail6;
	}

	if (quirks & CLEAR_HALT_CONDITIONS) {
		usb_clear_halt(usb_dev, acm->in);
		usb_clear_halt(usb_dev, acm->out);
	}

	return 0;
alloc_fail6:
	if (!acm->combined_interfaces) {
		/* Clear driver data so that disconnect() returns early. */
		usb_set_intfdata(data_interface, NULL);
		usb_driver_release_interface(&acm_driver, data_interface);
	}
	if (acm->country_codes) {
		device_remove_file(&acm->control->dev,
				&dev_attr_wCountryCodes);
		device_remove_file(&acm->control->dev,
				&dev_attr_iCountryCodeRelDate);
	}
	device_remove_file(&acm->control->dev, &dev_attr_bmCapabilities);
alloc_fail5:
	usb_set_intfdata(intf, NULL);
	for (i = 0; i < ACM_NW; i++)
		usb_free_urb(acm->wb[i].urb);
alloc_fail4:
	for (i = 0; i < num_rx_buf; i++)
		usb_free_urb(acm->read_urbs[i]);
	acm_read_buffers_free(acm);
	usb_free_urb(acm->ctrlurb);
alloc_fail3:
	acm_write_buffers_free(acm);
alloc_fail2:
	usb_free_coherent(usb_dev, ctrlsize, acm->ctrl_buffer, acm->ctrl_dma);
alloc_fail1:
	tty_port_put(&acm->port);
alloc_fail:
	return rv;
}

static void acm_disconnect(struct usb_interface *intf)
{
	struct acm *acm = usb_get_intfdata(intf);
	struct tty_struct *tty;
	int i;

	/* sibling interface is already cleaning up */
	if (!acm)
		return;

	acm->disconnected = true;
	/*
	 * there is a circular dependency. acm_softint() can resubmit
	 * the URBs in error handling so we need to block any
	 * submission right away
	 */
	acm_poison_urbs(acm);
	mutex_lock(&acm->mutex);
	if (acm->country_codes) {
		device_remove_file(&acm->control->dev,
				&dev_attr_wCountryCodes);
		device_remove_file(&acm->control->dev,
				&dev_attr_iCountryCodeRelDate);
	}
	wake_up_all(&acm->wioctl);
	device_remove_file(&acm->control->dev, &dev_attr_bmCapabilities);
	usb_set_intfdata(acm->control, NULL);
	usb_set_intfdata(acm->data, NULL);
	mutex_unlock(&acm->mutex);

	tty = tty_port_tty_get(&acm->port);
	if (tty) {
		tty_vhangup(tty);
		tty_kref_put(tty);
	}

<<<<<<< HEAD
	acm_kill_urbs(acm);
	cancel_work_sync(&acm->work);
=======
	cancel_delayed_work_sync(&acm->dwork);
>>>>>>> 11806753

	tty_unregister_device(acm_tty_driver, acm->minor);

	usb_free_urb(acm->ctrlurb);
	for (i = 0; i < ACM_NW; i++)
		usb_free_urb(acm->wb[i].urb);
	for (i = 0; i < acm->rx_buflimit; i++)
		usb_free_urb(acm->read_urbs[i]);
	acm_write_buffers_free(acm);
	usb_free_coherent(acm->dev, acm->ctrlsize, acm->ctrl_buffer, acm->ctrl_dma);
	acm_read_buffers_free(acm);

	kfree(acm->notification_buffer);

	if (!acm->combined_interfaces)
		usb_driver_release_interface(&acm_driver, intf == acm->control ?
					acm->data : acm->control);

	tty_port_put(&acm->port);
}

#ifdef CONFIG_PM
static int acm_suspend(struct usb_interface *intf, pm_message_t message)
{
	struct acm *acm = usb_get_intfdata(intf);
	int cnt;

	spin_lock_irq(&acm->write_lock);
	if (PMSG_IS_AUTO(message)) {
		if (acm->transmitting) {
			spin_unlock_irq(&acm->write_lock);
			return -EBUSY;
		}
	}
	cnt = acm->susp_count++;
	spin_unlock_irq(&acm->write_lock);

	if (cnt)
		return 0;

<<<<<<< HEAD
	acm_kill_urbs(acm);
	cancel_work_sync(&acm->work);
=======
	acm_poison_urbs(acm);
	cancel_delayed_work_sync(&acm->dwork);
	acm->urbs_in_error_delay = 0;
>>>>>>> 11806753

	return 0;
}

static int acm_resume(struct usb_interface *intf)
{
	struct acm *acm = usb_get_intfdata(intf);
	struct urb *urb;
	int rv = 0;

	spin_lock_irq(&acm->write_lock);

	if (--acm->susp_count)
		goto out;

	acm_unpoison_urbs(acm);

	if (tty_port_initialized(&acm->port)) {
		rv = usb_submit_urb(acm->ctrlurb, GFP_ATOMIC);

		for (;;) {
			urb = usb_get_from_anchor(&acm->delayed);
			if (!urb)
				break;

			acm_start_wb(acm, urb->context);
		}

		/*
		 * delayed error checking because we must
		 * do the write path at all cost
		 */
		if (rv < 0)
			goto out;

		rv = acm_submit_read_urbs(acm, GFP_ATOMIC);
	}
out:
	spin_unlock_irq(&acm->write_lock);

	return rv;
}

static int acm_reset_resume(struct usb_interface *intf)
{
	struct acm *acm = usb_get_intfdata(intf);

	if (tty_port_initialized(&acm->port))
		tty_port_tty_hangup(&acm->port, false);

	return acm_resume(intf);
}

#endif /* CONFIG_PM */

static int acm_pre_reset(struct usb_interface *intf)
{
	struct acm *acm = usb_get_intfdata(intf);

	clear_bit(EVENT_RX_STALL, &acm->flags);
	acm->nb_index = 0; /* pending control transfers are lost */

	return 0;
}

#define NOKIA_PCSUITE_ACM_INFO(x) \
		USB_DEVICE_AND_INTERFACE_INFO(0x0421, x, \
		USB_CLASS_COMM, USB_CDC_SUBCLASS_ACM, \
		USB_CDC_ACM_PROTO_VENDOR)

#define SAMSUNG_PCSUITE_ACM_INFO(x) \
		USB_DEVICE_AND_INTERFACE_INFO(0x04e7, x, \
		USB_CLASS_COMM, USB_CDC_SUBCLASS_ACM, \
		USB_CDC_ACM_PROTO_VENDOR)

/*
 * USB driver structure.
 */

static const struct usb_device_id acm_ids[] = {
	/* quirky and broken devices */
	{ USB_DEVICE(0x076d, 0x0006), /* Denso Cradle CU-321 */
	.driver_info = NO_UNION_NORMAL, },/* has no union descriptor */
	{ USB_DEVICE(0x17ef, 0x7000), /* Lenovo USB modem */
	.driver_info = NO_UNION_NORMAL, },/* has no union descriptor */
	{ USB_DEVICE(0x0870, 0x0001), /* Metricom GS Modem */
	.driver_info = NO_UNION_NORMAL, /* has no union descriptor */
	},
	{ USB_DEVICE(0x045b, 0x023c),	/* Renesas USB Download mode */
	.driver_info = DISABLE_ECHO,	/* Don't echo banner */
	},
	{ USB_DEVICE(0x045b, 0x0248),	/* Renesas USB Download mode */
	.driver_info = DISABLE_ECHO,	/* Don't echo banner */
	},
	{ USB_DEVICE(0x045b, 0x024D),	/* Renesas USB Download mode */
	.driver_info = DISABLE_ECHO,	/* Don't echo banner */
	},
	{ USB_DEVICE(0x0e8d, 0x0003), /* FIREFLY, MediaTek Inc; andrey.arapov@gmail.com */
	.driver_info = NO_UNION_NORMAL, /* has no union descriptor */
	},
	{ USB_DEVICE(0x0e8d, 0x2000), /* MediaTek Inc Preloader */
	.driver_info = DISABLE_ECHO, /* DISABLE ECHO in termios flag */
	},
	{ USB_DEVICE(0x0e8d, 0x3329), /* MediaTek Inc GPS */
	.driver_info = NO_UNION_NORMAL, /* has no union descriptor */
	},
	{ USB_DEVICE(0x0482, 0x0203), /* KYOCERA AH-K3001V */
	.driver_info = NO_UNION_NORMAL, /* has no union descriptor */
	},
	{ USB_DEVICE(0x079b, 0x000f), /* BT On-Air USB MODEM */
	.driver_info = NO_UNION_NORMAL, /* has no union descriptor */
	},
	{ USB_DEVICE(0x0ace, 0x1602), /* ZyDAS 56K USB MODEM */
	.driver_info = SINGLE_RX_URB,
	},
	{ USB_DEVICE(0x0ace, 0x1608), /* ZyDAS 56K USB MODEM */
	.driver_info = SINGLE_RX_URB, /* firmware bug */
	},
	{ USB_DEVICE(0x0ace, 0x1611), /* ZyDAS 56K USB MODEM - new version */
	.driver_info = SINGLE_RX_URB, /* firmware bug */
	},
	{ USB_DEVICE(0x11ca, 0x0201), /* VeriFone Mx870 Gadget Serial */
	.driver_info = SINGLE_RX_URB,
	},
	{ USB_DEVICE(0x1965, 0x0018), /* Uniden UBC125XLT */
	.driver_info = NO_UNION_NORMAL, /* has no union descriptor */
	},
	{ USB_DEVICE(0x22b8, 0x7000), /* Motorola Q Phone */
	.driver_info = NO_UNION_NORMAL, /* has no union descriptor */
	},
	{ USB_DEVICE(0x0803, 0x3095), /* Zoom Telephonics Model 3095F USB MODEM */
	.driver_info = NO_UNION_NORMAL, /* has no union descriptor */
	},
	{ USB_DEVICE(0x0572, 0x1321), /* Conexant USB MODEM CX93010 */
	.driver_info = NO_UNION_NORMAL, /* has no union descriptor */
	},
	{ USB_DEVICE(0x0572, 0x1324), /* Conexant USB MODEM RD02-D400 */
	.driver_info = NO_UNION_NORMAL, /* has no union descriptor */
	},
	{ USB_DEVICE(0x0572, 0x1328), /* Shiro / Aztech USB MODEM UM-3100 */
	.driver_info = NO_UNION_NORMAL, /* has no union descriptor */
	},
	{ USB_DEVICE(0x0572, 0x1349), /* Hiro (Conexant) USB MODEM H50228 */
	.driver_info = NO_UNION_NORMAL, /* has no union descriptor */
	},
	{ USB_DEVICE(0x20df, 0x0001), /* Simtec Electronics Entropy Key */
	.driver_info = QUIRK_CONTROL_LINE_STATE, },
	{ USB_DEVICE(0x2184, 0x001c) },	/* GW Instek AFG-2225 */
	{ USB_DEVICE(0x2184, 0x0036) },	/* GW Instek AFG-125 */
	{ USB_DEVICE(0x22b8, 0x6425), /* Motorola MOTOMAGX phones */
	},
	/* Motorola H24 HSPA module: */
	{ USB_DEVICE(0x22b8, 0x2d91) }, /* modem                                */
	{ USB_DEVICE(0x22b8, 0x2d92),   /* modem           + diagnostics        */
	.driver_info = NO_UNION_NORMAL, /* handle only modem interface          */
	},
	{ USB_DEVICE(0x22b8, 0x2d93),   /* modem + AT port                      */
	.driver_info = NO_UNION_NORMAL, /* handle only modem interface          */
	},
	{ USB_DEVICE(0x22b8, 0x2d95),   /* modem + AT port + diagnostics        */
	.driver_info = NO_UNION_NORMAL, /* handle only modem interface          */
	},
	{ USB_DEVICE(0x22b8, 0x2d96),   /* modem                         + NMEA */
	.driver_info = NO_UNION_NORMAL, /* handle only modem interface          */
	},
	{ USB_DEVICE(0x22b8, 0x2d97),   /* modem           + diagnostics + NMEA */
	.driver_info = NO_UNION_NORMAL, /* handle only modem interface          */
	},
	{ USB_DEVICE(0x22b8, 0x2d99),   /* modem + AT port               + NMEA */
	.driver_info = NO_UNION_NORMAL, /* handle only modem interface          */
	},
	{ USB_DEVICE(0x22b8, 0x2d9a),   /* modem + AT port + diagnostics + NMEA */
	.driver_info = NO_UNION_NORMAL, /* handle only modem interface          */
	},

	{ USB_DEVICE(0x0572, 0x1329), /* Hummingbird huc56s (Conexant) */
	.driver_info = NO_UNION_NORMAL, /* union descriptor misplaced on
					   data interface instead of
					   communications interface.
					   Maybe we should define a new
					   quirk for this. */
	},
	{ USB_DEVICE(0x0572, 0x1340), /* Conexant CX93010-2x UCMxx */
	.driver_info = NO_UNION_NORMAL,
	},
	{ USB_DEVICE(0x05f9, 0x4002), /* PSC Scanning, Magellan 800i */
	.driver_info = NO_UNION_NORMAL,
	},
	{ USB_DEVICE(0x1bbb, 0x0003), /* Alcatel OT-I650 */
	.driver_info = NO_UNION_NORMAL, /* reports zero length descriptor */
	},
	{ USB_DEVICE(0x1576, 0x03b1), /* Maretron USB100 */
	.driver_info = NO_UNION_NORMAL, /* reports zero length descriptor */
	},
	{ USB_DEVICE(0xfff0, 0x0100), /* DATECS FP-2000 */
	.driver_info = NO_UNION_NORMAL, /* reports zero length descriptor */
	},
	{ USB_DEVICE(0x09d8, 0x0320), /* Elatec GmbH TWN3 */
	.driver_info = NO_UNION_NORMAL, /* has misplaced union descriptor */
	},
	{ USB_DEVICE(0x0c26, 0x0020), /* Icom ICF3400 Serie */
	.driver_info = NO_UNION_NORMAL, /* reports zero length descriptor */
	},
	{ USB_DEVICE(0x0ca6, 0xa050), /* Castles VEGA3000 */
	.driver_info = NO_UNION_NORMAL, /* reports zero length descriptor */
	},

	{ USB_DEVICE(0x2912, 0x0001), /* ATOL FPrint */
	.driver_info = CLEAR_HALT_CONDITIONS,
	},

	/* Nokia S60 phones expose two ACM channels. The first is
	 * a modem and is picked up by the standard AT-command
	 * information below. The second is 'vendor-specific' but
	 * is treated as a serial device at the S60 end, so we want
	 * to expose it on Linux too. */
	{ NOKIA_PCSUITE_ACM_INFO(0x042D), }, /* Nokia 3250 */
	{ NOKIA_PCSUITE_ACM_INFO(0x04D8), }, /* Nokia 5500 Sport */
	{ NOKIA_PCSUITE_ACM_INFO(0x04C9), }, /* Nokia E50 */
	{ NOKIA_PCSUITE_ACM_INFO(0x0419), }, /* Nokia E60 */
	{ NOKIA_PCSUITE_ACM_INFO(0x044D), }, /* Nokia E61 */
	{ NOKIA_PCSUITE_ACM_INFO(0x0001), }, /* Nokia E61i */
	{ NOKIA_PCSUITE_ACM_INFO(0x0475), }, /* Nokia E62 */
	{ NOKIA_PCSUITE_ACM_INFO(0x0508), }, /* Nokia E65 */
	{ NOKIA_PCSUITE_ACM_INFO(0x0418), }, /* Nokia E70 */
	{ NOKIA_PCSUITE_ACM_INFO(0x0425), }, /* Nokia N71 */
	{ NOKIA_PCSUITE_ACM_INFO(0x0486), }, /* Nokia N73 */
	{ NOKIA_PCSUITE_ACM_INFO(0x04DF), }, /* Nokia N75 */
	{ NOKIA_PCSUITE_ACM_INFO(0x000e), }, /* Nokia N77 */
	{ NOKIA_PCSUITE_ACM_INFO(0x0445), }, /* Nokia N80 */
	{ NOKIA_PCSUITE_ACM_INFO(0x042F), }, /* Nokia N91 & N91 8GB */
	{ NOKIA_PCSUITE_ACM_INFO(0x048E), }, /* Nokia N92 */
	{ NOKIA_PCSUITE_ACM_INFO(0x0420), }, /* Nokia N93 */
	{ NOKIA_PCSUITE_ACM_INFO(0x04E6), }, /* Nokia N93i  */
	{ NOKIA_PCSUITE_ACM_INFO(0x04B2), }, /* Nokia 5700 XpressMusic */
	{ NOKIA_PCSUITE_ACM_INFO(0x0134), }, /* Nokia 6110 Navigator (China) */
	{ NOKIA_PCSUITE_ACM_INFO(0x046E), }, /* Nokia 6110 Navigator */
	{ NOKIA_PCSUITE_ACM_INFO(0x002f), }, /* Nokia 6120 classic &  */
	{ NOKIA_PCSUITE_ACM_INFO(0x0088), }, /* Nokia 6121 classic */
	{ NOKIA_PCSUITE_ACM_INFO(0x00fc), }, /* Nokia 6124 classic */
	{ NOKIA_PCSUITE_ACM_INFO(0x0042), }, /* Nokia E51 */
	{ NOKIA_PCSUITE_ACM_INFO(0x00b0), }, /* Nokia E66 */
	{ NOKIA_PCSUITE_ACM_INFO(0x00ab), }, /* Nokia E71 */
	{ NOKIA_PCSUITE_ACM_INFO(0x0481), }, /* Nokia N76 */
	{ NOKIA_PCSUITE_ACM_INFO(0x0007), }, /* Nokia N81 & N81 8GB */
	{ NOKIA_PCSUITE_ACM_INFO(0x0071), }, /* Nokia N82 */
	{ NOKIA_PCSUITE_ACM_INFO(0x04F0), }, /* Nokia N95 & N95-3 NAM */
	{ NOKIA_PCSUITE_ACM_INFO(0x0070), }, /* Nokia N95 8GB  */
	{ NOKIA_PCSUITE_ACM_INFO(0x00e9), }, /* Nokia 5320 XpressMusic */
	{ NOKIA_PCSUITE_ACM_INFO(0x0099), }, /* Nokia 6210 Navigator, RM-367 */
	{ NOKIA_PCSUITE_ACM_INFO(0x0128), }, /* Nokia 6210 Navigator, RM-419 */
	{ NOKIA_PCSUITE_ACM_INFO(0x008f), }, /* Nokia 6220 Classic */
	{ NOKIA_PCSUITE_ACM_INFO(0x00a0), }, /* Nokia 6650 */
	{ NOKIA_PCSUITE_ACM_INFO(0x007b), }, /* Nokia N78 */
	{ NOKIA_PCSUITE_ACM_INFO(0x0094), }, /* Nokia N85 */
	{ NOKIA_PCSUITE_ACM_INFO(0x003a), }, /* Nokia N96 & N96-3  */
	{ NOKIA_PCSUITE_ACM_INFO(0x00e9), }, /* Nokia 5320 XpressMusic */
	{ NOKIA_PCSUITE_ACM_INFO(0x0108), }, /* Nokia 5320 XpressMusic 2G */
	{ NOKIA_PCSUITE_ACM_INFO(0x01f5), }, /* Nokia N97, RM-505 */
	{ NOKIA_PCSUITE_ACM_INFO(0x02e3), }, /* Nokia 5230, RM-588 */
	{ NOKIA_PCSUITE_ACM_INFO(0x0178), }, /* Nokia E63 */
	{ NOKIA_PCSUITE_ACM_INFO(0x010e), }, /* Nokia E75 */
	{ NOKIA_PCSUITE_ACM_INFO(0x02d9), }, /* Nokia 6760 Slide */
	{ NOKIA_PCSUITE_ACM_INFO(0x01d0), }, /* Nokia E52 */
	{ NOKIA_PCSUITE_ACM_INFO(0x0223), }, /* Nokia E72 */
	{ NOKIA_PCSUITE_ACM_INFO(0x0275), }, /* Nokia X6 */
	{ NOKIA_PCSUITE_ACM_INFO(0x026c), }, /* Nokia N97 Mini */
	{ NOKIA_PCSUITE_ACM_INFO(0x0154), }, /* Nokia 5800 XpressMusic */
	{ NOKIA_PCSUITE_ACM_INFO(0x04ce), }, /* Nokia E90 */
	{ NOKIA_PCSUITE_ACM_INFO(0x01d4), }, /* Nokia E55 */
	{ NOKIA_PCSUITE_ACM_INFO(0x0302), }, /* Nokia N8 */
	{ NOKIA_PCSUITE_ACM_INFO(0x0335), }, /* Nokia E7 */
	{ NOKIA_PCSUITE_ACM_INFO(0x03cd), }, /* Nokia C7 */
	{ SAMSUNG_PCSUITE_ACM_INFO(0x6651), }, /* Samsung GTi8510 (INNOV8) */

	/* Support for Owen devices */
	{ USB_DEVICE(0x03eb, 0x0030), }, /* Owen SI30 */

	/* NOTE: non-Nokia COMM/ACM/0xff is likely MSFT RNDIS... NOT a modem! */

	/* Support for Droids MuIn LCD */
	{ USB_DEVICE(0x04d8, 0x000b),
	.driver_info = NO_DATA_INTERFACE,
	},

#if IS_ENABLED(CONFIG_INPUT_IMS_PCU)
	{ USB_DEVICE(0x04d8, 0x0082),	/* Application mode */
	.driver_info = IGNORE_DEVICE,
	},
	{ USB_DEVICE(0x04d8, 0x0083),	/* Bootloader mode */
	.driver_info = IGNORE_DEVICE,
	},

	{ USB_DEVICE(0x04d8, 0xf58b),
	.driver_info = IGNORE_DEVICE,
	},
#endif

	/*Samsung phone in firmware update mode */
	{ USB_DEVICE(0x04e8, 0x685d),
	.driver_info = IGNORE_DEVICE,
	},

	/* Exclude Infineon Flash Loader utility */
	{ USB_DEVICE(0x058b, 0x0041),
	.driver_info = IGNORE_DEVICE,
	},

	{ USB_DEVICE(0x1bc7, 0x0021), /* Telit 3G ACM only composition */
	.driver_info = SEND_ZERO_PACKET,
	},
	{ USB_DEVICE(0x1bc7, 0x0023), /* Telit 3G ACM + ECM composition */
	.driver_info = SEND_ZERO_PACKET,
	},

	/* Exclude Goodix Fingerprint Reader */
	{ USB_DEVICE(0x27c6, 0x5395),
	.driver_info = IGNORE_DEVICE,
	},

	/* Exclude Heimann Sensor GmbH USB appset demo */
	{ USB_DEVICE(0x32a7, 0x0000),
	.driver_info = IGNORE_DEVICE,
	},

	/* control interfaces without any protocol set */
	{ USB_INTERFACE_INFO(USB_CLASS_COMM, USB_CDC_SUBCLASS_ACM,
		USB_CDC_PROTO_NONE) },

	/* control interfaces with various AT-command sets */
	{ USB_INTERFACE_INFO(USB_CLASS_COMM, USB_CDC_SUBCLASS_ACM,
		USB_CDC_ACM_PROTO_AT_V25TER) },
	{ USB_INTERFACE_INFO(USB_CLASS_COMM, USB_CDC_SUBCLASS_ACM,
		USB_CDC_ACM_PROTO_AT_PCCA101) },
	{ USB_INTERFACE_INFO(USB_CLASS_COMM, USB_CDC_SUBCLASS_ACM,
		USB_CDC_ACM_PROTO_AT_PCCA101_WAKE) },
	{ USB_INTERFACE_INFO(USB_CLASS_COMM, USB_CDC_SUBCLASS_ACM,
		USB_CDC_ACM_PROTO_AT_GSM) },
	{ USB_INTERFACE_INFO(USB_CLASS_COMM, USB_CDC_SUBCLASS_ACM,
		USB_CDC_ACM_PROTO_AT_3G) },
	{ USB_INTERFACE_INFO(USB_CLASS_COMM, USB_CDC_SUBCLASS_ACM,
		USB_CDC_ACM_PROTO_AT_CDMA) },

	{ USB_DEVICE(0x1519, 0x0452), /* Intel 7260 modem */
	.driver_info = SEND_ZERO_PACKET,
	},

	{ }
};

MODULE_DEVICE_TABLE(usb, acm_ids);

static struct usb_driver acm_driver = {
	.name =		"cdc_acm",
	.probe =	acm_probe,
	.disconnect =	acm_disconnect,
#ifdef CONFIG_PM
	.suspend =	acm_suspend,
	.resume =	acm_resume,
	.reset_resume =	acm_reset_resume,
#endif
	.pre_reset =	acm_pre_reset,
	.id_table =	acm_ids,
#ifdef CONFIG_PM
	.supports_autosuspend = 1,
#endif
	.disable_hub_initiated_lpm = 1,
};

/*
 * TTY driver structures.
 */

static const struct tty_operations acm_ops = {
	.install =		acm_tty_install,
	.open =			acm_tty_open,
	.close =		acm_tty_close,
	.cleanup =		acm_tty_cleanup,
	.hangup =		acm_tty_hangup,
	.write =		acm_tty_write,
	.write_room =		acm_tty_write_room,
	.ioctl =		acm_tty_ioctl,
	.throttle =		acm_tty_throttle,
	.unthrottle =		acm_tty_unthrottle,
	.chars_in_buffer =	acm_tty_chars_in_buffer,
	.break_ctl =		acm_tty_break_ctl,
	.set_termios =		acm_tty_set_termios,
	.tiocmget =		acm_tty_tiocmget,
	.tiocmset =		acm_tty_tiocmset,
	.get_icount =		acm_tty_get_icount,
};

/*
 * Init / exit.
 */

static int __init acm_init(void)
{
	int retval;
	acm_tty_driver = alloc_tty_driver(ACM_TTY_MINORS);
	if (!acm_tty_driver)
		return -ENOMEM;
	acm_tty_driver->driver_name = "acm",
	acm_tty_driver->name = "ttyACM",
	acm_tty_driver->major = ACM_TTY_MAJOR,
	acm_tty_driver->minor_start = 0,
	acm_tty_driver->type = TTY_DRIVER_TYPE_SERIAL,
	acm_tty_driver->subtype = SERIAL_TYPE_NORMAL,
	acm_tty_driver->flags = TTY_DRIVER_REAL_RAW | TTY_DRIVER_DYNAMIC_DEV;
	acm_tty_driver->init_termios = tty_std_termios;
	acm_tty_driver->init_termios.c_cflag = B9600 | CS8 | CREAD |
								HUPCL | CLOCAL;
	tty_set_operations(acm_tty_driver, &acm_ops);

	retval = tty_register_driver(acm_tty_driver);
	if (retval) {
		put_tty_driver(acm_tty_driver);
		return retval;
	}

	retval = usb_register(&acm_driver);
	if (retval) {
		tty_unregister_driver(acm_tty_driver);
		put_tty_driver(acm_tty_driver);
		return retval;
	}

	printk(KERN_INFO KBUILD_MODNAME ": " DRIVER_DESC "\n");

	return 0;
}

static void __exit acm_exit(void)
{
	usb_deregister(&acm_driver);
	tty_unregister_driver(acm_tty_driver);
	put_tty_driver(acm_tty_driver);
	idr_destroy(&acm_minors);
}

module_init(acm_init);
module_exit(acm_exit);

MODULE_AUTHOR(DRIVER_AUTHOR);
MODULE_DESCRIPTION(DRIVER_DESC);
MODULE_LICENSE("GPL");
MODULE_ALIAS_CHARDEV_MAJOR(ACM_TTY_MAJOR);<|MERGE_RESOLUTION|>--- conflicted
+++ resolved
@@ -975,19 +975,12 @@
             (new_serial.closing_wait != old_closing_wait)) {
 		if (!capable(CAP_SYS_ADMIN))
 			retval = -EPERM;
-<<<<<<< HEAD
 		else {
 			acm->port.close_delay  = close_delay;
 			acm->port.closing_wait = closing_wait;
 		}
 	} else
 		retval = -EOPNOTSUPP;
-=======
-	} else {
-		acm->port.close_delay  = close_delay;
-		acm->port.closing_wait = closing_wait;
-	}
->>>>>>> 11806753
 
 	mutex_unlock(&acm->port.mutex);
 	return retval;
@@ -1613,12 +1606,8 @@
 		tty_kref_put(tty);
 	}
 
-<<<<<<< HEAD
 	acm_kill_urbs(acm);
 	cancel_work_sync(&acm->work);
-=======
-	cancel_delayed_work_sync(&acm->dwork);
->>>>>>> 11806753
 
 	tty_unregister_device(acm_tty_driver, acm->minor);
 
@@ -1659,14 +1648,8 @@
 	if (cnt)
 		return 0;
 
-<<<<<<< HEAD
 	acm_kill_urbs(acm);
 	cancel_work_sync(&acm->work);
-=======
-	acm_poison_urbs(acm);
-	cancel_delayed_work_sync(&acm->dwork);
-	acm->urbs_in_error_delay = 0;
->>>>>>> 11806753
 
 	return 0;
 }
