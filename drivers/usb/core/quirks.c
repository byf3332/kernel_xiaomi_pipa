// SPDX-License-Identifier: GPL-2.0
/*
 * USB device quirk handling logic and table
 *
 * Copyright (c) 2007 Oliver Neukum
 * Copyright (c) 2007 Greg Kroah-Hartman <gregkh@suse.de>
 */

#include <linux/moduleparam.h>
#include <linux/usb.h>
#include <linux/usb/quirks.h>
#include <linux/usb/hcd.h>
#include "usb.h"

struct quirk_entry {
	u16 vid;
	u16 pid;
	u32 flags;
};

static DEFINE_MUTEX(quirk_mutex);

static struct quirk_entry *quirk_list;
static unsigned int quirk_count;

static char quirks_param[128];

static int quirks_param_set(const char *val, const struct kernel_param *kp)
{
	char *p, *field;
	u16 vid, pid;
	u32 flags;
	size_t i;
	int err;

	err = param_set_copystring(val, kp);
	if (err)
		return err;

	mutex_lock(&quirk_mutex);

	if (!*val) {
		quirk_count = 0;
		kfree(quirk_list);
		quirk_list = NULL;
		goto unlock;
	}

	for (quirk_count = 1, i = 0; val[i]; i++)
		if (val[i] == ',')
			quirk_count++;

	if (quirk_list) {
		kfree(quirk_list);
		quirk_list = NULL;
	}

	quirk_list = kcalloc(quirk_count, sizeof(struct quirk_entry),
			     GFP_KERNEL);
	if (!quirk_list) {
		quirk_count = 0;
		mutex_unlock(&quirk_mutex);
		return -ENOMEM;
	}

	for (i = 0, p = (char *)val; p && *p;) {
		/* Each entry consists of VID:PID:flags */
		field = strsep(&p, ":");
		if (!field)
			break;

		if (kstrtou16(field, 16, &vid))
			break;

		field = strsep(&p, ":");
		if (!field)
			break;

		if (kstrtou16(field, 16, &pid))
			break;

		field = strsep(&p, ",");
		if (!field || !*field)
			break;

		/* Collect the flags */
		for (flags = 0; *field; field++) {
			switch (*field) {
			case 'a':
				flags |= USB_QUIRK_STRING_FETCH_255;
				break;
			case 'b':
				flags |= USB_QUIRK_RESET_RESUME;
				break;
			case 'c':
				flags |= USB_QUIRK_NO_SET_INTF;
				break;
			case 'd':
				flags |= USB_QUIRK_CONFIG_INTF_STRINGS;
				break;
			case 'e':
				flags |= USB_QUIRK_RESET;
				break;
			case 'f':
				flags |= USB_QUIRK_HONOR_BNUMINTERFACES;
				break;
			case 'g':
				flags |= USB_QUIRK_DELAY_INIT;
				break;
			case 'h':
				flags |= USB_QUIRK_LINEAR_UFRAME_INTR_BINTERVAL;
				break;
			case 'i':
				flags |= USB_QUIRK_DEVICE_QUALIFIER;
				break;
			case 'j':
				flags |= USB_QUIRK_IGNORE_REMOTE_WAKEUP;
				break;
			case 'k':
				flags |= USB_QUIRK_NO_LPM;
				break;
			case 'l':
				flags |= USB_QUIRK_LINEAR_FRAME_INTR_BINTERVAL;
				break;
			case 'm':
				flags |= USB_QUIRK_DISCONNECT_SUSPEND;
				break;
			case 'n':
				flags |= USB_QUIRK_DELAY_CTRL_MSG;
				break;
			case 'o':
				flags |= USB_QUIRK_HUB_SLOW_RESET;
				break;
			/* Ignore unrecognized flag characters */
			}
		}

		quirk_list[i++] = (struct quirk_entry)
			{ .vid = vid, .pid = pid, .flags = flags };
	}

	if (i < quirk_count)
		quirk_count = i;

unlock:
	mutex_unlock(&quirk_mutex);

	return 0;
}

static const struct kernel_param_ops quirks_param_ops = {
	.set = quirks_param_set,
	.get = param_get_string,
};

static struct kparam_string quirks_param_string = {
	.maxlen = sizeof(quirks_param),
	.string = quirks_param,
};

device_param_cb(quirks, &quirks_param_ops, &quirks_param_string, 0644);
MODULE_PARM_DESC(quirks, "Add/modify USB quirks by specifying quirks=vendorID:productID:quirks");

/* Lists of quirky USB devices, split in device quirks and interface quirks.
 * Device quirks are applied at the very beginning of the enumeration process,
 * right after reading the device descriptor. They can thus only match on device
 * information.
 *
 * Interface quirks are applied after reading all the configuration descriptors.
 * They can match on both device and interface information.
 *
 * Note that the DELAY_INIT and HONOR_BNUMINTERFACES quirks do not make sense as
 * interface quirks, as they only influence the enumeration process which is run
 * before processing the interface quirks.
 *
 * Please keep the lists ordered by:
 * 	1) Vendor ID
 * 	2) Product ID
 * 	3) Class ID
 */
static const struct usb_device_id usb_quirk_list[] = {
	/* CBM - Flash disk */
	{ USB_DEVICE(0x0204, 0x6025), .driver_info = USB_QUIRK_RESET_RESUME },

	/* WORLDE Controller KS49 or Prodipe MIDI 49C USB controller */
	{ USB_DEVICE(0x0218, 0x0201), .driver_info =
			USB_QUIRK_CONFIG_INTF_STRINGS },

	/* WORLDE easy key (easykey.25) MIDI controller  */
	{ USB_DEVICE(0x0218, 0x0401), .driver_info =
			USB_QUIRK_CONFIG_INTF_STRINGS },

	/* HP 5300/5370C scanner */
	{ USB_DEVICE(0x03f0, 0x0701), .driver_info =
			USB_QUIRK_STRING_FETCH_255 },

	/* HP v222w 16GB Mini USB Drive */
	{ USB_DEVICE(0x03f0, 0x3f40), .driver_info = USB_QUIRK_DELAY_INIT },

	/* Creative SB Audigy 2 NX */
	{ USB_DEVICE(0x041e, 0x3020), .driver_info = USB_QUIRK_RESET_RESUME },

	/* USB3503 */
	{ USB_DEVICE(0x0424, 0x3503), .driver_info = USB_QUIRK_RESET_RESUME },

	/* Microsoft Wireless Laser Mouse 6000 Receiver */
	{ USB_DEVICE(0x045e, 0x00e1), .driver_info = USB_QUIRK_RESET_RESUME },

	/* Microsoft LifeCam-VX700 v2.0 */
	{ USB_DEVICE(0x045e, 0x0770), .driver_info = USB_QUIRK_RESET_RESUME },

	/* Microsoft Surface Dock Ethernet (RTL8153 GigE) */
	{ USB_DEVICE(0x045e, 0x07c6), .driver_info = USB_QUIRK_NO_LPM },

	/* Cherry Stream G230 2.0 (G85-231) and 3.0 (G85-232) */
	{ USB_DEVICE(0x046a, 0x0023), .driver_info = USB_QUIRK_RESET_RESUME },

	/* Logitech HD Webcam C270 */
	{ USB_DEVICE(0x046d, 0x0825), .driver_info = USB_QUIRK_RESET_RESUME },

	/* Logitech HD Pro Webcams C920, C920-C, C925e and C930e */
	{ USB_DEVICE(0x046d, 0x082d), .driver_info = USB_QUIRK_DELAY_INIT },
	{ USB_DEVICE(0x046d, 0x0841), .driver_info = USB_QUIRK_DELAY_INIT },
	{ USB_DEVICE(0x046d, 0x0843), .driver_info = USB_QUIRK_DELAY_INIT },
	{ USB_DEVICE(0x046d, 0x085b), .driver_info = USB_QUIRK_DELAY_INIT },

	/* Logitech ConferenceCam CC3000e */
	{ USB_DEVICE(0x046d, 0x0847), .driver_info = USB_QUIRK_DELAY_INIT },
	{ USB_DEVICE(0x046d, 0x0848), .driver_info = USB_QUIRK_DELAY_INIT },

	/* Logitech PTZ Pro Camera */
	{ USB_DEVICE(0x046d, 0x0853), .driver_info = USB_QUIRK_DELAY_INIT },

	/* Logitech Screen Share */
	{ USB_DEVICE(0x046d, 0x086c), .driver_info = USB_QUIRK_NO_LPM },

	/* Logitech Quickcam Fusion */
	{ USB_DEVICE(0x046d, 0x08c1), .driver_info = USB_QUIRK_RESET_RESUME },

	/* Logitech Quickcam Orbit MP */
	{ USB_DEVICE(0x046d, 0x08c2), .driver_info = USB_QUIRK_RESET_RESUME },

	/* Logitech Quickcam Pro for Notebook */
	{ USB_DEVICE(0x046d, 0x08c3), .driver_info = USB_QUIRK_RESET_RESUME },

	/* Logitech Quickcam Pro 5000 */
	{ USB_DEVICE(0x046d, 0x08c5), .driver_info = USB_QUIRK_RESET_RESUME },

	/* Logitech Quickcam OEM Dell Notebook */
	{ USB_DEVICE(0x046d, 0x08c6), .driver_info = USB_QUIRK_RESET_RESUME },

	/* Logitech Quickcam OEM Cisco VT Camera II */
	{ USB_DEVICE(0x046d, 0x08c7), .driver_info = USB_QUIRK_RESET_RESUME },

	/* Logitech Harmony 700-series */
	{ USB_DEVICE(0x046d, 0xc122), .driver_info = USB_QUIRK_DELAY_INIT },

	/* Philips PSC805 audio device */
	{ USB_DEVICE(0x0471, 0x0155), .driver_info = USB_QUIRK_RESET_RESUME },

	/* Plantronic Audio 655 DSP */
	{ USB_DEVICE(0x047f, 0xc008), .driver_info = USB_QUIRK_RESET_RESUME },

	/* Plantronic Audio 648 USB */
	{ USB_DEVICE(0x047f, 0xc013), .driver_info = USB_QUIRK_RESET_RESUME },

	/* Artisman Watchdog Dongle */
	{ USB_DEVICE(0x04b4, 0x0526), .driver_info =
			USB_QUIRK_CONFIG_INTF_STRINGS },

	/* Microchip Joss Optical infrared touchboard device */
	{ USB_DEVICE(0x04d8, 0x000c), .driver_info =
			USB_QUIRK_CONFIG_INTF_STRINGS },

	/* CarrolTouch 4000U */
	{ USB_DEVICE(0x04e7, 0x0009), .driver_info = USB_QUIRK_RESET_RESUME },

	/* CarrolTouch 4500U */
	{ USB_DEVICE(0x04e7, 0x0030), .driver_info = USB_QUIRK_RESET_RESUME },

	/* Samsung Android phone modem - ID conflict with SPH-I500 */
	{ USB_DEVICE(0x04e8, 0x6601), .driver_info =
			USB_QUIRK_CONFIG_INTF_STRINGS },

	/* Elan Touchscreen */
	{ USB_DEVICE(0x04f3, 0x0089), .driver_info =
			USB_QUIRK_DEVICE_QUALIFIER },

	{ USB_DEVICE(0x04f3, 0x009b), .driver_info =
			USB_QUIRK_DEVICE_QUALIFIER },

	{ USB_DEVICE(0x04f3, 0x010c), .driver_info =
			USB_QUIRK_DEVICE_QUALIFIER },

	{ USB_DEVICE(0x04f3, 0x0125), .driver_info =
			USB_QUIRK_DEVICE_QUALIFIER },

	{ USB_DEVICE(0x04f3, 0x016f), .driver_info =
			USB_QUIRK_DEVICE_QUALIFIER },

	{ USB_DEVICE(0x04f3, 0x0381), .driver_info =
			USB_QUIRK_NO_LPM },

	{ USB_DEVICE(0x04f3, 0x21b8), .driver_info =
			USB_QUIRK_DEVICE_QUALIFIER },

	/* Roland SC-8820 */
	{ USB_DEVICE(0x0582, 0x0007), .driver_info = USB_QUIRK_RESET_RESUME },

	/* Edirol SD-20 */
	{ USB_DEVICE(0x0582, 0x0027), .driver_info = USB_QUIRK_RESET_RESUME },

	/* Alcor Micro Corp. Hub */
	{ USB_DEVICE(0x058f, 0x9254), .driver_info = USB_QUIRK_RESET_RESUME },

	/* appletouch */
	{ USB_DEVICE(0x05ac, 0x021a), .driver_info = USB_QUIRK_RESET_RESUME },

	/* Genesys Logic hub, internally used by KY-688 USB 3.1 Type-C Hub */
	{ USB_DEVICE(0x05e3, 0x0612), .driver_info = USB_QUIRK_NO_LPM },

	/* ELSA MicroLink 56K */
	{ USB_DEVICE(0x05cc, 0x2267), .driver_info = USB_QUIRK_RESET_RESUME },

	/* Genesys Logic hub, internally used by Moshi USB to Ethernet Adapter */
	{ USB_DEVICE(0x05e3, 0x0616), .driver_info = USB_QUIRK_NO_LPM },

	/* Avision AV600U */
	{ USB_DEVICE(0x0638, 0x0a13), .driver_info =
	  USB_QUIRK_STRING_FETCH_255 },

	/* Saitek Cyborg Gold Joystick */
	{ USB_DEVICE(0x06a3, 0x0006), .driver_info =
			USB_QUIRK_CONFIG_INTF_STRINGS },

	/* Agfa SNAPSCAN 1212U */
	{ USB_DEVICE(0x06bd, 0x0001), .driver_info = USB_QUIRK_RESET_RESUME },

	/* Guillemot Webcam Hercules Dualpix Exchange (2nd ID) */
	{ USB_DEVICE(0x06f8, 0x0804), .driver_info = USB_QUIRK_RESET_RESUME },

	/* Guillemot Webcam Hercules Dualpix Exchange*/
	{ USB_DEVICE(0x06f8, 0x3005), .driver_info = USB_QUIRK_RESET_RESUME },

	/* Guillemot Hercules DJ Console audio card (BZ 208357) */
	{ USB_DEVICE(0x06f8, 0xb000), .driver_info =
			USB_QUIRK_ENDPOINT_BLACKLIST },

	/* Midiman M-Audio Keystation 88es */
	{ USB_DEVICE(0x0763, 0x0192), .driver_info = USB_QUIRK_RESET_RESUME },

	/* SanDisk Ultra Fit and Ultra Flair */
	{ USB_DEVICE(0x0781, 0x5583), .driver_info = USB_QUIRK_NO_LPM },
	{ USB_DEVICE(0x0781, 0x5591), .driver_info = USB_QUIRK_NO_LPM },

	/* Realforce 87U Keyboard */
	{ USB_DEVICE(0x0853, 0x011b), .driver_info = USB_QUIRK_NO_LPM },

	/* M-Systems Flash Disk Pioneers */
	{ USB_DEVICE(0x08ec, 0x1000), .driver_info = USB_QUIRK_RESET_RESUME },

	/* Baum Vario Ultra */
	{ USB_DEVICE(0x0904, 0x6101), .driver_info =
			USB_QUIRK_LINEAR_FRAME_INTR_BINTERVAL },
	{ USB_DEVICE(0x0904, 0x6102), .driver_info =
			USB_QUIRK_LINEAR_FRAME_INTR_BINTERVAL },
	{ USB_DEVICE(0x0904, 0x6103), .driver_info =
			USB_QUIRK_LINEAR_FRAME_INTR_BINTERVAL },

	/* Sound Devices USBPre2 */
	{ USB_DEVICE(0x0926, 0x0202), .driver_info =
			USB_QUIRK_ENDPOINT_BLACKLIST },

	/* Keytouch QWERTY Panel keyboard */
	{ USB_DEVICE(0x0926, 0x3333), .driver_info =
			USB_QUIRK_CONFIG_INTF_STRINGS },

<<<<<<< HEAD
=======
	/* Kingston DataTraveler 3.0 */
	{ USB_DEVICE(0x0951, 0x1666), .driver_info = USB_QUIRK_NO_LPM },

	/* NVIDIA Jetson devices in Force Recovery mode */
	{ USB_DEVICE(0x0955, 0x7018), .driver_info = USB_QUIRK_RESET_RESUME },
	{ USB_DEVICE(0x0955, 0x7019), .driver_info = USB_QUIRK_RESET_RESUME },
	{ USB_DEVICE(0x0955, 0x7418), .driver_info = USB_QUIRK_RESET_RESUME },
	{ USB_DEVICE(0x0955, 0x7721), .driver_info = USB_QUIRK_RESET_RESUME },
	{ USB_DEVICE(0x0955, 0x7c18), .driver_info = USB_QUIRK_RESET_RESUME },
	{ USB_DEVICE(0x0955, 0x7e19), .driver_info = USB_QUIRK_RESET_RESUME },
	{ USB_DEVICE(0x0955, 0x7f21), .driver_info = USB_QUIRK_RESET_RESUME },

>>>>>>> 11806753
	/* X-Rite/Gretag-Macbeth Eye-One Pro display colorimeter */
	{ USB_DEVICE(0x0971, 0x2000), .driver_info = USB_QUIRK_NO_SET_INTF },

	/* ELMO L-12F document camera */
	{ USB_DEVICE(0x09a1, 0x0028), .driver_info = USB_QUIRK_DELAY_CTRL_MSG },

	/* Broadcom BCM92035DGROM BT dongle */
	{ USB_DEVICE(0x0a5c, 0x2021), .driver_info = USB_QUIRK_RESET_RESUME },

	/* MAYA44USB sound device */
	{ USB_DEVICE(0x0a92, 0x0091), .driver_info = USB_QUIRK_RESET_RESUME },

	/* ASUS Base Station(T100) */
	{ USB_DEVICE(0x0b05, 0x17e0), .driver_info =
			USB_QUIRK_IGNORE_REMOTE_WAKEUP },

	/* Realtek Semiconductor Corp. Mass Storage Device (Multicard Reader)*/
	{ USB_DEVICE(0x0bda, 0x0151), .driver_info = USB_QUIRK_CONFIG_INTF_STRINGS },

	/* Realtek hub in Dell WD19 (Type-C) */
	{ USB_DEVICE(0x0bda, 0x0487), .driver_info = USB_QUIRK_NO_LPM },
	{ USB_DEVICE(0x0bda, 0x5487), .driver_info = USB_QUIRK_RESET_RESUME },

	/* Generic RTL8153 based ethernet adapters */
	{ USB_DEVICE(0x0bda, 0x8153), .driver_info = USB_QUIRK_NO_LPM },

	/* Action Semiconductor flash disk */
	{ USB_DEVICE(0x10d6, 0x2200), .driver_info =
			USB_QUIRK_STRING_FETCH_255 },

	/* novation SoundControl XL */
	{ USB_DEVICE(0x1235, 0x0061), .driver_info = USB_QUIRK_RESET_RESUME },

	/* Focusrite Scarlett Solo USB */
	{ USB_DEVICE(0x1235, 0x8211), .driver_info =
			USB_QUIRK_DISCONNECT_SUSPEND },

	/* Huawei 4G LTE module */
	{ USB_DEVICE(0x12d1, 0x15bb), .driver_info =
			USB_QUIRK_DISCONNECT_SUSPEND },
	{ USB_DEVICE(0x12d1, 0x15c3), .driver_info =
			USB_QUIRK_DISCONNECT_SUSPEND },

	/* SKYMEDI USB_DRIVE */
	{ USB_DEVICE(0x1516, 0x8628), .driver_info = USB_QUIRK_RESET_RESUME },

	/* Razer - Razer Blade Keyboard */
	{ USB_DEVICE(0x1532, 0x0116), .driver_info =
			USB_QUIRK_LINEAR_UFRAME_INTR_BINTERVAL },

	/* Lenovo ThinkPad OneLink+ Dock twin hub controllers (VIA Labs VL812) */
	{ USB_DEVICE(0x17ef, 0x1018), .driver_info = USB_QUIRK_RESET_RESUME },
	{ USB_DEVICE(0x17ef, 0x1019), .driver_info = USB_QUIRK_RESET_RESUME },

	/* Lenovo USB-C to Ethernet Adapter RTL8153-04 */
	{ USB_DEVICE(0x17ef, 0x720c), .driver_info = USB_QUIRK_NO_LPM },

	/* Lenovo Powered USB-C Travel Hub (4X90S92381, RTL8153 GigE) */
	{ USB_DEVICE(0x17ef, 0x721e), .driver_info = USB_QUIRK_NO_LPM },

	/* Lenovo ThinkCenter A630Z TI024Gen3 usb-audio */
	{ USB_DEVICE(0x17ef, 0xa012), .driver_info =
			USB_QUIRK_DISCONNECT_SUSPEND },

	/* Lenovo ThinkPad USB-C Dock Gen2 Ethernet (RTL8153 GigE) */
	{ USB_DEVICE(0x17ef, 0xa387), .driver_info = USB_QUIRK_NO_LPM },

	/* BUILDWIN Photo Frame */
	{ USB_DEVICE(0x1908, 0x1315), .driver_info =
			USB_QUIRK_HONOR_BNUMINTERFACES },

	/* Protocol and OTG Electrical Test Device */
	{ USB_DEVICE(0x1a0a, 0x0200), .driver_info =
			USB_QUIRK_LINEAR_UFRAME_INTR_BINTERVAL },

	/* Terminus Technology Inc. Hub */
	{ USB_DEVICE(0x1a40, 0x0101), .driver_info = USB_QUIRK_HUB_SLOW_RESET },

	/* Corsair K70 RGB */
	{ USB_DEVICE(0x1b1c, 0x1b13), .driver_info = USB_QUIRK_DELAY_INIT |
	  USB_QUIRK_DELAY_CTRL_MSG },

	/* Corsair Strafe */
	{ USB_DEVICE(0x1b1c, 0x1b15), .driver_info = USB_QUIRK_DELAY_INIT |
	  USB_QUIRK_DELAY_CTRL_MSG },

	/* Corsair Strafe RGB */
	{ USB_DEVICE(0x1b1c, 0x1b20), .driver_info = USB_QUIRK_DELAY_INIT |
	  USB_QUIRK_DELAY_CTRL_MSG },

	/* Corsair K70 LUX RGB */
	{ USB_DEVICE(0x1b1c, 0x1b33), .driver_info = USB_QUIRK_DELAY_INIT },

	/* Corsair K70 LUX */
	{ USB_DEVICE(0x1b1c, 0x1b36), .driver_info = USB_QUIRK_DELAY_INIT },

	/* MIDI keyboard WORLDE MINI */
	{ USB_DEVICE(0x1c75, 0x0204), .driver_info =
			USB_QUIRK_CONFIG_INTF_STRINGS },

	/* Acer C120 LED Projector */
	{ USB_DEVICE(0x1de1, 0xc102), .driver_info = USB_QUIRK_NO_LPM },

	/* Blackmagic Design Intensity Shuttle */
	{ USB_DEVICE(0x1edb, 0xbd3b), .driver_info = USB_QUIRK_NO_LPM },

	/* Blackmagic Design UltraStudio SDI */
	{ USB_DEVICE(0x1edb, 0xbd4f), .driver_info = USB_QUIRK_NO_LPM },

	/* Hauppauge HVR-950q */
	{ USB_DEVICE(0x2040, 0x7200), .driver_info =
			USB_QUIRK_CONFIG_INTF_STRINGS },

	/* Raydium Touchscreen */
	{ USB_DEVICE(0x2386, 0x3114), .driver_info = USB_QUIRK_NO_LPM },

	{ USB_DEVICE(0x2386, 0x3119), .driver_info = USB_QUIRK_NO_LPM },

	/* DJI CineSSD */
	{ USB_DEVICE(0x2ca3, 0x0031), .driver_info = USB_QUIRK_NO_LPM },

	/* Alcor Link AK9563 SC Reader used in 2022 Lenovo ThinkPads */
	{ USB_DEVICE(0x2ce3, 0x9563), .driver_info = USB_QUIRK_NO_LPM },

	/* DELL USB GEN2 */
	{ USB_DEVICE(0x413c, 0xb062), .driver_info = USB_QUIRK_NO_LPM | USB_QUIRK_RESET_RESUME },

	/* VCOM device */
	{ USB_DEVICE(0x4296, 0x7570), .driver_info = USB_QUIRK_CONFIG_INTF_STRINGS },

	/* INTEL VALUE SSD */
	{ USB_DEVICE(0x8086, 0xf1a5), .driver_info = USB_QUIRK_RESET_RESUME },

	{ }  /* terminating entry must be last */
};

static const struct usb_device_id usb_interface_quirk_list[] = {
	/* Logitech UVC Cameras */
	{ USB_VENDOR_AND_INTERFACE_INFO(0x046d, USB_CLASS_VIDEO, 1, 0),
	  .driver_info = USB_QUIRK_RESET_RESUME },

	{ }  /* terminating entry must be last */
};

static const struct usb_device_id usb_amd_resume_quirk_list[] = {
	/* Lenovo Mouse with Pixart controller */
	{ USB_DEVICE(0x17ef, 0x602e), .driver_info = USB_QUIRK_RESET_RESUME },

	/* Pixart Mouse */
	{ USB_DEVICE(0x093a, 0x2500), .driver_info = USB_QUIRK_RESET_RESUME },
	{ USB_DEVICE(0x093a, 0x2510), .driver_info = USB_QUIRK_RESET_RESUME },
	{ USB_DEVICE(0x093a, 0x2521), .driver_info = USB_QUIRK_RESET_RESUME },
	{ USB_DEVICE(0x03f0, 0x2b4a), .driver_info = USB_QUIRK_RESET_RESUME },

	/* Logitech Optical Mouse M90/M100 */
	{ USB_DEVICE(0x046d, 0xc05a), .driver_info = USB_QUIRK_RESET_RESUME },

	{ }  /* terminating entry must be last */
};

/*
 * Entries for blacklisted endpoints that should be ignored when parsing
 * configuration descriptors.
 *
 * Matched for devices with USB_QUIRK_ENDPOINT_BLACKLIST.
 */
static const struct usb_device_id usb_endpoint_blacklist[] = {
	{ USB_DEVICE_INTERFACE_NUMBER(0x06f8, 0xb000, 5), .driver_info = 0x01 },
	{ USB_DEVICE_INTERFACE_NUMBER(0x06f8, 0xb000, 5), .driver_info = 0x81 },
	{ USB_DEVICE_INTERFACE_NUMBER(0x0926, 0x0202, 1), .driver_info = 0x85 },
	{ }
};

bool usb_endpoint_is_blacklisted(struct usb_device *udev,
		struct usb_host_interface *intf,
		struct usb_endpoint_descriptor *epd)
{
	const struct usb_device_id *id;
	unsigned int address;

	for (id = usb_endpoint_blacklist; id->match_flags; ++id) {
		if (!usb_match_device(udev, id))
			continue;

		if (!usb_match_one_id_intf(udev, intf, id))
			continue;

		address = id->driver_info;
		if (address == epd->bEndpointAddress)
			return true;
	}

	return false;
}

static bool usb_match_any_interface(struct usb_device *udev,
				    const struct usb_device_id *id)
{
	unsigned int i;

	for (i = 0; i < udev->descriptor.bNumConfigurations; ++i) {
		struct usb_host_config *cfg = &udev->config[i];
		unsigned int j;

		for (j = 0; j < cfg->desc.bNumInterfaces; ++j) {
			struct usb_interface_cache *cache;
			struct usb_host_interface *intf;

			cache = cfg->intf_cache[j];
			if (cache->num_altsetting == 0)
				continue;

			intf = &cache->altsetting[0];
			if (usb_match_one_id_intf(udev, intf, id))
				return true;
		}
	}

	return false;
}

static int usb_amd_resume_quirk(struct usb_device *udev)
{
	struct usb_hcd *hcd;

	hcd = bus_to_hcd(udev->bus);
	/* The device should be attached directly to root hub */
	if (udev->level == 1 && hcd->amd_resume_bug == 1)
		return 1;

	return 0;
}

static u32 usb_detect_static_quirks(struct usb_device *udev,
				    const struct usb_device_id *id)
{
	u32 quirks = 0;

	for (; id->match_flags; id++) {
		if (!usb_match_device(udev, id))
			continue;

		if ((id->match_flags & USB_DEVICE_ID_MATCH_INT_INFO) &&
		    !usb_match_any_interface(udev, id))
			continue;

		quirks |= (u32)(id->driver_info);
	}

	return quirks;
}

static u32 usb_detect_dynamic_quirks(struct usb_device *udev)
{
	u16 vid = le16_to_cpu(udev->descriptor.idVendor);
	u16 pid = le16_to_cpu(udev->descriptor.idProduct);
	int i, flags = 0;

	mutex_lock(&quirk_mutex);

	for (i = 0; i < quirk_count; i++) {
		if (vid == quirk_list[i].vid && pid == quirk_list[i].pid) {
			flags = quirk_list[i].flags;
			break;
		}
	}

	mutex_unlock(&quirk_mutex);

	return flags;
}

/*
 * Detect any quirks the device has, and do any housekeeping for it if needed.
 */
void usb_detect_quirks(struct usb_device *udev)
{
	udev->quirks = usb_detect_static_quirks(udev, usb_quirk_list);

	/*
	 * Pixart-based mice would trigger remote wakeup issue on AMD
	 * Yangtze chipset, so set them as RESET_RESUME flag.
	 */
	if (usb_amd_resume_quirk(udev))
		udev->quirks |= usb_detect_static_quirks(udev,
				usb_amd_resume_quirk_list);

	udev->quirks ^= usb_detect_dynamic_quirks(udev);

	if (udev->quirks)
		dev_dbg(&udev->dev, "USB quirks for this device: %x\n",
			udev->quirks);

#ifdef CONFIG_USB_DEFAULT_PERSIST
	if (!(udev->quirks & USB_QUIRK_RESET))
		udev->persist_enabled = 1;
#else
	/* Hubs are automatically enabled for USB-PERSIST */
	if (udev->descriptor.bDeviceClass == USB_CLASS_HUB)
		udev->persist_enabled = 1;
#endif	/* CONFIG_USB_DEFAULT_PERSIST */
}

void usb_detect_interface_quirks(struct usb_device *udev)
{
	u32 quirks;

	quirks = usb_detect_static_quirks(udev, usb_interface_quirk_list);
	if (quirks == 0)
		return;

	dev_dbg(&udev->dev, "USB interface quirks for this device: %x\n",
		quirks);
	udev->quirks |= quirks;
}

void usb_release_quirk_list(void)
{
	mutex_lock(&quirk_mutex);
	kfree(quirk_list);
	quirk_list = NULL;
	mutex_unlock(&quirk_mutex);
}<|MERGE_RESOLUTION|>--- conflicted
+++ resolved
@@ -375,21 +375,6 @@
 	{ USB_DEVICE(0x0926, 0x3333), .driver_info =
 			USB_QUIRK_CONFIG_INTF_STRINGS },
 
-<<<<<<< HEAD
-=======
-	/* Kingston DataTraveler 3.0 */
-	{ USB_DEVICE(0x0951, 0x1666), .driver_info = USB_QUIRK_NO_LPM },
-
-	/* NVIDIA Jetson devices in Force Recovery mode */
-	{ USB_DEVICE(0x0955, 0x7018), .driver_info = USB_QUIRK_RESET_RESUME },
-	{ USB_DEVICE(0x0955, 0x7019), .driver_info = USB_QUIRK_RESET_RESUME },
-	{ USB_DEVICE(0x0955, 0x7418), .driver_info = USB_QUIRK_RESET_RESUME },
-	{ USB_DEVICE(0x0955, 0x7721), .driver_info = USB_QUIRK_RESET_RESUME },
-	{ USB_DEVICE(0x0955, 0x7c18), .driver_info = USB_QUIRK_RESET_RESUME },
-	{ USB_DEVICE(0x0955, 0x7e19), .driver_info = USB_QUIRK_RESET_RESUME },
-	{ USB_DEVICE(0x0955, 0x7f21), .driver_info = USB_QUIRK_RESET_RESUME },
-
->>>>>>> 11806753
 	/* X-Rite/Gretag-Macbeth Eye-One Pro display colorimeter */
 	{ USB_DEVICE(0x0971, 0x2000), .driver_info = USB_QUIRK_NO_SET_INTF },
 
