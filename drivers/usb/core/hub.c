--- conflicted
+++ resolved
@@ -38,15 +38,6 @@
 
 #define USB_VENDOR_GENESYS_LOGIC		0x05e3
 #define USB_VENDOR_SMSC				0x0424
-<<<<<<< HEAD
-=======
-#define USB_PRODUCT_USB5534B			0x5534
-#define USB_VENDOR_CYPRESS			0x04b4
-#define USB_PRODUCT_CY7C65632			0x6570
-#define USB_VENDOR_TEXAS_INSTRUMENTS		0x0451
-#define USB_PRODUCT_TUSB8041_USB3		0x8140
-#define USB_PRODUCT_TUSB8041_USB2		0x8142
->>>>>>> 11806753
 #define HUB_QUIRK_CHECK_PORT_AUTOSUSPEND	0x01
 #define HUB_QUIRK_DISABLE_AUTOSUSPEND		0x02
 
@@ -3584,12 +3575,9 @@
 		 * sequence.
 		 */
 		status = hub_port_status(hub, port1, &portstatus, &portchange);
-<<<<<<< HEAD
 
 		/* TRSMRCY = 10 msec */
 		usleep_range(10000, 10500);
-=======
->>>>>>> 11806753
 	}
 
  SuspendCleared:
