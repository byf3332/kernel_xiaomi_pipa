--- conflicted
+++ resolved
@@ -212,12 +212,7 @@
 	int ret;
 
 	ret = pm_runtime_get_sync(&dwc3->dev);
-<<<<<<< HEAD
 	if (ret)
-=======
-	if (ret < 0) {
-		pm_runtime_put_sync_autosuspend(&dwc3->dev);
->>>>>>> 11806753
 		return;
 
 	pm_runtime_mark_last_busy(&dwc3->dev);
