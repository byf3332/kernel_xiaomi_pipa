--- conflicted
+++ resolved
@@ -283,8 +283,7 @@
 	req->started = false;
 	list_del(&req->list);
 	req->remaining = 0;
-	req->unaligned = false;
-	req->zero = false;
+	req->needs_extra_trb = false;
 
 	if (req->request.status == -EINPROGRESS)
 		req->request.status = status;
@@ -745,8 +744,6 @@
 		reg |= DWC3_DALEPENA_EP(dep->number);
 		dwc3_writel(dwc->regs, DWC3_DALEPENA, reg);
 
-		init_waitqueue_head(&dep->wait_end_transfer);
-
 		if (usb_endpoint_xfer_control(desc))
 			goto out;
 
@@ -831,6 +828,12 @@
 			dwc3_gadget_giveback(dep, req, -ESHUTDOWN);
 	}
 
+	while (!list_empty(&dep->cancelled_list)) {
+		req = next_request(&dep->cancelled_list);
+
+		dwc3_gadget_giveback(dep, req, -ESHUTDOWN);
+	}
+
 	dbg_log_string("DONE for %s(%d)", dep->name, dep->number);
 }
 
@@ -889,15 +892,7 @@
 		}
 	}
 
-<<<<<<< HEAD
 	dbg_log_string("DONE");
-=======
-	while (!list_empty(&dep->cancelled_list)) {
-		req = next_request(&dep->cancelled_list);
-
-		dwc3_gadget_giveback(dep, req, -ESHUTDOWN);
-	}
->>>>>>> 314ab78f
 }
 
 /**
@@ -1238,6 +1233,8 @@
 		req->trb_dma = dwc3_trb_dma_offset(dep, trb);
 	}
 
+	req->num_trbs++;
+
 	__dwc3_prepare_one_trb(dep, trb, dma, length, chain, node,
 			stream_id, short_not_ok, no_interrupt);
 }
@@ -1272,13 +1269,14 @@
 			struct dwc3	*dwc = dep->dwc;
 			struct dwc3_trb	*trb;
 
-			req->unaligned = true;
+			req->needs_extra_trb = true;
 
 			/* prepare normal TRB */
 			dwc3_prepare_one_trb(dep, req, true, i);
 
 			/* Now prepare one extra TRB to align transfer size */
 			trb = &dep->trb_pool[dep->trb_enqueue];
+			req->num_trbs++;
 			__dwc3_prepare_one_trb(dep, trb, dwc->bounce_addr,
 					maxp - rem, false, 1,
 					req->request.stream_id,
@@ -1316,13 +1314,14 @@
 		struct dwc3	*dwc = dep->dwc;
 		struct dwc3_trb	*trb;
 
-		req->unaligned = true;
+		req->needs_extra_trb = true;
 
 		/* prepare normal TRB */
 		dwc3_prepare_one_trb(dep, req, true, 0);
 
 		/* Now prepare one extra TRB to align transfer size */
 		trb = &dep->trb_pool[dep->trb_enqueue];
+		req->num_trbs++;
 		__dwc3_prepare_one_trb(dep, trb, dwc->bounce_addr, maxp - rem,
 				false, 1, req->request.stream_id,
 				req->request.short_not_ok,
@@ -1332,13 +1331,14 @@
 		struct dwc3	*dwc = dep->dwc;
 		struct dwc3_trb	*trb;
 
-		req->zero = true;
+		req->needs_extra_trb = true;
 
 		/* prepare normal TRB */
 		dwc3_prepare_one_trb(dep, req, true, 0);
 
 		/* Now prepare one extra TRB to handle ZLP */
 		trb = &dep->trb_pool[dep->trb_enqueue];
+		req->num_trbs++;
 		__dwc3_prepare_one_trb(dep, trb, dwc->bounce_addr, 0,
 				false, 1, req->request.stream_id,
 				req->request.short_not_ok,
@@ -1603,6 +1603,42 @@
 	return ret;
 }
 
+static void dwc3_gadget_ep_skip_trbs(struct dwc3_ep *dep, struct dwc3_request *req)
+{
+	int i;
+
+	/*
+	 * If request was already started, this means we had to
+	 * stop the transfer. With that we also need to ignore
+	 * all TRBs used by the request, however TRBs can only
+	 * be modified after completion of END_TRANSFER
+	 * command. So what we do here is that we wait for
+	 * END_TRANSFER completion and only after that, we jump
+	 * over TRBs by clearing HWO and incrementing dequeue
+	 * pointer.
+	 */
+	for (i = 0; i < req->num_trbs; i++) {
+		struct dwc3_trb *trb;
+
+		trb = req->trb + i;
+		trb->ctrl &= ~DWC3_TRB_CTRL_HWO;
+		dwc3_ep_inc_deq(dep);
+	}
+
+	req->num_trbs = 0;
+}
+
+static void dwc3_gadget_ep_cleanup_cancelled_requests(struct dwc3_ep *dep)
+{
+	struct dwc3_request		*req;
+	struct dwc3_request		*tmp;
+
+	list_for_each_entry_safe(req, tmp, &dep->cancelled_list, list) {
+		dwc3_gadget_ep_skip_trbs(dep, req);
+		dwc3_gadget_giveback(dep, req, -ECONNRESET);
+	}
+}
+
 static int dwc3_gadget_ep_dequeue(struct usb_ep *ep,
 		struct usb_request *request)
 {
@@ -1638,72 +1674,14 @@
 			/* wait until it is processed */
 			dwc3_stop_active_transfer(dwc, dep->number, true);
 
-			/*
-			 * If request was already started, this means we had to
-			 * stop the transfer. With that we also need to ignore
-			 * all TRBs used by the request, however TRBs can only
-			 * be modified after completion of END_TRANSFER
-			 * command. So what we do here is that we wait for
-			 * END_TRANSFER completion and only after that, we jump
-			 * over TRBs by clearing HWO and incrementing dequeue
-			 * pointer.
-			 *
-			 * Note that we have 2 possible types of transfers here:
-			 *
-			 * i) Linear buffer request
-			 * ii) SG-list based request
-			 *
-			 * SG-list based requests will have r->num_pending_sgs
-			 * set to a valid number (> 0). Linear requests,
-			 * normally use a single TRB.
-			 *
-			 * For each of these two cases, if r->unaligned flag is
-			 * set, one extra TRB has been used to align transfer
-			 * size to wMaxPacketSize.
-			 *
-			 * All of these cases need to be taken into
-			 * consideration so we don't mess up our TRB ring
-			 * pointers.
-			 */
 			if (!r->trb)
 				goto out0;
 
-<<<<<<< HEAD
-			if (r->num_pending_sgs) {
-				struct dwc3_trb *trb;
-				int i = 0;
-
-				for (i = 0; i < r->num_pending_sgs; i++) {
-					trb = r->trb + i;
-					trb->ctrl &= ~DWC3_TRB_CTRL_HWO;
-					dwc3_ep_inc_deq(dep);
-				}
-
-				if (r->unaligned || r->zero) {
-					trb = r->trb + r->num_pending_sgs + 1;
-					trb->ctrl &= ~DWC3_TRB_CTRL_HWO;
-					dwc3_ep_inc_deq(dep);
-				}
-			} else {
-				struct dwc3_trb *trb = r->trb;
-
-				trb->ctrl &= ~DWC3_TRB_CTRL_HWO;
-				dwc3_ep_inc_deq(dep);
-
-				if (r->unaligned || r->zero) {
-					trb = r->trb + 1;
-					trb->ctrl &= ~DWC3_TRB_CTRL_HWO;
-					dwc3_ep_inc_deq(dep);
-				}
-			}
-			goto out1;
-=======
 			dwc3_gadget_move_cancelled_request(req);
 			if (dep->flags & DWC3_EP_TRANSFER_STARTED)
 				goto out0;
 			else
 				goto out1;
->>>>>>> 314ab78f
 		}
 		dev_err(dwc->dev, "request %pK was not queued to %s\n",
 				request, ep->name);
@@ -1712,12 +1690,7 @@
 	}
 
 out1:
-<<<<<<< HEAD
 	dbg_ep_dequeue(dep->number, req);
-	/* giveback the request */
-
-=======
->>>>>>> 314ab78f
 	dwc3_gadget_giveback(dep, req, -ECONNRESET);
 
 out0:
@@ -2712,6 +2685,7 @@
 
 	INIT_LIST_HEAD(&dep->pending_list);
 	INIT_LIST_HEAD(&dep->started_list);
+	INIT_LIST_HEAD(&dep->cancelled_list);
 
 	return 0;
 }
@@ -2795,6 +2769,7 @@
 	dwc3_ep_inc_deq(dep);
 
 	trace_dwc3_complete_trb(dep, trb);
+	req->num_trbs--;
 
 	/*
 	 * If we're in the middle of series of chained TRBs and we
@@ -2814,7 +2789,8 @@
 	 * with one TRB pending in the ring. We need to manually clear HWO bit
 	 * from that TRB.
 	 */
-	if ((req->zero || req->unaligned) && !(trb->ctrl & DWC3_TRB_CTRL_CHN)) {
+
+	if (req->needs_extra_trb && !(trb->ctrl & DWC3_TRB_CTRL_CHN)) {
 		trb->ctrl &= ~DWC3_TRB_CTRL_HWO;
 		return 1;
 	}
@@ -2902,11 +2878,10 @@
 		ret = dwc3_gadget_ep_reclaim_trb_linear(dep, req, event,
 				status);
 
-	if (req->unaligned || req->zero) {
+	if (req->needs_extra_trb) {
 		ret = dwc3_gadget_ep_reclaim_trb_linear(dep, req, event,
 				status);
-		req->unaligned = false;
-		req->zero = false;
+		req->needs_extra_trb = false;
 	}
 
 	req->request.actual = req->request.length - req->remaining;
@@ -3043,14 +3018,9 @@
 		cmd = DEPEVT_PARAMETER_CMD(event->parameters);
 
 		if (cmd == DWC3_DEPCMD_ENDTRANSFER) {
-<<<<<<< HEAD
-			dep->flags &= ~DWC3_EP_END_TRANSFER_PENDING;
-			wake_up(&dep->wait_end_transfer);
-=======
 			dep->flags &= ~(DWC3_EP_END_TRANSFER_PENDING |
 					DWC3_EP_TRANSFER_STARTED);
 			dwc3_gadget_ep_cleanup_cancelled_requests(dep);
->>>>>>> 314ab78f
 		}
 		break;
 	case DWC3_DEPEVT_STREAMEVT:
