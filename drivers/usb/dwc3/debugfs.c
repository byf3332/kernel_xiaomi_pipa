// SPDX-License-Identifier: GPL-2.0
/**
 * debugfs.c - DesignWare USB3 DRD Controller DebugFS file
 *
 * Copyright (C) 2010-2011 Texas Instruments Incorporated - http://www.ti.com
 *
 * Authors: Felipe Balbi <balbi@ti.com>,
 *	    Sebastian Andrzej Siewior <bigeasy@linutronix.de>
 */

#include <linux/kernel.h>
#include <linux/slab.h>
#include <linux/ptrace.h>
#include <linux/types.h>
#include <linux/spinlock.h>
#include <linux/debugfs.h>
#include <linux/seq_file.h>
#include <linux/delay.h>
#include <linux/uaccess.h>

#include <linux/usb/ch9.h>

#include "core.h"
#include "gadget.h"
#include "io.h"
#include "debug.h"

#define dump_register(nm)				\
{							\
	.name	= __stringify(nm),			\
	.offset	= DWC3_ ##nm,				\
}

#define dump_ep_register_set(n)			\
	{					\
		.name = "DEPCMDPAR2("__stringify(n)")",	\
		.offset = DWC3_DEP_BASE(n) +	\
			DWC3_DEPCMDPAR2,	\
	},					\
	{					\
		.name = "DEPCMDPAR1("__stringify(n)")",	\
		.offset = DWC3_DEP_BASE(n) +	\
			DWC3_DEPCMDPAR1,	\
	},					\
	{					\
		.name = "DEPCMDPAR0("__stringify(n)")",	\
		.offset = DWC3_DEP_BASE(n) +	\
			DWC3_DEPCMDPAR0,	\
	},					\
	{					\
		.name = "DEPCMD("__stringify(n)")",	\
		.offset = DWC3_DEP_BASE(n) +	\
			DWC3_DEPCMD,		\
	}


#define ep_event_rate(ev, c, p, dt)	\
	((dt) ? ((c.ev - p.ev) * (MSEC_PER_SEC)) / (dt) : 0)

static const struct debugfs_reg32 dwc3_regs[] = {
	dump_register(GSBUSCFG0),
	dump_register(GSBUSCFG1),
	dump_register(GTXTHRCFG),
	dump_register(GRXTHRCFG),
	dump_register(GCTL),
	dump_register(GEVTEN),
	dump_register(GSTS),
	dump_register(GUCTL1),
	dump_register(GSNPSID),
	dump_register(GGPIO),
	dump_register(GUID),
	dump_register(GUCTL),
	dump_register(GBUSERRADDR0),
	dump_register(GBUSERRADDR1),
	dump_register(GPRTBIMAP0),
	dump_register(GPRTBIMAP1),
	dump_register(GHWPARAMS0),
	dump_register(GHWPARAMS1),
	dump_register(GHWPARAMS2),
	dump_register(GHWPARAMS3),
	dump_register(GHWPARAMS4),
	dump_register(GHWPARAMS5),
	dump_register(GHWPARAMS6),
	dump_register(GHWPARAMS7),
	dump_register(GDBGFIFOSPACE),
	dump_register(GDBGLTSSM),
	dump_register(GDBGBMU),
	dump_register(GDBGLSPMUX),
	dump_register(GDBGLSP),
	dump_register(GDBGEPINFO0),
	dump_register(GDBGEPINFO1),
	dump_register(GPRTBIMAP_HS0),
	dump_register(GPRTBIMAP_HS1),
	dump_register(GPRTBIMAP_FS0),
	dump_register(GPRTBIMAP_FS1),

	dump_register(GUSB2PHYCFG(0)),
	dump_register(GUSB2PHYCFG(1)),
	dump_register(GUSB2PHYCFG(2)),
	dump_register(GUSB2PHYCFG(3)),
	dump_register(GUSB2PHYCFG(4)),
	dump_register(GUSB2PHYCFG(5)),
	dump_register(GUSB2PHYCFG(6)),
	dump_register(GUSB2PHYCFG(7)),
	dump_register(GUSB2PHYCFG(8)),
	dump_register(GUSB2PHYCFG(9)),
	dump_register(GUSB2PHYCFG(10)),
	dump_register(GUSB2PHYCFG(11)),
	dump_register(GUSB2PHYCFG(12)),
	dump_register(GUSB2PHYCFG(13)),
	dump_register(GUSB2PHYCFG(14)),
	dump_register(GUSB2PHYCFG(15)),

	dump_register(GUSB2I2CCTL(0)),
	dump_register(GUSB2I2CCTL(1)),
	dump_register(GUSB2I2CCTL(2)),
	dump_register(GUSB2I2CCTL(3)),
	dump_register(GUSB2I2CCTL(4)),
	dump_register(GUSB2I2CCTL(5)),
	dump_register(GUSB2I2CCTL(6)),
	dump_register(GUSB2I2CCTL(7)),
	dump_register(GUSB2I2CCTL(8)),
	dump_register(GUSB2I2CCTL(9)),
	dump_register(GUSB2I2CCTL(10)),
	dump_register(GUSB2I2CCTL(11)),
	dump_register(GUSB2I2CCTL(12)),
	dump_register(GUSB2I2CCTL(13)),
	dump_register(GUSB2I2CCTL(14)),
	dump_register(GUSB2I2CCTL(15)),

	dump_register(GUSB2PHYACC(0)),
	dump_register(GUSB2PHYACC(1)),
	dump_register(GUSB2PHYACC(2)),
	dump_register(GUSB2PHYACC(3)),
	dump_register(GUSB2PHYACC(4)),
	dump_register(GUSB2PHYACC(5)),
	dump_register(GUSB2PHYACC(6)),
	dump_register(GUSB2PHYACC(7)),
	dump_register(GUSB2PHYACC(8)),
	dump_register(GUSB2PHYACC(9)),
	dump_register(GUSB2PHYACC(10)),
	dump_register(GUSB2PHYACC(11)),
	dump_register(GUSB2PHYACC(12)),
	dump_register(GUSB2PHYACC(13)),
	dump_register(GUSB2PHYACC(14)),
	dump_register(GUSB2PHYACC(15)),

	dump_register(GUSB3PIPECTL(0)),
	dump_register(GUSB3PIPECTL(1)),
	dump_register(GUSB3PIPECTL(2)),
	dump_register(GUSB3PIPECTL(3)),
	dump_register(GUSB3PIPECTL(4)),
	dump_register(GUSB3PIPECTL(5)),
	dump_register(GUSB3PIPECTL(6)),
	dump_register(GUSB3PIPECTL(7)),
	dump_register(GUSB3PIPECTL(8)),
	dump_register(GUSB3PIPECTL(9)),
	dump_register(GUSB3PIPECTL(10)),
	dump_register(GUSB3PIPECTL(11)),
	dump_register(GUSB3PIPECTL(12)),
	dump_register(GUSB3PIPECTL(13)),
	dump_register(GUSB3PIPECTL(14)),
	dump_register(GUSB3PIPECTL(15)),

	dump_register(GTXFIFOSIZ(0)),
	dump_register(GTXFIFOSIZ(1)),
	dump_register(GTXFIFOSIZ(2)),
	dump_register(GTXFIFOSIZ(3)),
	dump_register(GTXFIFOSIZ(4)),
	dump_register(GTXFIFOSIZ(5)),
	dump_register(GTXFIFOSIZ(6)),
	dump_register(GTXFIFOSIZ(7)),
	dump_register(GTXFIFOSIZ(8)),
	dump_register(GTXFIFOSIZ(9)),
	dump_register(GTXFIFOSIZ(10)),
	dump_register(GTXFIFOSIZ(11)),
	dump_register(GTXFIFOSIZ(12)),
	dump_register(GTXFIFOSIZ(13)),
	dump_register(GTXFIFOSIZ(14)),
	dump_register(GTXFIFOSIZ(15)),
	dump_register(GTXFIFOSIZ(16)),
	dump_register(GTXFIFOSIZ(17)),
	dump_register(GTXFIFOSIZ(18)),
	dump_register(GTXFIFOSIZ(19)),
	dump_register(GTXFIFOSIZ(20)),
	dump_register(GTXFIFOSIZ(21)),
	dump_register(GTXFIFOSIZ(22)),
	dump_register(GTXFIFOSIZ(23)),
	dump_register(GTXFIFOSIZ(24)),
	dump_register(GTXFIFOSIZ(25)),
	dump_register(GTXFIFOSIZ(26)),
	dump_register(GTXFIFOSIZ(27)),
	dump_register(GTXFIFOSIZ(28)),
	dump_register(GTXFIFOSIZ(29)),
	dump_register(GTXFIFOSIZ(30)),
	dump_register(GTXFIFOSIZ(31)),

	dump_register(GRXFIFOSIZ(0)),
	dump_register(GRXFIFOSIZ(1)),
	dump_register(GRXFIFOSIZ(2)),
	dump_register(GRXFIFOSIZ(3)),
	dump_register(GRXFIFOSIZ(4)),
	dump_register(GRXFIFOSIZ(5)),
	dump_register(GRXFIFOSIZ(6)),
	dump_register(GRXFIFOSIZ(7)),
	dump_register(GRXFIFOSIZ(8)),
	dump_register(GRXFIFOSIZ(9)),
	dump_register(GRXFIFOSIZ(10)),
	dump_register(GRXFIFOSIZ(11)),
	dump_register(GRXFIFOSIZ(12)),
	dump_register(GRXFIFOSIZ(13)),
	dump_register(GRXFIFOSIZ(14)),
	dump_register(GRXFIFOSIZ(15)),
	dump_register(GRXFIFOSIZ(16)),
	dump_register(GRXFIFOSIZ(17)),
	dump_register(GRXFIFOSIZ(18)),
	dump_register(GRXFIFOSIZ(19)),
	dump_register(GRXFIFOSIZ(20)),
	dump_register(GRXFIFOSIZ(21)),
	dump_register(GRXFIFOSIZ(22)),
	dump_register(GRXFIFOSIZ(23)),
	dump_register(GRXFIFOSIZ(24)),
	dump_register(GRXFIFOSIZ(25)),
	dump_register(GRXFIFOSIZ(26)),
	dump_register(GRXFIFOSIZ(27)),
	dump_register(GRXFIFOSIZ(28)),
	dump_register(GRXFIFOSIZ(29)),
	dump_register(GRXFIFOSIZ(30)),
	dump_register(GRXFIFOSIZ(31)),

	dump_register(GEVNTADRLO(0)),
	dump_register(GEVNTADRHI(0)),
	dump_register(GEVNTSIZ(0)),
	dump_register(GEVNTCOUNT(0)),

	dump_register(GHWPARAMS8),
	dump_register(DCFG),
	dump_register(DCTL),
	dump_register(DEVTEN),
	dump_register(DSTS),
	dump_register(DGCMDPAR),
	dump_register(DGCMD),
	dump_register(DALEPENA),

	dump_ep_register_set(0),
	dump_ep_register_set(1),
	dump_ep_register_set(2),
	dump_ep_register_set(3),
	dump_ep_register_set(4),
	dump_ep_register_set(5),
	dump_ep_register_set(6),
	dump_ep_register_set(7),
	dump_ep_register_set(8),
	dump_ep_register_set(9),
	dump_ep_register_set(10),
	dump_ep_register_set(11),
	dump_ep_register_set(12),
	dump_ep_register_set(13),
	dump_ep_register_set(14),
	dump_ep_register_set(15),
	dump_ep_register_set(16),
	dump_ep_register_set(17),
	dump_ep_register_set(18),
	dump_ep_register_set(19),
	dump_ep_register_set(20),
	dump_ep_register_set(21),
	dump_ep_register_set(22),
	dump_ep_register_set(23),
	dump_ep_register_set(24),
	dump_ep_register_set(25),
	dump_ep_register_set(26),
	dump_ep_register_set(27),
	dump_ep_register_set(28),
	dump_ep_register_set(29),
	dump_ep_register_set(30),
	dump_ep_register_set(31),

	dump_register(OCFG),
	dump_register(OCTL),
	dump_register(OEVT),
	dump_register(OEVTEN),
	dump_register(OSTS),
};

static int dwc3_regdump_show(struct seq_file *s, void *unused)
{
	struct dwc3		*dwc = s->private;

	if (atomic_read(&dwc->in_lpm)) {
		seq_puts(s, "USB device is powered off\n");
		return 0;
	}

	debugfs_print_regs32(s, dwc->regset->regs, dwc->regset->nregs,
				dwc->regset->base, "");
	return 0;
}

static int dwc3_regdump_open(struct inode *inode, struct file *file)
{
	return single_open(file, dwc3_regdump_show, inode->i_private);
}

static const struct file_operations dwc3_regdump_fops = {
	.open			= dwc3_regdump_open,
	.read			= seq_read,
	.llseek			= seq_lseek,
	.release		= single_release,
};

static int dwc3_mode_show(struct seq_file *s, void *unused)
{
	struct dwc3		*dwc = s->private;
	unsigned long		flags;
	u32			reg;

	if (atomic_read(&dwc->in_lpm)) {
		seq_puts(s, "USB device is powered off\n");
		return 0;
	}

	spin_lock_irqsave(&dwc->lock, flags);
	reg = dwc3_readl(dwc->regs, DWC3_GCTL);
	spin_unlock_irqrestore(&dwc->lock, flags);

	switch (DWC3_GCTL_PRTCAP(reg)) {
	case DWC3_GCTL_PRTCAP_HOST:
		seq_printf(s, "host\n");
		break;
	case DWC3_GCTL_PRTCAP_DEVICE:
		seq_printf(s, "device\n");
		break;
	case DWC3_GCTL_PRTCAP_OTG:
		seq_printf(s, "otg\n");
		break;
	default:
		seq_printf(s, "UNKNOWN %08x\n", DWC3_GCTL_PRTCAP(reg));
	}

	return 0;
}

static int dwc3_mode_open(struct inode *inode, struct file *file)
{
	return single_open(file, dwc3_mode_show, inode->i_private);
}

static ssize_t dwc3_mode_write(struct file *file,
		const char __user *ubuf, size_t count, loff_t *ppos)
{
	struct seq_file		*s = file->private_data;
	struct dwc3		*dwc = s->private;
	u32			mode = 0;
	char			buf[32] = {};

	if (atomic_read(&dwc->in_lpm)) {
		dev_err(dwc->dev, "USB device is powered off\n");
		return count;
	}

	if (copy_from_user(&buf, ubuf, min_t(size_t, sizeof(buf) - 1, count)))
		return -EFAULT;

	if (!strncmp(buf, "host", 4))
		mode = DWC3_GCTL_PRTCAP_HOST;

	if (!strncmp(buf, "device", 6))
		mode = DWC3_GCTL_PRTCAP_DEVICE;

	if (!strncmp(buf, "otg", 3))
		mode = DWC3_GCTL_PRTCAP_OTG;

	dwc3_set_mode(dwc, mode);

	return count;
}

static const struct file_operations dwc3_mode_fops = {
	.open			= dwc3_mode_open,
	.write			= dwc3_mode_write,
	.read			= seq_read,
	.llseek			= seq_lseek,
	.release		= single_release,
};

static int dwc3_testmode_show(struct seq_file *s, void *unused)
{
	struct dwc3		*dwc = s->private;
	unsigned long		flags;
	u32			reg;

	if (atomic_read(&dwc->in_lpm)) {
		seq_puts(s, "USB device is powered off\n");
		return 0;
	}

	spin_lock_irqsave(&dwc->lock, flags);
	reg = dwc3_readl(dwc->regs, DWC3_DCTL);
	reg &= DWC3_DCTL_TSTCTRL_MASK;
	reg >>= 1;
	spin_unlock_irqrestore(&dwc->lock, flags);

	switch (reg) {
	case 0:
		seq_printf(s, "no test\n");
		break;
	case TEST_J:
		seq_printf(s, "test_j\n");
		break;
	case TEST_K:
		seq_printf(s, "test_k\n");
		break;
	case TEST_SE0_NAK:
		seq_printf(s, "test_se0_nak\n");
		break;
	case TEST_PACKET:
		seq_printf(s, "test_packet\n");
		break;
	case TEST_FORCE_EN:
		seq_printf(s, "test_force_enable\n");
		break;
	default:
		seq_printf(s, "UNKNOWN %d\n", reg);
	}

	return 0;
}

static int dwc3_testmode_open(struct inode *inode, struct file *file)
{
	return single_open(file, dwc3_testmode_show, inode->i_private);
}

static ssize_t dwc3_testmode_write(struct file *file,
		const char __user *ubuf, size_t count, loff_t *ppos)
{
	struct seq_file		*s = file->private_data;
	struct dwc3		*dwc = s->private;
	unsigned long		flags;
	u32			testmode = 0;
	char			buf[32] = {};

	if (atomic_read(&dwc->in_lpm)) {
		seq_puts(s, "USB device is powered off\n");
		return 0;
	}

	if (copy_from_user(&buf, ubuf, min_t(size_t, sizeof(buf) - 1, count)))
		return -EFAULT;

	if (!strncmp(buf, "test_j", 6))
		testmode = TEST_J;
	else if (!strncmp(buf, "test_k", 6))
		testmode = TEST_K;
	else if (!strncmp(buf, "test_se0_nak", 12))
		testmode = TEST_SE0_NAK;
	else if (!strncmp(buf, "test_packet", 11))
		testmode = TEST_PACKET;
	else if (!strncmp(buf, "test_force_enable", 17))
		testmode = TEST_FORCE_EN;
	else
		testmode = 0;

	spin_lock_irqsave(&dwc->lock, flags);
	dwc3_gadget_set_test_mode(dwc, testmode);
	spin_unlock_irqrestore(&dwc->lock, flags);

	return count;
}

static const struct file_operations dwc3_testmode_fops = {
	.open			= dwc3_testmode_open,
	.write			= dwc3_testmode_write,
	.read			= seq_read,
	.llseek			= seq_lseek,
	.release		= single_release,
};

static int dwc3_link_state_show(struct seq_file *s, void *unused)
{
	struct dwc3		*dwc = s->private;
	unsigned long		flags;
	enum dwc3_link_state	state;
	u32			reg;
	u8			speed;

	if (atomic_read(&dwc->in_lpm)) {
		seq_puts(s, "USB device is powered off\n");
		return 0;
	}

	spin_lock_irqsave(&dwc->lock, flags);
	reg = dwc3_readl(dwc->regs, DWC3_DSTS);
	state = DWC3_DSTS_USBLNKST(reg);
	speed = reg & DWC3_DSTS_CONNECTSPD;

	seq_printf(s, "%s\n", (speed >= DWC3_DSTS_SUPERSPEED) ?
		   dwc3_gadget_link_string(state) :
		   dwc3_gadget_hs_link_string(state));
	spin_unlock_irqrestore(&dwc->lock, flags);

	return 0;
}

static int dwc3_link_state_open(struct inode *inode, struct file *file)
{
	return single_open(file, dwc3_link_state_show, inode->i_private);
}

static ssize_t dwc3_link_state_write(struct file *file,
		const char __user *ubuf, size_t count, loff_t *ppos)
{
	struct seq_file		*s = file->private_data;
	struct dwc3		*dwc = s->private;
	unsigned long		flags;
	enum dwc3_link_state	state = 0;
	char			buf[32] = {};
	u32			reg;
	u8			speed;

	if (atomic_read(&dwc->in_lpm)) {
		seq_puts(s, "USB device is powered off\n");
		return 0;
	}

	if (copy_from_user(&buf, ubuf, min_t(size_t, sizeof(buf) - 1, count)))
		return -EFAULT;

	if (!strncmp(buf, "SS.Disabled", 11))
		state = DWC3_LINK_STATE_SS_DIS;
	else if (!strncmp(buf, "Rx.Detect", 9))
		state = DWC3_LINK_STATE_RX_DET;
	else if (!strncmp(buf, "SS.Inactive", 11))
		state = DWC3_LINK_STATE_SS_INACT;
	else if (!strncmp(buf, "Recovery", 8))
		state = DWC3_LINK_STATE_RECOV;
	else if (!strncmp(buf, "Compliance", 10))
		state = DWC3_LINK_STATE_CMPLY;
	else if (!strncmp(buf, "Loopback", 8))
		state = DWC3_LINK_STATE_LPBK;
	else
		return -EINVAL;

	spin_lock_irqsave(&dwc->lock, flags);
	reg = dwc3_readl(dwc->regs, DWC3_DSTS);
	speed = reg & DWC3_DSTS_CONNECTSPD;

	if (speed < DWC3_DSTS_SUPERSPEED &&
	    state != DWC3_LINK_STATE_RECOV) {
		spin_unlock_irqrestore(&dwc->lock, flags);
		return -EINVAL;
	}

	dwc3_gadget_set_link_state(dwc, state);
	spin_unlock_irqrestore(&dwc->lock, flags);

	return count;
}

static const struct file_operations dwc3_link_state_fops = {
	.open			= dwc3_link_state_open,
	.write			= dwc3_link_state_write,
	.read			= seq_read,
	.llseek			= seq_lseek,
	.release		= single_release,
};

struct dwc3_ep_file_map {
	const char name[25];
	const struct file_operations *const fops;
};

static int dwc3_tx_fifo_queue_show(struct seq_file *s, void *unused)
{
	struct dwc3_ep		*dep = s->private;
	struct dwc3		*dwc = dep->dwc;
	unsigned long		flags;
	u32			val;

	if (atomic_read(&dwc->in_lpm)) {
		seq_puts(s, "USB device is powered off\n");
		return 0;
	}

	spin_lock_irqsave(&dwc->lock, flags);
	val = dwc3_core_fifo_space(dep, DWC3_TXFIFOQ);
	seq_printf(s, "%u\n", val);
	spin_unlock_irqrestore(&dwc->lock, flags);

	return 0;
}

static int dwc3_rx_fifo_queue_show(struct seq_file *s, void *unused)
{
	struct dwc3_ep		*dep = s->private;
	struct dwc3		*dwc = dep->dwc;
	unsigned long		flags;
	u32			val;

	if (atomic_read(&dwc->in_lpm)) {
		seq_puts(s, "USB device is powered off\n");
		return 0;
	}

	spin_lock_irqsave(&dwc->lock, flags);
	val = dwc3_core_fifo_space(dep, DWC3_RXFIFOQ);
	seq_printf(s, "%u\n", val);
	spin_unlock_irqrestore(&dwc->lock, flags);

	return 0;
}

static int dwc3_tx_request_queue_show(struct seq_file *s, void *unused)
{
	struct dwc3_ep		*dep = s->private;
	struct dwc3		*dwc = dep->dwc;
	unsigned long		flags;
	u32			val;

	if (atomic_read(&dwc->in_lpm)) {
		seq_puts(s, "USB device is powered off\n");
		return 0;
	}

	spin_lock_irqsave(&dwc->lock, flags);
	val = dwc3_core_fifo_space(dep, DWC3_TXREQQ);
	seq_printf(s, "%u\n", val);
	spin_unlock_irqrestore(&dwc->lock, flags);

	return 0;
}

static int dwc3_rx_request_queue_show(struct seq_file *s, void *unused)
{
	struct dwc3_ep		*dep = s->private;
	struct dwc3		*dwc = dep->dwc;
	unsigned long		flags;
	u32			val;

	if (atomic_read(&dwc->in_lpm)) {
		seq_puts(s, "USB device is powered off\n");
		return 0;
	}

	spin_lock_irqsave(&dwc->lock, flags);
	val = dwc3_core_fifo_space(dep, DWC3_RXREQQ);
	seq_printf(s, "%u\n", val);
	spin_unlock_irqrestore(&dwc->lock, flags);

	return 0;
}

static int dwc3_rx_info_queue_show(struct seq_file *s, void *unused)
{
	struct dwc3_ep		*dep = s->private;
	struct dwc3		*dwc = dep->dwc;
	unsigned long		flags;
	u32			val;

	if (atomic_read(&dwc->in_lpm)) {
		seq_puts(s, "USB device is powered off\n");
		return 0;
	}

	spin_lock_irqsave(&dwc->lock, flags);
	val = dwc3_core_fifo_space(dep, DWC3_RXINFOQ);
	seq_printf(s, "%u\n", val);
	spin_unlock_irqrestore(&dwc->lock, flags);

	return 0;
}

static int dwc3_descriptor_fetch_queue_show(struct seq_file *s, void *unused)
{
	struct dwc3_ep		*dep = s->private;
	struct dwc3		*dwc = dep->dwc;
	unsigned long		flags;
	u32			val;

	if (atomic_read(&dwc->in_lpm)) {
		seq_puts(s, "USB device is powered off\n");
		return 0;
	}

	spin_lock_irqsave(&dwc->lock, flags);
	val = dwc3_core_fifo_space(dep, DWC3_DESCFETCHQ);
	seq_printf(s, "%u\n", val);
	spin_unlock_irqrestore(&dwc->lock, flags);

	return 0;
}

static int dwc3_event_queue_show(struct seq_file *s, void *unused)
{
	struct dwc3_ep		*dep = s->private;
	struct dwc3		*dwc = dep->dwc;
	unsigned long		flags;
	u32			val;

	if (atomic_read(&dwc->in_lpm)) {
		seq_puts(s, "USB device is powered off\n");
		return 0;
	}

	spin_lock_irqsave(&dwc->lock, flags);
	val = dwc3_core_fifo_space(dep, DWC3_EVENTQ);
	seq_printf(s, "%u\n", val);
	spin_unlock_irqrestore(&dwc->lock, flags);

	return 0;
}

static int dwc3_transfer_type_show(struct seq_file *s, void *unused)
{
	struct dwc3_ep		*dep = s->private;
	struct dwc3		*dwc = dep->dwc;
	unsigned long		flags;

	spin_lock_irqsave(&dwc->lock, flags);
	if (!(dep->flags & DWC3_EP_ENABLED) ||
			!dep->endpoint.desc) {
		seq_printf(s, "--\n");
		goto out;
	}

	switch (usb_endpoint_type(dep->endpoint.desc)) {
	case USB_ENDPOINT_XFER_CONTROL:
		seq_printf(s, "control\n");
		break;
	case USB_ENDPOINT_XFER_ISOC:
		seq_printf(s, "isochronous\n");
		break;
	case USB_ENDPOINT_XFER_BULK:
		seq_printf(s, "bulk\n");
		break;
	case USB_ENDPOINT_XFER_INT:
		seq_printf(s, "interrupt\n");
		break;
	default:
		seq_printf(s, "--\n");
	}

out:
	spin_unlock_irqrestore(&dwc->lock, flags);

	return 0;
}

static int dwc3_trb_ring_show(struct seq_file *s, void *unused)
{
	struct dwc3_ep		*dep = s->private;
	struct dwc3		*dwc = dep->dwc;
	unsigned long		flags;
	int			i;

	spin_lock_irqsave(&dwc->lock, flags);
	if (dep->number <= 1) {
		seq_printf(s, "--\n");
		goto out;
	}

	seq_printf(s, "buffer_addr,size,type,ioc,isp_imi,csp,chn,lst,hwo\n");

	for (i = 0; i < DWC3_TRB_NUM; i++) {
		struct dwc3_trb *trb = &dep->trb_pool[i];
		unsigned int type = DWC3_TRBCTL_TYPE(trb->ctrl);

		seq_printf(s, "%08x%08x,%d,%s,%d,%d,%d,%d,%d,%d       %c%c\n",
				trb->bph, trb->bpl, trb->size,
				dwc3_trb_type_string(type),
				!!(trb->ctrl & DWC3_TRB_CTRL_IOC),
				!!(trb->ctrl & DWC3_TRB_CTRL_ISP_IMI),
				!!(trb->ctrl & DWC3_TRB_CTRL_CSP),
				!!(trb->ctrl & DWC3_TRB_CTRL_CHN),
				!!(trb->ctrl & DWC3_TRB_CTRL_LST),
				!!(trb->ctrl & DWC3_TRB_CTRL_HWO),
				dep->trb_enqueue == i ? 'E' : ' ',
				dep->trb_dequeue == i ? 'D' : ' ');
	}

out:
	spin_unlock_irqrestore(&dwc->lock, flags);

	return 0;
}

DEFINE_SHOW_ATTRIBUTE(dwc3_tx_fifo_queue);
DEFINE_SHOW_ATTRIBUTE(dwc3_rx_fifo_queue);
DEFINE_SHOW_ATTRIBUTE(dwc3_tx_request_queue);
DEFINE_SHOW_ATTRIBUTE(dwc3_rx_request_queue);
DEFINE_SHOW_ATTRIBUTE(dwc3_rx_info_queue);
DEFINE_SHOW_ATTRIBUTE(dwc3_descriptor_fetch_queue);
DEFINE_SHOW_ATTRIBUTE(dwc3_event_queue);
DEFINE_SHOW_ATTRIBUTE(dwc3_transfer_type);
DEFINE_SHOW_ATTRIBUTE(dwc3_trb_ring);

static const struct dwc3_ep_file_map dwc3_ep_file_map[] = {
	{ "tx_fifo_queue", &dwc3_tx_fifo_queue_fops, },
	{ "rx_fifo_queue", &dwc3_rx_fifo_queue_fops, },
	{ "tx_request_queue", &dwc3_tx_request_queue_fops, },
	{ "rx_request_queue", &dwc3_rx_request_queue_fops, },
	{ "rx_info_queue", &dwc3_rx_info_queue_fops, },
	{ "descriptor_fetch_queue", &dwc3_descriptor_fetch_queue_fops, },
	{ "event_queue", &dwc3_event_queue_fops, },
	{ "transfer_type", &dwc3_transfer_type_fops, },
	{ "trb_ring", &dwc3_trb_ring_fops, },
};

static void dwc3_debugfs_create_endpoint_files(struct dwc3_ep *dep,
		struct dentry *parent)
{
	int			i;

	for (i = 0; i < ARRAY_SIZE(dwc3_ep_file_map); i++) {
		const struct file_operations *fops = dwc3_ep_file_map[i].fops;
		const char *name = dwc3_ep_file_map[i].name;

		debugfs_create_file(name, S_IRUGO, parent, dep, fops);
	}
}

void dwc3_debugfs_create_endpoint_dir(struct dwc3_ep *dep)
{
	struct dentry		*dir;

<<<<<<< HEAD
	dir = debugfs_create_dir(dep->name, parent);
	if (!dir) {
		pr_err("%s: failed to create dir %s\n", __func__, dep->name);
		return;
	}

	dwc3_debugfs_create_endpoint_files(dep, dir);
}

static void dwc3_debugfs_create_endpoint_dirs(struct dwc3 *dwc,
		struct dentry *parent)
{
	int			i;

	for (i = 0; i < dwc->num_eps; i++) {
		struct dwc3_ep	*dep = dwc->eps[i];

		if (!dep)
			continue;

		dwc3_debugfs_create_endpoint_dir(dep, parent);
	}
}

static ssize_t dwc3_store_int_events(struct file *file,
			const char __user *ubuf, size_t count, loff_t *ppos)
{
	int i, ret;
	unsigned long flags;
	struct seq_file *s = file->private_data;
	struct dwc3 *dwc = s->private;
	struct dwc3_ep *dep;
	struct timespec ts;
	u8 clear_stats;

	if (ubuf == NULL) {
		pr_err("[%s] EINVAL\n", __func__);
		ret = -EINVAL;
		return ret;
	}

	ret = kstrtou8_from_user(ubuf, count, 0, &clear_stats);
	if (ret < 0) {
		pr_err("can't get enter value.\n");
		return ret;
	}

	if (clear_stats != 0) {
		pr_err("Wrong value. To clear stats, enter value as 0.\n");
		ret = -EINVAL;
		return ret;
	}

	pr_debug("%s(): clearing debug interrupt buffers\n", __func__);
	spin_lock_irqsave(&dwc->lock, flags);
	ts = current_kernel_time();
	for (i = 0; i < DWC3_ENDPOINTS_NUM; i++) {
		dep = dwc->eps[i];
		memset(&dep->dbg_ep_events, 0, sizeof(dep->dbg_ep_events));
		memset(&dep->dbg_ep_events_diff, 0, sizeof(dep->dbg_ep_events));
		dep->dbg_ep_events_ts = ts;
	}
	memset(&dwc->dbg_gadget_events, 0, sizeof(dwc->dbg_gadget_events));
	spin_unlock_irqrestore(&dwc->lock, flags);
	return count;
}

static int dwc3_gadget_int_events_show(struct seq_file *s, void *unused)
{
	unsigned long   flags;
	struct dwc3 *dwc = s->private;
	struct dwc3_gadget_events *dbg_gadget_events;
	struct dwc3_ep *dep;
	int i;
	struct timespec ts_delta;
	struct timespec ts_current;
	u32 ts_delta_ms;

	spin_lock_irqsave(&dwc->lock, flags);
	dbg_gadget_events = &dwc->dbg_gadget_events;

	for (i = 0; i < DWC3_ENDPOINTS_NUM; i++) {
		dep = dwc->eps[i];

		if (dep == NULL || !(dep->flags & DWC3_EP_ENABLED))
			continue;

		ts_current = current_kernel_time();
		ts_delta = timespec_sub(ts_current, dep->dbg_ep_events_ts);
		ts_delta_ms = ts_delta.tv_nsec / NSEC_PER_MSEC +
			ts_delta.tv_sec * MSEC_PER_SEC;

		seq_printf(s, "\n\n===== dbg_ep_events for EP(%d) %s =====\n",
			i, dep->name);
		seq_printf(s, "xfercomplete:%u @ %luHz\n",
			dep->dbg_ep_events.xfercomplete,
			ep_event_rate(xfercomplete, dep->dbg_ep_events,
				dep->dbg_ep_events_diff, ts_delta_ms));
		seq_printf(s, "xfernotready:%u @ %luHz\n",
			dep->dbg_ep_events.xfernotready,
			ep_event_rate(xfernotready, dep->dbg_ep_events,
				dep->dbg_ep_events_diff, ts_delta_ms));
		seq_printf(s, "control_data:%u @ %luHz\n",
			dep->dbg_ep_events.control_data,
			ep_event_rate(control_data, dep->dbg_ep_events,
				dep->dbg_ep_events_diff, ts_delta_ms));
		seq_printf(s, "control_status:%u @ %luHz\n",
			dep->dbg_ep_events.control_status,
			ep_event_rate(control_status, dep->dbg_ep_events,
				dep->dbg_ep_events_diff, ts_delta_ms));
		seq_printf(s, "xferinprogress:%u @ %luHz\n",
			dep->dbg_ep_events.xferinprogress,
			ep_event_rate(xferinprogress, dep->dbg_ep_events,
				dep->dbg_ep_events_diff, ts_delta_ms));
		seq_printf(s, "rxtxfifoevent:%u @ %luHz\n",
			dep->dbg_ep_events.rxtxfifoevent,
			ep_event_rate(rxtxfifoevent, dep->dbg_ep_events,
				dep->dbg_ep_events_diff, ts_delta_ms));
		seq_printf(s, "streamevent:%u @ %luHz\n",
			dep->dbg_ep_events.streamevent,
			ep_event_rate(streamevent, dep->dbg_ep_events,
				dep->dbg_ep_events_diff, ts_delta_ms));
		seq_printf(s, "epcmdcomplt:%u @ %luHz\n",
			dep->dbg_ep_events.epcmdcomplete,
			ep_event_rate(epcmdcomplete, dep->dbg_ep_events,
				dep->dbg_ep_events_diff, ts_delta_ms));
		seq_printf(s, "unknown:%u @ %luHz\n",
			dep->dbg_ep_events.unknown_event,
			ep_event_rate(unknown_event, dep->dbg_ep_events,
				dep->dbg_ep_events_diff, ts_delta_ms));
		seq_printf(s, "total:%u @ %luHz\n",
			dep->dbg_ep_events.total,
			ep_event_rate(total, dep->dbg_ep_events,
				dep->dbg_ep_events_diff, ts_delta_ms));

		dep->dbg_ep_events_ts = ts_current;
		dep->dbg_ep_events_diff = dep->dbg_ep_events;
	}

	seq_puts(s, "\n=== dbg_gadget events ==\n");
	seq_printf(s, "disconnect:%u\n reset:%u\n",
		dbg_gadget_events->disconnect, dbg_gadget_events->reset);
	seq_printf(s, "connect:%u\n wakeup:%u\n",
		dbg_gadget_events->connect, dbg_gadget_events->wakeup);
	seq_printf(s, "link_status_change:%u\n eopf:%u\n",
		dbg_gadget_events->link_status_change, dbg_gadget_events->eopf);
	seq_printf(s, "sof:%u\n suspend:%u\n",
		dbg_gadget_events->sof, dbg_gadget_events->suspend);
	seq_printf(s, "erratic_error:%u\n overflow:%u\n",
		dbg_gadget_events->erratic_error,
		dbg_gadget_events->overflow);
	seq_printf(s, "vendor_dev_test_lmp:%u\n cmdcmplt:%u\n",
		dbg_gadget_events->vendor_dev_test_lmp,
		dbg_gadget_events->cmdcmplt);
	seq_printf(s, "unknown_event:%u\n", dbg_gadget_events->unknown_event);

	seq_printf(s, "\n\t== Last %d interrupts stats ==\t\n", MAX_INTR_STATS);
	seq_puts(s, "@ time (us):\t");
	for (i = 0; i < MAX_INTR_STATS; i++)
		seq_printf(s, "%lld\t", ktime_to_us(dwc->irq_start_time[i]));
	seq_puts(s, "\nhard irq time (us):\t");
	for (i = 0; i < MAX_INTR_STATS; i++)
		seq_printf(s, "%d\t", dwc->irq_completion_time[i]);
	seq_puts(s, "\nevents count:\t\t");
	for (i = 0; i < MAX_INTR_STATS; i++)
		seq_printf(s, "%d\t", dwc->irq_event_count[i]);
	seq_puts(s, "\nbh handled count:\t");
	for (i = 0; i < MAX_INTR_STATS; i++)
		seq_printf(s, "%d\t", dwc->bh_handled_evt_cnt[i]);
	seq_puts(s, "\nirq thread time (us):\t");
	for (i = 0; i < MAX_INTR_STATS; i++)
		seq_printf(s, "%d\t", dwc->bh_completion_time[i]);
	seq_putc(s, '\n');

	seq_printf(s, "t_pwr evt irq : %lld\n",
			ktime_to_us(dwc->t_pwr_evt_irq));

	seq_printf(s, "l1_remote_wakeup_cnt : %lu\n",
		dwc->l1_remote_wakeup_cnt);

	spin_unlock_irqrestore(&dwc->lock, flags);
	return 0;
}

static int dwc3_gadget_events_open(struct inode *inode, struct file *f)
{
	return single_open(f, dwc3_gadget_int_events_show, inode->i_private);
}

const struct file_operations dwc3_gadget_dbg_events_fops = {
	.open		= dwc3_gadget_events_open,
	.read		= seq_read,
	.write		= dwc3_store_int_events,
	.llseek		= seq_lseek,
	.release	= single_release,
};

=======
	dir = debugfs_create_dir(dep->name, dep->dwc->root);
	dwc3_debugfs_create_endpoint_files(dep, dir);
}

>>>>>>> 2215bae0
void dwc3_debugfs_init(struct dwc3 *dwc)
{
	struct dentry		*root;
	struct dentry           *file;

	dwc->regset = kzalloc(sizeof(*dwc->regset), GFP_KERNEL);
	if (!dwc->regset)
		return;

	dwc->regset->regs = dwc3_regs;
	dwc->regset->nregs = ARRAY_SIZE(dwc3_regs);
	dwc->regset->base = dwc->regs - DWC3_GLOBALS_REGS_START;

	root = debugfs_create_dir(dev_name(dwc->dev), NULL);
	if (!root) {
		pr_err("%s: failed to create dir %s\n", __func__,
				dev_name(dwc->dev));
		return;
	}

	dwc->root = root;

	debugfs_create_file("regdump", 0444, root, dwc, &dwc3_regdump_fops);

	if (IS_ENABLED(CONFIG_USB_DWC3_DUAL_ROLE)) {
		debugfs_create_file("mode", S_IRUGO | S_IWUSR, root, dwc,
				    &dwc3_mode_fops);
	}

	if (IS_ENABLED(CONFIG_USB_DWC3_DUAL_ROLE) ||
			IS_ENABLED(CONFIG_USB_DWC3_GADGET)) {
		debugfs_create_file("testmode", S_IRUGO | S_IWUSR, root, dwc,
				    &dwc3_testmode_fops);
		debugfs_create_file("link_state", S_IRUGO | S_IWUSR, root, dwc,
				    &dwc3_link_state_fops);
<<<<<<< HEAD
		dwc3_debugfs_create_endpoint_dirs(dwc, root);

		file = debugfs_create_file("int_events", 0644, root, dwc,
				&dwc3_gadget_dbg_events_fops);
		if (!file)
			dev_dbg(dwc->dev, "Can't create debugfs int_events\n");
=======
>>>>>>> 2215bae0
	}
}

void dwc3_debugfs_exit(struct dwc3 *dwc)
{
	debugfs_remove_recursive(dwc->root);
	kfree(dwc->regset);
}<|MERGE_RESOLUTION|>--- conflicted
+++ resolved
@@ -823,29 +823,13 @@
 {
 	struct dentry		*dir;
 
-<<<<<<< HEAD
-	dir = debugfs_create_dir(dep->name, parent);
+	dir = debugfs_create_dir(dep->name, dep->dwc->root);
 	if (!dir) {
 		pr_err("%s: failed to create dir %s\n", __func__, dep->name);
 		return;
 	}
 
 	dwc3_debugfs_create_endpoint_files(dep, dir);
-}
-
-static void dwc3_debugfs_create_endpoint_dirs(struct dwc3 *dwc,
-		struct dentry *parent)
-{
-	int			i;
-
-	for (i = 0; i < dwc->num_eps; i++) {
-		struct dwc3_ep	*dep = dwc->eps[i];
-
-		if (!dep)
-			continue;
-
-		dwc3_debugfs_create_endpoint_dir(dep, parent);
-	}
 }
 
 static ssize_t dwc3_store_int_events(struct file *file,
@@ -1021,12 +1005,6 @@
 	.release	= single_release,
 };
 
-=======
-	dir = debugfs_create_dir(dep->name, dep->dwc->root);
-	dwc3_debugfs_create_endpoint_files(dep, dir);
-}
-
->>>>>>> 2215bae0
 void dwc3_debugfs_init(struct dwc3 *dwc)
 {
 	struct dentry		*root;
@@ -1062,15 +1040,11 @@
 				    &dwc3_testmode_fops);
 		debugfs_create_file("link_state", S_IRUGO | S_IWUSR, root, dwc,
 				    &dwc3_link_state_fops);
-<<<<<<< HEAD
-		dwc3_debugfs_create_endpoint_dirs(dwc, root);
 
 		file = debugfs_create_file("int_events", 0644, root, dwc,
 				&dwc3_gadget_dbg_events_fops);
 		if (!file)
 			dev_dbg(dwc->dev, "Can't create debugfs int_events\n");
-=======
->>>>>>> 2215bae0
 	}
 }
 
