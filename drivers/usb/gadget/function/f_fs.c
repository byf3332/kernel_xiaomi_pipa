// SPDX-License-Identifier: GPL-2.0+
/*
 * f_fs.c -- user mode file system API for USB composite function controllers
 *
 * Copyright (C) 2010 Samsung Electronics
 * Author: Michal Nazarewicz <mina86@mina86.com>
 *
 * Based on inode.c (GadgetFS) which was:
 * Copyright (C) 2003-2004 David Brownell
 * Copyright (C) 2003 Agilent Technologies
 */


/* #define DEBUG */
/* #define VERBOSE_DEBUG */

#include <linux/blkdev.h>
#include <linux/pagemap.h>
#include <linux/export.h>
#include <linux/hid.h>
#include <linux/module.h>
#include <linux/sched/signal.h>
#include <linux/uio.h>
#include <asm/unaligned.h>

#include <linux/usb/composite.h>
#include <linux/usb/functionfs.h>

#include <linux/aio.h>
#include <linux/mmu_context.h>
#include <linux/poll.h>
#include <linux/eventfd.h>

#include "u_fs.h"
#include "u_f.h"
#include "u_os_desc.h"
#include "configfs.h"

#define FUNCTIONFS_MAGIC	0xa647361 /* Chosen by a honest dice roll ;) */

#define NUM_PAGES	10 /* # of pages for ipc logging */

#ifdef CONFIG_DYNAMIC_DEBUG
#define ffs_log(fmt, ...) do { \
	ipc_log_string(ffs->ipc_log, "%s: " fmt,  __func__, ##__VA_ARGS__); \
	dynamic_pr_debug("%s: " fmt, __func__, ##__VA_ARGS__); \
} while (0)
#else
#define ffs_log(fmt, ...) \
	ipc_log_string(ffs->ipc_log, "%s: " fmt,  __func__, ##__VA_ARGS__)
#endif

/* Reference counter handling */
static void ffs_data_get(struct ffs_data *ffs);
static void ffs_data_put(struct ffs_data *ffs);
/* Creates new ffs_data object. */
static struct ffs_data *__must_check ffs_data_new(const char *dev_name)
	__attribute__((malloc));

/* Opened counter handling. */
static void ffs_data_opened(struct ffs_data *ffs);
static void ffs_data_closed(struct ffs_data *ffs);

/* Called with ffs->mutex held; take over ownership of data. */
static int __must_check
__ffs_data_got_descs(struct ffs_data *ffs, char *data, size_t len);
static int __must_check
__ffs_data_got_strings(struct ffs_data *ffs, char *data, size_t len);


/* The function structure ***************************************************/

struct ffs_ep;

struct ffs_function {
	struct usb_configuration	*conf;
	struct usb_gadget		*gadget;
	struct ffs_data			*ffs;

	struct ffs_ep			*eps;
	u8				eps_revmap[16];
	short				*interfaces_nums;

	struct usb_function		function;
};


static struct ffs_function *ffs_func_from_usb(struct usb_function *f)
{
	return container_of(f, struct ffs_function, function);
}


static inline enum ffs_setup_state
ffs_setup_state_clear_cancelled(struct ffs_data *ffs)
{
	return (enum ffs_setup_state)
		cmpxchg(&ffs->setup_state, FFS_SETUP_CANCELLED, FFS_NO_SETUP);
}


static void ffs_func_eps_disable(struct ffs_function *func);
static int __must_check ffs_func_eps_enable(struct ffs_function *func);

static int ffs_func_bind(struct usb_configuration *,
			 struct usb_function *);
static int ffs_func_set_alt(struct usb_function *, unsigned, unsigned);
static void ffs_func_disable(struct usb_function *);
static int ffs_func_setup(struct usb_function *,
			  const struct usb_ctrlrequest *);
static bool ffs_func_req_match(struct usb_function *,
			       const struct usb_ctrlrequest *,
			       bool config0);
static void ffs_func_suspend(struct usb_function *);
static void ffs_func_resume(struct usb_function *);


static int ffs_func_revmap_ep(struct ffs_function *func, u8 num);
static int ffs_func_revmap_intf(struct ffs_function *func, u8 intf);


/* The endpoints structures *************************************************/

struct ffs_ep {
	struct usb_ep			*ep;	/* P: ffs->eps_lock */
	struct usb_request		*req;	/* P: epfile->mutex */

	/* [0]: full speed, [1]: high speed, [2]: super speed */
	struct usb_endpoint_descriptor	*descs[3];

	u8				num;

	int				status;	/* P: epfile->mutex */
};

struct ffs_epfile {
	/* Protects ep->ep and ep->req. */
	struct mutex			mutex;

	struct ffs_data			*ffs;
	struct ffs_ep			*ep;	/* P: ffs->eps_lock */
	atomic_t			opened;

	struct dentry			*dentry;

	/*
	 * Buffer for holding data from partial reads which may happen since
	 * we’re rounding user read requests to a multiple of a max packet size.
	 *
	 * The pointer is initialised with NULL value and may be set by
	 * __ffs_epfile_read_data function to point to a temporary buffer.
	 *
	 * In normal operation, calls to __ffs_epfile_read_buffered will consume
	 * data from said buffer and eventually free it.  Importantly, while the
	 * function is using the buffer, it sets the pointer to NULL.  This is
	 * all right since __ffs_epfile_read_data and __ffs_epfile_read_buffered
	 * can never run concurrently (they are synchronised by epfile->mutex)
	 * so the latter will not assign a new value to the pointer.
	 *
	 * Meanwhile ffs_func_eps_disable frees the buffer (if the pointer is
	 * valid) and sets the pointer to READ_BUFFER_DROP value.  This special
	 * value is crux of the synchronisation between ffs_func_eps_disable and
	 * __ffs_epfile_read_data.
	 *
	 * Once __ffs_epfile_read_data is about to finish it will try to set the
	 * pointer back to its old value (as described above), but seeing as the
	 * pointer is not-NULL (namely READ_BUFFER_DROP) it will instead free
	 * the buffer.
	 *
	 * == State transitions ==
	 *
	 * • ptr == NULL:  (initial state)
	 *   ◦ __ffs_epfile_read_buffer_free: go to ptr == DROP
	 *   ◦ __ffs_epfile_read_buffered:    nop
	 *   ◦ __ffs_epfile_read_data allocates temp buffer: go to ptr == buf
	 *   ◦ reading finishes:              n/a, not in ‘and reading’ state
	 * • ptr == DROP:
	 *   ◦ __ffs_epfile_read_buffer_free: nop
	 *   ◦ __ffs_epfile_read_buffered:    go to ptr == NULL
	 *   ◦ __ffs_epfile_read_data allocates temp buffer: free buf, nop
	 *   ◦ reading finishes:              n/a, not in ‘and reading’ state
	 * • ptr == buf:
	 *   ◦ __ffs_epfile_read_buffer_free: free buf, go to ptr == DROP
	 *   ◦ __ffs_epfile_read_buffered:    go to ptr == NULL and reading
	 *   ◦ __ffs_epfile_read_data:        n/a, __ffs_epfile_read_buffered
	 *                                    is always called first
	 *   ◦ reading finishes:              n/a, not in ‘and reading’ state
	 * • ptr == NULL and reading:
	 *   ◦ __ffs_epfile_read_buffer_free: go to ptr == DROP and reading
	 *   ◦ __ffs_epfile_read_buffered:    n/a, mutex is held
	 *   ◦ __ffs_epfile_read_data:        n/a, mutex is held
	 *   ◦ reading finishes and …
	 *     … all data read:               free buf, go to ptr == NULL
	 *     … otherwise:                   go to ptr == buf and reading
	 * • ptr == DROP and reading:
	 *   ◦ __ffs_epfile_read_buffer_free: nop
	 *   ◦ __ffs_epfile_read_buffered:    n/a, mutex is held
	 *   ◦ __ffs_epfile_read_data:        n/a, mutex is held
	 *   ◦ reading finishes:              free buf, go to ptr == DROP
	 */
	struct ffs_buffer		*read_buffer;
#define READ_BUFFER_DROP ((struct ffs_buffer *)ERR_PTR(-ESHUTDOWN))

	char				name[5];

	unsigned char			in;	/* P: ffs->eps_lock */
	unsigned char			isoc;	/* P: ffs->eps_lock */

	bool				invalid;
};

struct ffs_buffer {
	size_t length;
	char *data;
	char storage[];
};

/*  ffs_io_data structure ***************************************************/

struct ffs_io_data {
	bool aio;
	bool read;

	struct kiocb *kiocb;
	struct iov_iter data;
	const void *to_free;
	char *buf;

	struct mm_struct *mm;
	struct work_struct work;

	struct usb_ep *ep;
	struct usb_request *req;

	struct ffs_data *ffs;
};

struct ffs_desc_helper {
	struct ffs_data *ffs;
	unsigned interfaces_count;
	unsigned eps_count;
};

static int  __must_check ffs_epfiles_create(struct ffs_data *ffs);
static void ffs_epfiles_destroy(struct ffs_epfile *epfiles, unsigned count);

static struct dentry *
ffs_sb_create_file(struct super_block *sb, const char *name, void *data,
		   const struct file_operations *fops);

/* Devices management *******************************************************/

DEFINE_MUTEX(ffs_lock);
EXPORT_SYMBOL_GPL(ffs_lock);

static struct ffs_dev *_ffs_find_dev(const char *name);
static struct ffs_dev *_ffs_alloc_dev(void);
static void _ffs_free_dev(struct ffs_dev *dev);
static int ffs_acquire_dev(const char *dev_name, struct ffs_data *ffs_data);
static void ffs_release_dev(struct ffs_dev *ffs_dev);
static int ffs_ready(struct ffs_data *ffs);
static void ffs_closed(struct ffs_data *ffs);

/* Misc helper functions ****************************************************/

static int ffs_mutex_lock(struct mutex *mutex, unsigned nonblock)
	__attribute__((warn_unused_result, nonnull));
static char *ffs_prepare_buffer(const char __user *buf, size_t len)
	__attribute__((warn_unused_result, nonnull));


/* Control file aka ep0 *****************************************************/

static void ffs_ep0_complete(struct usb_ep *ep, struct usb_request *req)
{
	struct ffs_data *ffs = req->context;

	complete(&ffs->ep0req_completion);
}

static int __ffs_ep0_queue_wait(struct ffs_data *ffs, char *data, size_t len)
	__releases(&ffs->ev.waitq.lock)
{
	struct usb_request *req = ffs->ep0req;
	int ret;

	if (!req) {
		spin_unlock_irq(&ffs->ev.waitq.lock);
		return -EINVAL;
	}

	req->zero     = len < le16_to_cpu(ffs->ev.setup.wLength);

	spin_unlock_irq(&ffs->ev.waitq.lock);

	ffs_log("enter: state %d setup_state %d flags %lu", ffs->state,
		ffs->setup_state, ffs->flags);

	req->buf      = data;
	req->length   = len;

	/*
	 * UDC layer requires to provide a buffer even for ZLP, but should
	 * not use it at all. Let's provide some poisoned pointer to catch
	 * possible bug in the driver.
	 */
	if (req->buf == NULL)
		req->buf = (void *)0xDEADBABE;

	reinit_completion(&ffs->ep0req_completion);

	ret = usb_ep_queue(ffs->gadget->ep0, req, GFP_ATOMIC);
	if (unlikely(ret < 0))
		return ret;

	ret = wait_for_completion_interruptible(&ffs->ep0req_completion);
	if (unlikely(ret)) {
		usb_ep_dequeue(ffs->gadget->ep0, req);
		return -EINTR;
	}

	ffs->setup_state = FFS_NO_SETUP;

	ffs_log("exit: state %d setup_state %d flags %lu", ffs->state,
		ffs->setup_state, ffs->flags);

	return req->status ? req->status : req->actual;
}

static int __ffs_ep0_stall(struct ffs_data *ffs)
{
	ffs_log("state %d setup_state %d flags %lu can_stall %d", ffs->state,
		ffs->setup_state, ffs->flags, ffs->ev.can_stall);

	if (ffs->ev.can_stall) {
		pr_vdebug("ep0 stall\n");
		usb_ep_set_halt(ffs->gadget->ep0);
		ffs->setup_state = FFS_NO_SETUP;
		return -EL2HLT;
	} else {
		pr_debug("bogus ep0 stall!\n");
		return -ESRCH;
	}
}

static ssize_t ffs_ep0_write(struct file *file, const char __user *buf,
			     size_t len, loff_t *ptr)
{
	struct ffs_data *ffs = file->private_data;
	ssize_t ret;
	char *data;

	ENTER();

	ffs_log("enter:len %zu state %d setup_state %d flags %lu", len,
		ffs->state, ffs->setup_state, ffs->flags);

	/* Fast check if setup was canceled */
	if (ffs_setup_state_clear_cancelled(ffs) == FFS_SETUP_CANCELLED)
		return -EIDRM;

	/* Acquire mutex */
	ret = ffs_mutex_lock(&ffs->mutex, file->f_flags & O_NONBLOCK);
	if (unlikely(ret < 0))
		return ret;

	/* Check state */
	switch (ffs->state) {
	case FFS_READ_DESCRIPTORS:
	case FFS_READ_STRINGS:
		/* Copy data */
		if (unlikely(len < 16)) {
			ret = -EINVAL;
			break;
		}

		data = ffs_prepare_buffer(buf, len);
		if (IS_ERR(data)) {
			ret = PTR_ERR(data);
			break;
		}

		/* Handle data */
		if (ffs->state == FFS_READ_DESCRIPTORS) {
			pr_info("read descriptors\n");
			ret = __ffs_data_got_descs(ffs, data, len);
			if (unlikely(ret < 0))
				break;

			ffs->state = FFS_READ_STRINGS;
			ret = len;
		} else {
			pr_info("read strings\n");
			ret = __ffs_data_got_strings(ffs, data, len);
			if (unlikely(ret < 0))
				break;

			ret = ffs_epfiles_create(ffs);
			if (unlikely(ret)) {
				ffs->state = FFS_CLOSING;
				break;
			}

			ffs->state = FFS_ACTIVE;
			mutex_unlock(&ffs->mutex);

			ret = ffs_ready(ffs);
			if (unlikely(ret < 0)) {
				ffs->state = FFS_CLOSING;
				return ret;
			}

			return len;
		}
		break;

	case FFS_ACTIVE:
		data = NULL;
		/*
		 * We're called from user space, we can use _irq
		 * rather then _irqsave
		 */
		spin_lock_irq(&ffs->ev.waitq.lock);
		switch (ffs_setup_state_clear_cancelled(ffs)) {
		case FFS_SETUP_CANCELLED:
			ret = -EIDRM;
			goto done_spin;

		case FFS_NO_SETUP:
			ret = -ESRCH;
			goto done_spin;

		case FFS_SETUP_PENDING:
			break;
		}

		/* FFS_SETUP_PENDING */
		if (!(ffs->ev.setup.bRequestType & USB_DIR_IN)) {
			spin_unlock_irq(&ffs->ev.waitq.lock);
			ret = __ffs_ep0_stall(ffs);
			break;
		}

		/* FFS_SETUP_PENDING and not stall */
		len = min(len, (size_t)le16_to_cpu(ffs->ev.setup.wLength));

		spin_unlock_irq(&ffs->ev.waitq.lock);

		data = ffs_prepare_buffer(buf, len);
		if (IS_ERR(data)) {
			ret = PTR_ERR(data);
			break;
		}

		spin_lock_irq(&ffs->ev.waitq.lock);

		/*
		 * We are guaranteed to be still in FFS_ACTIVE state
		 * but the state of setup could have changed from
		 * FFS_SETUP_PENDING to FFS_SETUP_CANCELLED so we need
		 * to check for that.  If that happened we copied data
		 * from user space in vain but it's unlikely.
		 *
		 * For sure we are not in FFS_NO_SETUP since this is
		 * the only place FFS_SETUP_PENDING -> FFS_NO_SETUP
		 * transition can be performed and it's protected by
		 * mutex.
		 */
		if (ffs_setup_state_clear_cancelled(ffs) ==
		    FFS_SETUP_CANCELLED) {
			ret = -EIDRM;
done_spin:
			spin_unlock_irq(&ffs->ev.waitq.lock);
		} else {
			/* unlocks spinlock */
			ret = __ffs_ep0_queue_wait(ffs, data, len);
		}
		kfree(data);
		break;

	default:
		ret = -EBADFD;
		break;
	}

	ffs_log("exit:ret %zd state %d setup_state %d flags %lu", ret,
		ffs->state, ffs->setup_state, ffs->flags);

	mutex_unlock(&ffs->mutex);
	return ret;
}

/* Called with ffs->ev.waitq.lock and ffs->mutex held, both released on exit. */
static ssize_t __ffs_ep0_read_events(struct ffs_data *ffs, char __user *buf,
				     size_t n)
	__releases(&ffs->ev.waitq.lock)
{
	/*
	 * n cannot be bigger than ffs->ev.count, which cannot be bigger than
	 * size of ffs->ev.types array (which is four) so that's how much space
	 * we reserve.
	 */
	struct usb_functionfs_event events[ARRAY_SIZE(ffs->ev.types)];
	const size_t size = n * sizeof *events;
	unsigned i = 0;

	memset(events, 0, size);

	do {
		events[i].type = ffs->ev.types[i];
		if (events[i].type == FUNCTIONFS_SETUP) {
			events[i].u.setup = ffs->ev.setup;
			ffs->setup_state = FFS_SETUP_PENDING;
		}
	} while (++i < n);

	ffs->ev.count -= n;
	if (ffs->ev.count)
		memmove(ffs->ev.types, ffs->ev.types + n,
			ffs->ev.count * sizeof *ffs->ev.types);

	spin_unlock_irq(&ffs->ev.waitq.lock);

	ffs_log("state %d setup_state %d flags %lu #evt %zu", ffs->state,
		ffs->setup_state, ffs->flags, n);

	mutex_unlock(&ffs->mutex);

	return unlikely(copy_to_user(buf, events, size)) ? -EFAULT : size;
}

static ssize_t ffs_ep0_read(struct file *file, char __user *buf,
			    size_t len, loff_t *ptr)
{
	struct ffs_data *ffs = file->private_data;
	char *data = NULL;
	size_t n;
	int ret;

	ENTER();

	ffs_log("enter:len %zu state %d setup_state %d flags %lu", len,
		ffs->state, ffs->setup_state, ffs->flags);

	/* Fast check if setup was canceled */
	if (ffs_setup_state_clear_cancelled(ffs) == FFS_SETUP_CANCELLED)
		return -EIDRM;

	/* Acquire mutex */
	ret = ffs_mutex_lock(&ffs->mutex, file->f_flags & O_NONBLOCK);
	if (unlikely(ret < 0))
		return ret;

	/* Check state */
	if (ffs->state != FFS_ACTIVE) {
		ret = -EBADFD;
		goto done_mutex;
	}

	/*
	 * We're called from user space, we can use _irq rather then
	 * _irqsave
	 */
	spin_lock_irq(&ffs->ev.waitq.lock);

	switch (ffs_setup_state_clear_cancelled(ffs)) {
	case FFS_SETUP_CANCELLED:
		ret = -EIDRM;
		break;

	case FFS_NO_SETUP:
		n = len / sizeof(struct usb_functionfs_event);
		if (unlikely(!n)) {
			ret = -EINVAL;
			break;
		}

		if ((file->f_flags & O_NONBLOCK) && !ffs->ev.count) {
			ret = -EAGAIN;
			break;
		}

		if (wait_event_interruptible_exclusive_locked_irq(ffs->ev.waitq,
							ffs->ev.count)) {
			ret = -EINTR;
			break;
		}

		/* unlocks spinlock */
		return __ffs_ep0_read_events(ffs, buf,
					     min(n, (size_t)ffs->ev.count));

	case FFS_SETUP_PENDING:
		if (ffs->ev.setup.bRequestType & USB_DIR_IN) {
			spin_unlock_irq(&ffs->ev.waitq.lock);
			ret = __ffs_ep0_stall(ffs);
			goto done_mutex;
		}

		len = min(len, (size_t)le16_to_cpu(ffs->ev.setup.wLength));

		spin_unlock_irq(&ffs->ev.waitq.lock);

		if (likely(len)) {
			data = kmalloc(len, GFP_KERNEL);
			if (unlikely(!data)) {
				ret = -ENOMEM;
				goto done_mutex;
			}
		}

		spin_lock_irq(&ffs->ev.waitq.lock);

		/* See ffs_ep0_write() */
		if (ffs_setup_state_clear_cancelled(ffs) ==
		    FFS_SETUP_CANCELLED) {
			ret = -EIDRM;
			break;
		}

		/* unlocks spinlock */
		ret = __ffs_ep0_queue_wait(ffs, data, len);
		if (likely(ret > 0) && unlikely(copy_to_user(buf, data, len)))
			ret = -EFAULT;
		goto done_mutex;

	default:
		ret = -EBADFD;
		break;
	}

	spin_unlock_irq(&ffs->ev.waitq.lock);
done_mutex:
	ffs_log("exit:ret %d state %d setup_state %d flags %lu", ret,
		ffs->state, ffs->setup_state, ffs->flags);

	mutex_unlock(&ffs->mutex);
	kfree(data);

	return ret;
}

static int ffs_ep0_open(struct inode *inode, struct file *file)
{
	struct ffs_data *ffs = inode->i_private;

	ENTER();

	ffs_log("state %d setup_state %d flags %lu opened %d", ffs->state,
		ffs->setup_state, ffs->flags, atomic_read(&ffs->opened));

	if (unlikely(ffs->state == FFS_CLOSING))
		return -EBUSY;

	file->private_data = ffs;
	ffs_data_opened(ffs);

	return stream_open(inode, file);
}

static int ffs_ep0_release(struct inode *inode, struct file *file)
{
	struct ffs_data *ffs = file->private_data;

	ENTER();

	ffs_log("state %d setup_state %d flags %lu opened %d", ffs->state,
		ffs->setup_state, ffs->flags, atomic_read(&ffs->opened));

	ffs_data_closed(ffs);

	return 0;
}

static long ffs_ep0_ioctl(struct file *file, unsigned code, unsigned long value)
{
	struct ffs_data *ffs = file->private_data;
	struct usb_gadget *gadget = ffs->gadget;
	long ret;

	ENTER();

	ffs_log("state %d setup_state %d flags %lu opened %d", ffs->state,
		ffs->setup_state, ffs->flags, atomic_read(&ffs->opened));

	if (code == FUNCTIONFS_INTERFACE_REVMAP) {
		struct ffs_function *func = ffs->func;
		ret = func ? ffs_func_revmap_intf(func, value) : -ENODEV;
	} else if (gadget && gadget->ops->ioctl) {
		ret = gadget->ops->ioctl(gadget, code, value);
	} else {
		ret = -ENOTTY;
	}

	return ret;
}

static __poll_t ffs_ep0_poll(struct file *file, poll_table *wait)
{
	struct ffs_data *ffs = file->private_data;
	__poll_t mask = EPOLLWRNORM;
	int ret;

	ffs_log("enter:state %d setup_state %d flags %lu opened %d", ffs->state,
		ffs->setup_state, ffs->flags, atomic_read(&ffs->opened));

	poll_wait(file, &ffs->ev.waitq, wait);

	ret = ffs_mutex_lock(&ffs->mutex, file->f_flags & O_NONBLOCK);
	if (unlikely(ret < 0))
		return mask;

	switch (ffs->state) {
	case FFS_READ_DESCRIPTORS:
	case FFS_READ_STRINGS:
		mask |= EPOLLOUT;
		break;

	case FFS_ACTIVE:
		switch (ffs->setup_state) {
		case FFS_NO_SETUP:
			if (ffs->ev.count)
				mask |= EPOLLIN;
			break;

		case FFS_SETUP_PENDING:
		case FFS_SETUP_CANCELLED:
			mask |= (EPOLLIN | EPOLLOUT);
			break;
		}
	case FFS_CLOSING:
		break;
	case FFS_DEACTIVATED:
		break;
	}

	ffs_log("exit: mask %u", mask);

	mutex_unlock(&ffs->mutex);

	return mask;
}

static const struct file_operations ffs_ep0_operations = {
	.llseek =	no_llseek,

	.open =		ffs_ep0_open,
	.write =	ffs_ep0_write,
	.read =		ffs_ep0_read,
	.release =	ffs_ep0_release,
	.unlocked_ioctl =	ffs_ep0_ioctl,
	.poll =		ffs_ep0_poll,
};


/* "Normal" endpoints operations ********************************************/

static void ffs_epfile_io_complete(struct usb_ep *_ep, struct usb_request *req)
{
	ENTER();
	if (likely(req->context)) {
		struct ffs_ep *ep = _ep->driver_data;
		ep->status = req->status ? req->status : req->actual;
		complete(req->context);
	}
}

static ssize_t ffs_copy_to_iter(void *data, int data_len, struct iov_iter *iter)
{
	ssize_t ret = copy_to_iter(data, data_len, iter);
	if (likely(ret == data_len))
		return ret;

	if (unlikely(iov_iter_count(iter)))
		return -EFAULT;

	/*
	 * Dear user space developer!
	 *
	 * TL;DR: To stop getting below error message in your kernel log, change
	 * user space code using functionfs to align read buffers to a max
	 * packet size.
	 *
	 * Some UDCs (e.g. dwc3) require request sizes to be a multiple of a max
	 * packet size.  When unaligned buffer is passed to functionfs, it
	 * internally uses a larger, aligned buffer so that such UDCs are happy.
	 *
	 * Unfortunately, this means that host may send more data than was
	 * requested in read(2) system call.  f_fs doesn’t know what to do with
	 * that excess data so it simply drops it.
	 *
	 * Was the buffer aligned in the first place, no such problem would
	 * happen.
	 *
	 * Data may be dropped only in AIO reads.  Synchronous reads are handled
	 * by splitting a request into multiple parts.  This splitting may still
	 * be a problem though so it’s likely best to align the buffer
	 * regardless of it being AIO or not..
	 *
	 * This only affects OUT endpoints, i.e. reading data with a read(2),
	 * aio_read(2) etc. system calls.  Writing data to an IN endpoint is not
	 * affected.
	 */
	pr_err("functionfs read size %d > requested size %zd, dropping excess data. "
	       "Align read buffer size to max packet size to avoid the problem.\n",
	       data_len, ret);

	return ret;
}

static void ffs_user_copy_worker(struct work_struct *work)
{
	struct ffs_io_data *io_data = container_of(work, struct ffs_io_data,
						   work);
	struct ffs_data *ffs = io_data->ffs;
	int ret = io_data->req->status ? io_data->req->status :
					 io_data->req->actual;
	bool kiocb_has_eventfd = io_data->kiocb->ki_flags & IOCB_EVENTFD;

	ffs_log("enter: ret %d for %s", ret, io_data->read ? "read" : "write");

	if (io_data->read && ret > 0) {
		mm_segment_t oldfs = get_fs();

		set_fs(USER_DS);
		use_mm(io_data->mm);
		ret = ffs_copy_to_iter(io_data->buf, ret, &io_data->data);
		unuse_mm(io_data->mm);
		set_fs(oldfs);
	}

	io_data->kiocb->ki_complete(io_data->kiocb, ret, ret);

	if (io_data->ffs->ffs_eventfd && !kiocb_has_eventfd)
		eventfd_signal(io_data->ffs->ffs_eventfd, 1);

	usb_ep_free_request(io_data->ep, io_data->req);

	if (io_data->read)
		kfree(io_data->to_free);
	kfree(io_data->buf);
	kfree(io_data);

	ffs_log("exit");
}

static void ffs_epfile_async_io_complete(struct usb_ep *_ep,
					 struct usb_request *req)
{
	struct ffs_io_data *io_data = req->context;
	struct ffs_data *ffs = io_data->ffs;

	ENTER();

	ffs_log("enter");

	INIT_WORK(&io_data->work, ffs_user_copy_worker);
	queue_work(ffs->io_completion_wq, &io_data->work);
}

static void __ffs_epfile_read_buffer_free(struct ffs_epfile *epfile)
{
	/*
	 * See comment in struct ffs_epfile for full read_buffer pointer
	 * synchronisation story.
	 */
	struct ffs_buffer *buf = xchg(&epfile->read_buffer, READ_BUFFER_DROP);
	if (buf && buf != READ_BUFFER_DROP)
		kfree(buf);
}

/* Assumes epfile->mutex is held. */
static ssize_t __ffs_epfile_read_buffered(struct ffs_epfile *epfile,
					  struct iov_iter *iter)
{
	/*
	 * Null out epfile->read_buffer so ffs_func_eps_disable does not free
	 * the buffer while we are using it.  See comment in struct ffs_epfile
	 * for full read_buffer pointer synchronisation story.
	 */
	struct ffs_buffer *buf = xchg(&epfile->read_buffer, NULL);
	ssize_t ret;
	if (!buf || buf == READ_BUFFER_DROP)
		return 0;

	ret = copy_to_iter(buf->data, buf->length, iter);
	if (buf->length == ret) {
		kfree(buf);
		return ret;
	}

	if (unlikely(iov_iter_count(iter))) {
		ret = -EFAULT;
	} else {
		buf->length -= ret;
		buf->data += ret;
	}

	if (cmpxchg(&epfile->read_buffer, NULL, buf))
		kfree(buf);

	return ret;
}

/* Assumes epfile->mutex is held. */
static ssize_t __ffs_epfile_read_data(struct ffs_epfile *epfile,
				      void *data, int data_len,
				      struct iov_iter *iter)
{
	struct ffs_buffer *buf;

	ssize_t ret = copy_to_iter(data, data_len, iter);
	if (likely(data_len == ret))
		return ret;

	if (unlikely(iov_iter_count(iter)))
		return -EFAULT;

	/* See ffs_copy_to_iter for more context. */
	pr_warn("functionfs read size %d > requested size %zd, splitting request into multiple reads.",
		data_len, ret);

	data_len -= ret;
	buf = kmalloc(sizeof(*buf) + data_len, GFP_KERNEL);
	if (!buf)
		return -ENOMEM;
	buf->length = data_len;
	buf->data = buf->storage;
	memcpy(buf->storage, data + ret, data_len);

	/*
	 * At this point read_buffer is NULL or READ_BUFFER_DROP (if
	 * ffs_func_eps_disable has been called in the meanwhile).  See comment
	 * in struct ffs_epfile for full read_buffer pointer synchronisation
	 * story.
	 */
	if (unlikely(cmpxchg(&epfile->read_buffer, NULL, buf)))
		kfree(buf);

	return ret;
}

static ssize_t ffs_epfile_io(struct file *file, struct ffs_io_data *io_data)
{
	struct ffs_epfile *epfile = file->private_data;
	struct ffs_data *ffs = epfile->ffs;
	struct usb_request *req;
	struct ffs_ep *ep;
	char *data = NULL;
	ssize_t ret, data_len = -EINVAL;
	int halt;

	ffs_log("enter: %s", epfile->name);

	/* Are we still active? */
	if (WARN_ON(epfile->ffs->state != FFS_ACTIVE))
		return -ENODEV;

	/* Wait for endpoint to be enabled */
	ep = epfile->ep;
	if (!ep) {
		if (file->f_flags & O_NONBLOCK)
			return -EAGAIN;

		/*
		 * epfile->invalid is set when EPs are disabled. Userspace
		 * might have stale threads continuing to do I/O and may be
		 * unaware of that especially if we block here. Instead return
		 * an error immediately here and don't allow any more I/O
		 * until the epfile is reopened.
		 */
		if (epfile->invalid)
			return -ENODEV;

		ret = wait_event_interruptible(
				epfile->ffs->wait, (ep = epfile->ep));
		if (ret)
			return -EINTR;
	}

	/* Do we halt? */
	halt = (!io_data->read == !epfile->in);
	if (halt && epfile->isoc)
		return -EINVAL;

	/* We will be using request and read_buffer */
	ret = ffs_mutex_lock(&epfile->mutex, file->f_flags & O_NONBLOCK);
	if (unlikely(ret))
		goto error;

	/* Allocate & copy */
	if (!halt) {
		struct usb_gadget *gadget;

		/*
		 * Do we have buffered data from previous partial read?  Check
		 * that for synchronous case only because we do not have
		 * facility to ‘wake up’ a pending asynchronous read and push
		 * buffered data to it which we would need to make things behave
		 * consistently.
		 */
		if (!io_data->aio && io_data->read) {
			ret = __ffs_epfile_read_buffered(epfile, &io_data->data);
			if (ret)
				goto error_mutex;
		}

		/*
		 * if we _do_ wait above, the epfile->ffs->gadget might be NULL
		 * before the waiting completes, so do not assign to 'gadget'
		 * earlier
		 */
		gadget = epfile->ffs->gadget;

		spin_lock_irq(&epfile->ffs->eps_lock);
		/* In the meantime, endpoint got disabled or changed. */
		if (epfile->ep != ep) {
			ret = -ESHUTDOWN;
			goto error_lock;
		}
		data_len = iov_iter_count(&io_data->data);
		/*
		 * Controller may require buffer size to be aligned to
		 * maxpacketsize of an out endpoint.
		 */
		if (io_data->read)
			data_len = usb_ep_align_maybe(gadget, ep->ep, data_len);
		spin_unlock_irq(&epfile->ffs->eps_lock);

		data = kmalloc(data_len, GFP_KERNEL);
		if (unlikely(!data)) {
			ret = -ENOMEM;
			goto error_mutex;
		}
		if (!io_data->read &&
		    !copy_from_iter_full(data, data_len, &io_data->data)) {
			ret = -EFAULT;
			goto error_mutex;
		}
	}

	spin_lock_irq(&epfile->ffs->eps_lock);

	if (epfile->ep != ep) {
		/* In the meantime, endpoint got disabled or changed. */
		ret = -ESHUTDOWN;
	} else if (halt) {
		ret = usb_ep_set_halt(ep->ep);
		if (!ret)
			ret = -EBADMSG;
	} else if (unlikely(data_len == -EINVAL)) {
		/*
		 * Sanity Check: even though data_len can't be used
		 * uninitialized at the time I write this comment, some
		 * compilers complain about this situation.
		 * In order to keep the code clean from warnings, data_len is
		 * being initialized to -EINVAL during its declaration, which
		 * means we can't rely on compiler anymore to warn no future
		 * changes won't result in data_len being used uninitialized.
		 * For such reason, we're adding this redundant sanity check
		 * here.
		 */
		WARN(1, "%s: data_len == -EINVAL\n", __func__);
		ret = -EINVAL;
	} else if (!io_data->aio) {
		DECLARE_COMPLETION_ONSTACK(done);
		bool interrupted = false;

		req = ep->req;
		req->buf      = data;
		req->length   = data_len;

		req->context  = &done;
		req->complete = ffs_epfile_io_complete;

		ret = usb_ep_queue(ep->ep, req, GFP_ATOMIC);
		if (unlikely(ret < 0))
			goto error_lock;

		spin_unlock_irq(&epfile->ffs->eps_lock);

		ffs_log("queued %zd bytes on %s", data_len, epfile->name);

		if (unlikely(wait_for_completion_interruptible(&done))) {
			/*
			 * To avoid race condition with ffs_epfile_io_complete,
			 * dequeue the request first then check
			 * status. usb_ep_dequeue API should guarantee no race
			 * condition with req->complete callback.
			 */
			spin_lock_irq(&epfile->ffs->eps_lock);
			interrupted = true;
			/*
			 * While we were acquiring lock endpoint got
			 * disabled (disconnect) or changed
			 (composition switch) ?
			 */
			if (epfile->ep == ep) {
				usb_ep_dequeue(ep->ep, req);
				spin_unlock_irq(&epfile->ffs->eps_lock);
				wait_for_completion(&done);
				interrupted = ep->status < 0;
			} else {
				spin_unlock_irq(&epfile->ffs->eps_lock);
			}
		}

		ffs_log("%s:ep status %d for req %pK", epfile->name, ep->status,
				req);

		if (interrupted) {
			ret = -EINTR;
			goto error_mutex;
		}

		ret = -ENODEV;
		spin_lock_irq(&epfile->ffs->eps_lock);
		/*
		 * While we were acquiring lock endpoint got
		 * disabled (disconnect) or changed
		 * (composition switch) ?
		 */
		if (epfile->ep == ep)
			ret = ep->status;
		spin_unlock_irq(&epfile->ffs->eps_lock);
		if (io_data->read && ret > 0)
			ret = __ffs_epfile_read_data(epfile, data, ep->status,
						     &io_data->data);
		goto error_mutex;
	} else if (!(req = usb_ep_alloc_request(ep->ep, GFP_ATOMIC))) {
		ret = -ENOMEM;
	} else {
		req->buf      = data;
		req->length   = data_len;

		io_data->buf = data;
		io_data->ep = ep->ep;
		io_data->req = req;
		io_data->ffs = epfile->ffs;

		req->context  = io_data;
		req->complete = ffs_epfile_async_io_complete;

		ret = usb_ep_queue(ep->ep, req, GFP_ATOMIC);
		if (unlikely(ret)) {
			io_data->req = NULL;
			usb_ep_free_request(ep->ep, req);
			goto error_lock;
		}

		ffs_log("queued %zd bytes on %s", data_len, epfile->name);

		ret = -EIOCBQUEUED;
		/*
		 * Do not kfree the buffer in this function.  It will be freed
		 * by ffs_user_copy_worker.
		 */
		data = NULL;
	}

error_lock:
	spin_unlock_irq(&epfile->ffs->eps_lock);
error_mutex:
	mutex_unlock(&epfile->mutex);
error:
	kfree(data);

	ffs_log("exit: %s ret %zd", epfile->name, ret);

	return ret;
}

static int
ffs_epfile_open(struct inode *inode, struct file *file)
{
	struct ffs_epfile *epfile = inode->i_private;
	struct ffs_data *ffs = epfile->ffs;

	ENTER();

	ffs_log("%s: state %d setup_state %d flag %lu opened %u",
		epfile->name, epfile->ffs->state, epfile->ffs->setup_state,
		epfile->ffs->flags, atomic_read(&epfile->opened));

	if (WARN_ON(epfile->ffs->state != FFS_ACTIVE))
		return -ENODEV;

	file->private_data = epfile;
	ffs_data_opened(epfile->ffs);
	atomic_inc(&epfile->opened);

	return stream_open(inode, file);
}

static int ffs_aio_cancel(struct kiocb *kiocb)
{
	struct ffs_io_data *io_data = kiocb->private;
	struct ffs_epfile *epfile = kiocb->ki_filp->private_data;
	struct ffs_data *ffs = epfile->ffs;
	unsigned long flags;
	int value;

	ENTER();

	ffs_log("enter:state %d setup_state %d flag %lu", epfile->ffs->state,
		epfile->ffs->setup_state, epfile->ffs->flags);

	spin_lock_irqsave(&epfile->ffs->eps_lock, flags);

	if (likely(io_data && io_data->ep && io_data->req))
		value = usb_ep_dequeue(io_data->ep, io_data->req);
	else
		value = -EINVAL;

	spin_unlock_irqrestore(&epfile->ffs->eps_lock, flags);

	ffs_log("exit: value %d", value);

	return value;
}

static ssize_t ffs_epfile_write_iter(struct kiocb *kiocb, struct iov_iter *from)
{
	struct ffs_epfile *epfile = kiocb->ki_filp->private_data;
	struct ffs_data *ffs = epfile->ffs;
	struct ffs_io_data io_data, *p = &io_data;
	ssize_t res;

	ENTER();

	ffs_log("enter");

	if (!is_sync_kiocb(kiocb)) {
		p = kzalloc(sizeof(io_data), GFP_KERNEL);
		if (unlikely(!p))
			return -ENOMEM;
		p->aio = true;
	} else {
		memset(p, 0, sizeof(*p));
		p->aio = false;
	}

	p->read = false;
	p->kiocb = kiocb;
	p->data = *from;
	p->mm = current->mm;

	kiocb->private = p;

	if (p->aio)
		kiocb_set_cancel_fn(kiocb, ffs_aio_cancel);

	res = ffs_epfile_io(kiocb->ki_filp, p);
	if (res == -EIOCBQUEUED)
		return res;
	if (p->aio)
		kfree(p);
	else
		*from = p->data;

	ffs_log("exit: ret %zd", res);

	return res;
}

static ssize_t ffs_epfile_read_iter(struct kiocb *kiocb, struct iov_iter *to)
{
	struct ffs_epfile *epfile = kiocb->ki_filp->private_data;
	struct ffs_data *ffs = epfile->ffs;
	struct ffs_io_data io_data, *p = &io_data;
	ssize_t res;

	ENTER();

	ffs_log("enter");

	if (!is_sync_kiocb(kiocb)) {
		p = kzalloc(sizeof(io_data), GFP_KERNEL);
		if (unlikely(!p))
			return -ENOMEM;
		p->aio = true;
	} else {
		memset(p, 0, sizeof(*p));
		p->aio = false;
	}

	p->read = true;
	p->kiocb = kiocb;
	if (p->aio) {
		p->to_free = dup_iter(&p->data, to, GFP_KERNEL);
		if (!p->to_free) {
			kfree(p);
			return -ENOMEM;
		}
	} else {
		p->data = *to;
		p->to_free = NULL;
	}
	p->mm = current->mm;

	kiocb->private = p;

	if (p->aio)
		kiocb_set_cancel_fn(kiocb, ffs_aio_cancel);

	res = ffs_epfile_io(kiocb->ki_filp, p);
	if (res == -EIOCBQUEUED)
		return res;

	if (p->aio) {
		kfree(p->to_free);
		kfree(p);
	} else {
		*to = p->data;
	}

	ffs_log("exit: ret %zd", res);

	return res;
}

static int
ffs_epfile_release(struct inode *inode, struct file *file)
{
	struct ffs_epfile *epfile = inode->i_private;
	struct ffs_data *ffs = epfile->ffs;
	unsigned long flags;

	ENTER();

	spin_lock_irqsave(&epfile->ffs->eps_lock, flags);
	__ffs_epfile_read_buffer_free(epfile);
	spin_unlock_irqrestore(&epfile->ffs->eps_lock, flags);
	ffs_log("%s: state %d setup_state %d flag %lu opened %u",
		epfile->name, epfile->ffs->state, epfile->ffs->setup_state,
		epfile->ffs->flags, atomic_read(&epfile->opened));

	if (atomic_dec_and_test(&epfile->opened))
		epfile->invalid = false;

	ffs_data_closed(epfile->ffs);

	return 0;
}

static long ffs_epfile_ioctl(struct file *file, unsigned code,
			     unsigned long value)
{
	struct ffs_epfile *epfile = file->private_data;
	struct ffs_data *ffs = epfile->ffs;
	struct ffs_ep *ep;
	int ret;

	ENTER();

	ffs_log("%s: code 0x%08x value %#lx state %d setup_state %d flag %lu",
		epfile->name, code, value, epfile->ffs->state,
		epfile->ffs->setup_state, epfile->ffs->flags);

	if (WARN_ON(epfile->ffs->state != FFS_ACTIVE))
		return -ENODEV;

	/* Wait for endpoint to be enabled */
	ep = epfile->ep;
	if (!ep) {
		if (file->f_flags & O_NONBLOCK)
			return -EAGAIN;

		/* don't allow any I/O until file is reopened */
		if (epfile->invalid)
			return -ENODEV;

		ret = wait_event_interruptible(
				epfile->ffs->wait, (ep = epfile->ep));
		if (ret)
			return -EINTR;
	}

	spin_lock_irq(&epfile->ffs->eps_lock);

	/* In the meantime, endpoint got disabled or changed. */
	if (epfile->ep != ep) {
		spin_unlock_irq(&epfile->ffs->eps_lock);
		return -ESHUTDOWN;
	}

	switch (code) {
	case FUNCTIONFS_FIFO_STATUS:
		ret = usb_ep_fifo_status(epfile->ep->ep);
		break;
	case FUNCTIONFS_FIFO_FLUSH:
		usb_ep_fifo_flush(epfile->ep->ep);
		ret = 0;
		break;
	case FUNCTIONFS_CLEAR_HALT:
		ret = usb_ep_clear_halt(epfile->ep->ep);
		break;
	case FUNCTIONFS_ENDPOINT_REVMAP:
		ret = epfile->ep->num;
		break;
	case FUNCTIONFS_ENDPOINT_DESC:
	{
		int desc_idx;
		struct usb_endpoint_descriptor desc1, *desc;

		switch (epfile->ffs->gadget->speed) {
		case USB_SPEED_SUPER_PLUS:
		case USB_SPEED_SUPER:
		case USB_SPEED_SUPER_PLUS:
			desc_idx = 2;
			break;
		case USB_SPEED_HIGH:
			desc_idx = 1;
			break;
		default:
			desc_idx = 0;
		}

		desc = epfile->ep->descs[desc_idx];
		memcpy(&desc1, desc, desc->bLength);

		spin_unlock_irq(&epfile->ffs->eps_lock);
		ret = copy_to_user((void __user *)value, &desc1, desc1.bLength);
		if (ret)
			ret = -EFAULT;
		return ret;
	}
	default:
		ret = -ENOTTY;
	}
	spin_unlock_irq(&epfile->ffs->eps_lock);

	ffs_log("exit: %s: ret %d\n", epfile->name, ret);

	return ret;
}

#ifdef CONFIG_COMPAT
static long ffs_epfile_compat_ioctl(struct file *file, unsigned code,
		unsigned long value)
{
	return ffs_epfile_ioctl(file, code, value);
}
#endif

static const struct file_operations ffs_epfile_operations = {
	.llseek =	no_llseek,

	.open =		ffs_epfile_open,
	.write_iter =	ffs_epfile_write_iter,
	.read_iter =	ffs_epfile_read_iter,
	.release =	ffs_epfile_release,
	.unlocked_ioctl =	ffs_epfile_ioctl,
#ifdef CONFIG_COMPAT
	.compat_ioctl = ffs_epfile_compat_ioctl,
#endif
};


/* File system and super block operations ***********************************/

/*
 * Mounting the file system creates a controller file, used first for
 * function configuration then later for event monitoring.
 */

static struct inode *__must_check
ffs_sb_make_inode(struct super_block *sb, void *data,
		  const struct file_operations *fops,
		  const struct inode_operations *iops,
		  struct ffs_file_perms *perms)
{
	struct ffs_data	*ffs = sb->s_fs_info;
	struct inode *inode;

	ENTER();

	ffs_log("enter");

	inode = new_inode(sb);

	if (likely(inode)) {
		struct timespec64 ts = current_time(inode);

		inode->i_ino	 = get_next_ino();
		inode->i_mode    = perms->mode;
		inode->i_uid     = perms->uid;
		inode->i_gid     = perms->gid;
		inode->i_atime   = ts;
		inode->i_mtime   = ts;
		inode->i_ctime   = ts;
		inode->i_private = data;
		if (fops)
			inode->i_fop = fops;
		if (iops)
			inode->i_op  = iops;
	}

	return inode;
}

/* Create "regular" file */
static struct dentry *ffs_sb_create_file(struct super_block *sb,
					const char *name, void *data,
					const struct file_operations *fops)
{
	struct ffs_data	*ffs = sb->s_fs_info;
	struct dentry	*dentry;
	struct inode	*inode;

	ENTER();

	ffs_log("enter");

	dentry = d_alloc_name(sb->s_root, name);
	if (unlikely(!dentry))
		return NULL;

	inode = ffs_sb_make_inode(sb, data, fops, NULL, &ffs->file_perms);
	if (unlikely(!inode)) {
		dput(dentry);
		return NULL;
	}

	d_add(dentry, inode);

	return dentry;
}

/* Super block */
static const struct super_operations ffs_sb_operations = {
	.statfs =	simple_statfs,
	.drop_inode =	generic_delete_inode,
};

struct ffs_sb_fill_data {
	struct ffs_file_perms perms;
	umode_t root_mode;
	const char *dev_name;
	bool no_disconnect;
	struct ffs_data *ffs_data;
};

static int ffs_sb_fill(struct super_block *sb, void *_data, int silent)
{
	struct ffs_sb_fill_data *data = _data;
	struct inode	*inode;
	struct ffs_data	*ffs = data->ffs_data;

	ENTER();

	ffs_log("enter");

	ffs->sb              = sb;
	data->ffs_data       = NULL;
	sb->s_fs_info        = ffs;
	sb->s_blocksize      = PAGE_SIZE;
	sb->s_blocksize_bits = PAGE_SHIFT;
	sb->s_magic          = FUNCTIONFS_MAGIC;
	sb->s_op             = &ffs_sb_operations;
	sb->s_time_gran      = 1;

	/* Root inode */
	data->perms.mode = data->root_mode;
	inode = ffs_sb_make_inode(sb, NULL,
				  &simple_dir_operations,
				  &simple_dir_inode_operations,
				  &data->perms);
	sb->s_root = d_make_root(inode);
	if (unlikely(!sb->s_root))
		return -ENOMEM;

	/* EP0 file */
	if (unlikely(!ffs_sb_create_file(sb, "ep0", ffs,
					 &ffs_ep0_operations)))
		return -ENOMEM;

	return 0;
}

static int ffs_fs_parse_opts(struct ffs_sb_fill_data *data, char *opts)
{
	ENTER();

	if (!opts || !*opts)
		return 0;

	for (;;) {
		unsigned long value;
		char *eq, *comma;

		/* Option limit */
		comma = strchr(opts, ',');
		if (comma)
			*comma = 0;

		/* Value limit */
		eq = strchr(opts, '=');
		if (unlikely(!eq)) {
			pr_err("'=' missing in %s\n", opts);
			return -EINVAL;
		}
		*eq = 0;

		/* Parse value */
		if (kstrtoul(eq + 1, 0, &value)) {
			pr_err("%s: invalid value: %s\n", opts, eq + 1);
			return -EINVAL;
		}

		/* Interpret option */
		switch (eq - opts) {
		case 13:
			if (!memcmp(opts, "no_disconnect", 13))
				data->no_disconnect = !!value;
			else
				goto invalid;
			break;
		case 5:
			if (!memcmp(opts, "rmode", 5))
				data->root_mode  = (value & 0555) | S_IFDIR;
			else if (!memcmp(opts, "fmode", 5))
				data->perms.mode = (value & 0666) | S_IFREG;
			else
				goto invalid;
			break;

		case 4:
			if (!memcmp(opts, "mode", 4)) {
				data->root_mode  = (value & 0555) | S_IFDIR;
				data->perms.mode = (value & 0666) | S_IFREG;
			} else {
				goto invalid;
			}
			break;

		case 3:
			if (!memcmp(opts, "uid", 3)) {
				data->perms.uid = make_kuid(current_user_ns(), value);
				if (!uid_valid(data->perms.uid)) {
					pr_err("%s: unmapped value: %lu\n", opts, value);
					return -EINVAL;
				}
			} else if (!memcmp(opts, "gid", 3)) {
				data->perms.gid = make_kgid(current_user_ns(), value);
				if (!gid_valid(data->perms.gid)) {
					pr_err("%s: unmapped value: %lu\n", opts, value);
					return -EINVAL;
				}
			} else {
				goto invalid;
			}
			break;

		default:
invalid:
			pr_err("%s: invalid option\n", opts);
			return -EINVAL;
		}

		/* Next iteration */
		if (!comma)
			break;
		opts = comma + 1;
	}

	return 0;
}

/* "mount -t functionfs dev_name /dev/function" ends up here */

static struct dentry *
ffs_fs_mount(struct file_system_type *t, int flags,
	      const char *dev_name, void *opts)
{
	struct ffs_sb_fill_data data = {
		.perms = {
			.mode = S_IFREG | 0600,
			.uid = GLOBAL_ROOT_UID,
			.gid = GLOBAL_ROOT_GID,
		},
		.root_mode = S_IFDIR | 0500,
		.no_disconnect = false,
	};
	struct dentry *rv;
	int ret;
	struct ffs_data	*ffs;

	ENTER();

	ret = ffs_fs_parse_opts(&data, opts);
	if (unlikely(ret < 0))
		return ERR_PTR(ret);

	ffs = ffs_data_new(dev_name);
	if (unlikely(!ffs))
		return ERR_PTR(-ENOMEM);
	ffs->file_perms = data.perms;
	ffs->no_disconnect = data.no_disconnect;

	ffs->dev_name = kstrdup(dev_name, GFP_KERNEL);
	if (unlikely(!ffs->dev_name)) {
		ffs_data_put(ffs);
		return ERR_PTR(-ENOMEM);
	}

	ret = ffs_acquire_dev(dev_name, ffs);
	if (ret) {
		ffs_data_put(ffs);
		return ERR_PTR(ret);
	}
	data.ffs_data = ffs;

	rv = mount_nodev(t, flags, &data, ffs_sb_fill);
	if (IS_ERR(rv) && data.ffs_data)
		ffs_data_put(data.ffs_data);
<<<<<<< HEAD
	}

=======
>>>>>>> 11806753
	return rv;
}

static void
ffs_fs_kill_sb(struct super_block *sb)
{
	ENTER();

	kill_litter_super(sb);
	if (sb->s_fs_info)
		ffs_data_closed(sb->s_fs_info);
}

static struct file_system_type ffs_fs_type = {
	.owner		= THIS_MODULE,
	.name		= "functionfs",
	.mount		= ffs_fs_mount,
	.kill_sb	= ffs_fs_kill_sb,
};
MODULE_ALIAS_FS("functionfs");


/* Driver's main init/cleanup functions *************************************/

static int functionfs_init(void)
{
	int ret;

	ENTER();

	ret = register_filesystem(&ffs_fs_type);
	if (likely(!ret))
		pr_info("file system registered\n");
	else
		pr_err("failed registering file system (%d)\n", ret);

	return ret;
}

static void functionfs_cleanup(void)
{
	ENTER();

	pr_info("unloading\n");
	unregister_filesystem(&ffs_fs_type);
}


/* ffs_data and ffs_function construction and destruction code **************/

static void ffs_data_clear(struct ffs_data *ffs);
static void ffs_data_reset(struct ffs_data *ffs);

static void ffs_data_get(struct ffs_data *ffs)
{
	ENTER();

	ffs_log("ref %u", refcount_read(&ffs->ref));

	refcount_inc(&ffs->ref);
}

static void ffs_data_opened(struct ffs_data *ffs)
{
	ENTER();

	ffs_log("enter: state %d setup_state %d flag %lu opened %d ref %d",
		ffs->state, ffs->setup_state, ffs->flags,
		atomic_read(&ffs->opened), refcount_read(&ffs->ref));

	refcount_inc(&ffs->ref);
	if (atomic_add_return(1, &ffs->opened) == 1 &&
			ffs->state == FFS_DEACTIVATED) {
		ffs->state = FFS_CLOSING;
		ffs_data_reset(ffs);
	}
}

static void ffs_data_put(struct ffs_data *ffs)
{
	ENTER();

	ffs_log("ref %u", refcount_read(&ffs->ref));

	if (unlikely(refcount_dec_and_test(&ffs->ref))) {
		pr_info("%s(): freeing\n", __func__);
		ffs_data_clear(ffs);
		ffs_release_dev(ffs->private_data);
		BUG_ON(waitqueue_active(&ffs->ev.waitq) ||
		       waitqueue_active(&ffs->ep0req_completion.wait) ||
		       waitqueue_active(&ffs->wait));
		destroy_workqueue(ffs->io_completion_wq);
		ipc_log_context_destroy(ffs->ipc_log);
		kfree(ffs->dev_name);
		kfree(ffs);
	}
}

static void ffs_data_closed(struct ffs_data *ffs)
{
	struct ffs_epfile *epfiles;
	unsigned long flags;

	ENTER();

	ffs_log("state %d setup_state %d flag %lu opened %d", ffs->state,
		ffs->setup_state, ffs->flags, atomic_read(&ffs->opened));

	if (atomic_dec_and_test(&ffs->opened)) {
		if (ffs->no_disconnect) {
			ffs->state = FFS_DEACTIVATED;
<<<<<<< HEAD
			mutex_lock(&ffs->mutex);
			if (ffs->epfiles) {
				ffs_epfiles_destroy(ffs->epfiles,
						   ffs->eps_count);
				ffs->epfiles = NULL;
			}
			mutex_unlock(&ffs->mutex);
=======
			spin_lock_irqsave(&ffs->eps_lock, flags);
			epfiles = ffs->epfiles;
			ffs->epfiles = NULL;
			spin_unlock_irqrestore(&ffs->eps_lock,
							flags);

			if (epfiles)
				ffs_epfiles_destroy(epfiles,
						 ffs->eps_count);

>>>>>>> 11806753
			if (ffs->setup_state == FFS_SETUP_PENDING)
				__ffs_ep0_stall(ffs);
		} else {
			ffs->state = FFS_CLOSING;
			ffs_data_reset(ffs);
		}
	}
	if (atomic_read(&ffs->opened) < 0) {
		ffs->state = FFS_CLOSING;
		ffs_data_reset(ffs);
	}

	ffs_data_put(ffs);
}

static struct ffs_data *ffs_data_new(const char *dev_name)
{
	char ipcname[24] = "usb_ffs_";
	struct ffs_dev *ffs_dev;
	struct ffs_data *ffs = kzalloc(sizeof *ffs, GFP_KERNEL);
	if (unlikely(!ffs))
		return NULL;

	ffs_dev = _ffs_find_dev(dev_name);
	if (ffs_dev && ffs_dev->mounted) {
		pr_info("%s(): %s Already mounted\n", __func__, dev_name);
		kfree(ffs);
		return ERR_PTR(-EBUSY);
	}

	ENTER();

	ffs->io_completion_wq = alloc_ordered_workqueue("%s", 0, dev_name);
	if (!ffs->io_completion_wq) {
		kfree(ffs);
		return NULL;
	}

	refcount_set(&ffs->ref, 1);
	atomic_set(&ffs->opened, 0);
	ffs->state = FFS_READ_DESCRIPTORS;
	mutex_init(&ffs->mutex);
	spin_lock_init(&ffs->eps_lock);
	init_waitqueue_head(&ffs->ev.waitq);
	init_waitqueue_head(&ffs->wait);
	init_completion(&ffs->ep0req_completion);

	/* XXX REVISIT need to update it in some places, or do we? */
	ffs->ev.can_stall = 1;

	strlcat(ipcname, dev_name, sizeof(ipcname));
	ffs->ipc_log = ipc_log_context_create(NUM_PAGES, ipcname, 0);
	if (IS_ERR_OR_NULL(ffs->ipc_log))
		ffs->ipc_log =  NULL;

	return ffs;
}

static void ffs_data_clear(struct ffs_data *ffs)
{
	struct ffs_epfile *epfiles;
	unsigned long flags;

	ENTER();

	ffs_log("enter: state %d setup_state %d flag %lu", ffs->state,
		ffs->setup_state, ffs->flags);

	pr_debug("%s: ffs->gadget= %pK, ffs->flags= %lu\n",
				__func__, ffs->gadget, ffs->flags);
	ffs_closed(ffs);

	BUG_ON(ffs->gadget);

<<<<<<< HEAD
	mutex_lock(&ffs->mutex);
	if (ffs->epfiles) {
		ffs_epfiles_destroy(ffs->epfiles, ffs->eps_count);
		ffs->epfiles = NULL;
	}
=======
	spin_lock_irqsave(&ffs->eps_lock, flags);
	epfiles = ffs->epfiles;
	ffs->epfiles = NULL;
	spin_unlock_irqrestore(&ffs->eps_lock, flags);
>>>>>>> 11806753

	/*
	 * potential race possible between ffs_func_eps_disable
	 * & ffs_epfile_release therefore maintaining a local
	 * copy of epfile will save us from use-after-free.
	 */
	if (epfiles) {
		ffs_epfiles_destroy(epfiles, ffs->eps_count);
		ffs->epfiles = NULL;
	}

	if (ffs->ffs_eventfd) {
		eventfd_ctx_put(ffs->ffs_eventfd);
		ffs->ffs_eventfd = NULL;
	}

	kfree(ffs->raw_descs_data);
	ffs->raw_descs_data = NULL;
	kfree(ffs->raw_strings);
	ffs->raw_strings = NULL;
	kfree(ffs->stringtabs);
	ffs->stringtabs = NULL;
	mutex_unlock(&ffs->mutex);
}

static void ffs_data_reset(struct ffs_data *ffs)
{
	ENTER();

	ffs_log("enter: state %d setup_state %d flag %lu", ffs->state,
		ffs->setup_state, ffs->flags);

	ffs_data_clear(ffs);

<<<<<<< HEAD
=======
	ffs->raw_descs_data = NULL;
>>>>>>> 11806753
	ffs->raw_descs = NULL;

	ffs->raw_descs_length = 0;
	ffs->fs_descs_count = 0;
	ffs->hs_descs_count = 0;
	ffs->ss_descs_count = 0;

	ffs->strings_count = 0;
	ffs->interfaces_count = 0;
	ffs->eps_count = 0;

	ffs->ev.count = 0;

	ffs->state = FFS_READ_DESCRIPTORS;
	ffs->setup_state = FFS_NO_SETUP;
	ffs->flags = 0;

	ffs->ms_os_descs_ext_prop_count = 0;
	ffs->ms_os_descs_ext_prop_name_len = 0;
	ffs->ms_os_descs_ext_prop_data_len = 0;
}


static int functionfs_bind(struct ffs_data *ffs, struct usb_composite_dev *cdev)
{
	struct usb_gadget_strings **lang;
	int first_id;

	ENTER();

	ffs_log("enter: state %d setup_state %d flag %lu", ffs->state,
		ffs->setup_state, ffs->flags);

	if (WARN_ON(ffs->state != FFS_ACTIVE
		 || test_and_set_bit(FFS_FL_BOUND, &ffs->flags)))
		return -EBADFD;

	first_id = usb_string_ids_n(cdev, ffs->strings_count);
	if (unlikely(first_id < 0))
		return first_id;

	ffs->ep0req = usb_ep_alloc_request(cdev->gadget->ep0, GFP_KERNEL);
	if (unlikely(!ffs->ep0req))
		return -ENOMEM;
	ffs->ep0req->complete = ffs_ep0_complete;
	ffs->ep0req->context = ffs;

	lang = ffs->stringtabs;
	if (lang) {
		for (; *lang; ++lang) {
			struct usb_string *str = (*lang)->strings;
			int id = first_id;
			for (; str->s; ++id, ++str)
				str->id = id;
		}
	}

	ffs->gadget = cdev->gadget;

	ffs_data_get(ffs);
	return 0;
}

static void functionfs_unbind(struct ffs_data *ffs)
{
	ENTER();

	if (!WARN_ON(!ffs->gadget)) {
		/* dequeue before freeing ep0req */
		usb_ep_dequeue(ffs->gadget->ep0, ffs->ep0req);
		mutex_lock(&ffs->mutex);
		usb_ep_free_request(ffs->gadget->ep0, ffs->ep0req);
		ffs->ep0req = NULL;
		ffs->gadget = NULL;
		clear_bit(FFS_FL_BOUND, &ffs->flags);
<<<<<<< HEAD
		ffs_log("state %d setup_state %d flag %lu gadget %pK\n",
			ffs->state, ffs->setup_state, ffs->flags, ffs->gadget);
=======
		mutex_unlock(&ffs->mutex);
>>>>>>> 11806753
		ffs_data_put(ffs);
	}
}

static int ffs_epfiles_create(struct ffs_data *ffs)
{
	struct ffs_epfile *epfile, *epfiles;
	unsigned i, count;

	ENTER();

	ffs_log("enter: eps_count %u state %d setup_state %d flag %lu",
		ffs->eps_count, ffs->state, ffs->setup_state, ffs->flags);

	count = ffs->eps_count;
	epfiles = kcalloc(count, sizeof(*epfiles), GFP_KERNEL);
	if (!epfiles)
		return -ENOMEM;

	epfile = epfiles;
	for (i = 1; i <= count; ++i, ++epfile) {
		epfile->ffs = ffs;
		mutex_init(&epfile->mutex);
		if (ffs->user_flags & FUNCTIONFS_VIRTUAL_ADDR)
			sprintf(epfile->name, "ep%02x", ffs->eps_addrmap[i]);
		else
			sprintf(epfile->name, "ep%u", i);
		epfile->dentry = ffs_sb_create_file(ffs->sb, epfile->name,
						 epfile,
						 &ffs_epfile_operations);
		if (unlikely(!epfile->dentry)) {
			ffs_epfiles_destroy(epfiles, i - 1);
			return -ENOMEM;
		}

		atomic_set(&epfile->opened, 0);
	}

	ffs->epfiles = epfiles;

	return 0;
}

static void ffs_epfiles_destroy(struct ffs_epfile *epfiles, unsigned count)
{
	struct ffs_epfile *epfile = epfiles;
	struct ffs_data *ffs = epfiles->ffs;

	ENTER();

	ffs_log("enter: count %u", count);

	for (; count; --count, ++epfile) {
		BUG_ON(mutex_is_locked(&epfile->mutex));
		if (epfile->dentry) {
			d_delete(epfile->dentry);
			dput(epfile->dentry);
			epfile->dentry = NULL;
		}
	}

	kfree(epfiles);
}

static void ffs_func_eps_disable(struct ffs_function *func)
{
<<<<<<< HEAD
	struct ffs_data *ffs      = func->ffs;
=======
>>>>>>> 11806753
	struct ffs_ep *ep;
	struct ffs_epfile *epfile;
	unsigned short count;
	unsigned long flags;

	ffs_log("enter: state %d setup_state %d flag %lu", func->ffs->state,
		func->ffs->setup_state, func->ffs->flags);

	spin_lock_irqsave(&func->ffs->eps_lock, flags);
	count = func->ffs->eps_count;
	epfile = func->ffs->epfiles;
	ep = func->eps;
	while (count--) {
		/* pending requests get nuked */
		if (likely(ep->ep))
			usb_ep_disable(ep->ep);
		++ep;

		if (epfile) {
			epfile->invalid = true; /* until file is reopened */
			epfile->ep = NULL;
			__ffs_epfile_read_buffer_free(epfile);
			++epfile;
		}
	}
	spin_unlock_irqrestore(&func->ffs->eps_lock, flags);
}

static int ffs_func_eps_enable(struct ffs_function *func)
{
	struct ffs_data *ffs;
	struct ffs_ep *ep;
	struct ffs_epfile *epfile;
	unsigned short count;
	unsigned long flags;
	int ret = 0;

	ffs_log("enter: state %d setup_state %d flag %lu", func->ffs->state,
		func->ffs->setup_state, func->ffs->flags);

	spin_lock_irqsave(&func->ffs->eps_lock, flags);
	ffs = func->ffs;
	ep = func->eps;
	epfile = ffs->epfiles;
	count = ffs->eps_count;
	while(count--) {
		ep->ep->driver_data = ep;

		ret = config_ep_by_speed(func->gadget, &func->function, ep->ep);
		if (ret) {
			pr_err("%s: config_ep_by_speed(%s) returned %d\n",
					__func__, ep->ep->name, ret);
			break;
		}

		ret = usb_ep_enable(ep->ep);
		if (likely(!ret)) {
			epfile->ep = ep;
			epfile->in = usb_endpoint_dir_in(ep->ep->desc);
			epfile->isoc = usb_endpoint_xfer_isoc(ep->ep->desc);
			ffs_log("usb_ep_enable %s", ep->ep->name);
		} else {
			ffs_log("usb_ep_enable %s ret %d", ep->ep->name, ret);
			break;
		}

		++ep;
		++epfile;
	}

	wake_up_interruptible(&ffs->wait);
	spin_unlock_irqrestore(&func->ffs->eps_lock, flags);

	return ret;
}


/* Parsing and building descriptors and strings *****************************/

/*
 * This validates if data pointed by data is a valid USB descriptor as
 * well as record how many interfaces, endpoints and strings are
 * required by given configuration.  Returns address after the
 * descriptor or NULL if data is invalid.
 */

enum ffs_entity_type {
	FFS_DESCRIPTOR, FFS_INTERFACE, FFS_STRING, FFS_ENDPOINT
};

enum ffs_os_desc_type {
	FFS_OS_DESC, FFS_OS_DESC_EXT_COMPAT, FFS_OS_DESC_EXT_PROP
};

typedef int (*ffs_entity_callback)(enum ffs_entity_type entity,
				   u8 *valuep,
				   struct usb_descriptor_header *desc,
				   void *priv);

typedef int (*ffs_os_desc_callback)(enum ffs_os_desc_type entity,
				    struct usb_os_desc_header *h, void *data,
				    unsigned len, void *priv);

static int __must_check ffs_do_single_desc(struct ffs_data *ffs,
					   char *data, unsigned int len,
					   ffs_entity_callback entity,
					   void *priv)
{
	struct usb_descriptor_header *_ds = (void *)data;
	u8 length;
	int ret;

	ENTER();

	ffs_log("enter: len %u", len);

	/* At least two bytes are required: length and type */
	if (len < 2) {
		pr_vdebug("descriptor too short\n");
		return -EINVAL;
	}

	/* If we have at least as many bytes as the descriptor takes? */
	length = _ds->bLength;
	if (len < length) {
		pr_vdebug("descriptor longer then available data\n");
		return -EINVAL;
	}

#define __entity_check_INTERFACE(val)  1
#define __entity_check_STRING(val)     (val)
#define __entity_check_ENDPOINT(val)   ((val) & USB_ENDPOINT_NUMBER_MASK)
#define __entity(type, val) do {					\
		pr_vdebug("entity " #type "(%02x)\n", (val));		\
		if (unlikely(!__entity_check_ ##type(val))) {		\
			pr_vdebug("invalid entity's value\n");		\
			return -EINVAL;					\
		}							\
		ret = entity(FFS_ ##type, &val, _ds, priv);		\
		if (unlikely(ret < 0)) {				\
			pr_debug("entity " #type "(%02x); ret = %d\n",	\
				 (val), ret);				\
			return ret;					\
		}							\
	} while (0)

	/* Parse descriptor depending on type. */
	switch (_ds->bDescriptorType) {
	case USB_DT_DEVICE:
	case USB_DT_CONFIG:
	case USB_DT_STRING:
	case USB_DT_DEVICE_QUALIFIER:
		/* function can't have any of those */
		pr_vdebug("descriptor reserved for gadget: %d\n",
		      _ds->bDescriptorType);
		return -EINVAL;

	case USB_DT_INTERFACE: {
		struct usb_interface_descriptor *ds = (void *)_ds;
		pr_vdebug("interface descriptor\n");
		if (length != sizeof *ds)
			goto inv_length;

		__entity(INTERFACE, ds->bInterfaceNumber);
		if (ds->iInterface)
			__entity(STRING, ds->iInterface);
	}
		break;

	case USB_DT_ENDPOINT: {
		struct usb_endpoint_descriptor *ds = (void *)_ds;
		pr_vdebug("endpoint descriptor\n");
		if (length != USB_DT_ENDPOINT_SIZE &&
		    length != USB_DT_ENDPOINT_AUDIO_SIZE)
			goto inv_length;
		__entity(ENDPOINT, ds->bEndpointAddress);
	}
		break;

	case HID_DT_HID:
		pr_vdebug("hid descriptor\n");
		if (length != sizeof(struct hid_descriptor))
			goto inv_length;
		break;

	case USB_DT_OTG:
		if (length != sizeof(struct usb_otg_descriptor))
			goto inv_length;
		break;

	case USB_DT_INTERFACE_ASSOCIATION: {
		struct usb_interface_assoc_descriptor *ds = (void *)_ds;
		pr_vdebug("interface association descriptor\n");
		if (length != sizeof *ds)
			goto inv_length;
		if (ds->iFunction)
			__entity(STRING, ds->iFunction);
	}
		break;

	case USB_DT_SS_ENDPOINT_COMP:
		pr_vdebug("EP SS companion descriptor\n");
		if (length != sizeof(struct usb_ss_ep_comp_descriptor))
			goto inv_length;
		break;

	case USB_DT_OTHER_SPEED_CONFIG:
	case USB_DT_INTERFACE_POWER:
	case USB_DT_DEBUG:
	case USB_DT_SECURITY:
	case USB_DT_CS_RADIO_CONTROL:
		/* TODO */
		pr_vdebug("unimplemented descriptor: %d\n", _ds->bDescriptorType);
		return -EINVAL;

	default:
		/* We should never be here */
		pr_vdebug("unknown descriptor: %d\n", _ds->bDescriptorType);
		return -EINVAL;

inv_length:
		pr_vdebug("invalid length: %d (descriptor %d)\n",
			  _ds->bLength, _ds->bDescriptorType);
		return -EINVAL;
	}

#undef __entity
#undef __entity_check_DESCRIPTOR
#undef __entity_check_INTERFACE
#undef __entity_check_STRING
#undef __entity_check_ENDPOINT

	ffs_log("exit: desc type %d length %d", _ds->bDescriptorType, length);

	return length;
}

static int __must_check ffs_do_descs(struct ffs_data *ffs, unsigned int count,
				     char *data, unsigned int len,
				     ffs_entity_callback entity, void *priv)
{
	const unsigned _len = len;
	unsigned long num = 0;

	ENTER();

	ffs_log("enter: len %u", len);

	for (;;) {
		int ret;

		if (num == count)
			data = NULL;

		/* Record "descriptor" entity */
		ret = entity(FFS_DESCRIPTOR, (u8 *)num, (void *)data, priv);
		if (unlikely(ret < 0)) {
			pr_debug("entity DESCRIPTOR(%02lx); ret = %d\n",
				 num, ret);
			return ret;
		}

		if (!data)
			return _len - len;

		ret = ffs_do_single_desc(ffs, data, len, entity, priv);
		if (unlikely(ret < 0)) {
			pr_debug("%s returns %d\n", __func__, ret);
			return ret;
		}

		len -= ret;
		data += ret;
		++num;
	}
}

static int __ffs_data_do_entity(enum ffs_entity_type type,
				u8 *valuep, struct usb_descriptor_header *desc,
				void *priv)
{
	struct ffs_desc_helper *helper = priv;
	struct ffs_data *ffs = helper->ffs;
	struct usb_endpoint_descriptor *d;

	ENTER();

	ffs_log("enter: type %u", type);

	switch (type) {
	case FFS_DESCRIPTOR:
		break;

	case FFS_INTERFACE:
		/*
		 * Interfaces are indexed from zero so if we
		 * encountered interface "n" then there are at least
		 * "n+1" interfaces.
		 */
		if (*valuep >= helper->interfaces_count)
			helper->interfaces_count = *valuep + 1;
		break;

	case FFS_STRING:
		/*
		 * Strings are indexed from 1 (0 is reserved
		 * for languages list)
		 */
		if (*valuep > helper->ffs->strings_count)
			helper->ffs->strings_count = *valuep;
		break;

	case FFS_ENDPOINT:
		d = (void *)desc;
		helper->eps_count++;
		if (helper->eps_count >= FFS_MAX_EPS_COUNT)
			return -EINVAL;
		/* Check if descriptors for any speed were already parsed */
		if (!helper->ffs->eps_count && !helper->ffs->interfaces_count)
			helper->ffs->eps_addrmap[helper->eps_count] =
				d->bEndpointAddress;
		else if (helper->ffs->eps_addrmap[helper->eps_count] !=
				d->bEndpointAddress)
			return -EINVAL;
		break;
	}

	return 0;
}

static int __ffs_do_os_desc_header(struct ffs_data *ffs,
				   enum ffs_os_desc_type *next_type,
				   struct usb_os_desc_header *desc)
{
	u16 bcd_version = le16_to_cpu(desc->bcdVersion);
	u16 w_index = le16_to_cpu(desc->wIndex);

	ffs_log("enter: bcd:%x w_index:%d", bcd_version, w_index);

	if (bcd_version != 1) {
		pr_vdebug("unsupported os descriptors version: %d",
			  bcd_version);
		return -EINVAL;
	}
	switch (w_index) {
	case 0x4:
		*next_type = FFS_OS_DESC_EXT_COMPAT;
		break;
	case 0x5:
		*next_type = FFS_OS_DESC_EXT_PROP;
		break;
	default:
		pr_vdebug("unsupported os descriptor type: %d", w_index);
		return -EINVAL;
	}

	return sizeof(*desc);
}

/*
 * Process all extended compatibility/extended property descriptors
 * of a feature descriptor
 */
static int __must_check ffs_do_single_os_desc(struct ffs_data *ffs,
					      char *data, unsigned int len,
					      enum ffs_os_desc_type type,
					      u16 feature_count,
					      ffs_os_desc_callback entity,
					      void *priv,
					      struct usb_os_desc_header *h)
{
	int ret;
	const unsigned _len = len;

	ENTER();

	ffs_log("enter: len %u os desc type %d", len, type);

	/* loop over all ext compat/ext prop descriptors */
	while (feature_count--) {
		ret = entity(type, h, data, len, priv);
		if (unlikely(ret < 0)) {
			ffs_log("bad OS descriptor, type: %d\n", type);
			return ret;
		}
		data += ret;
		len -= ret;
	}


	return _len - len;
}

/* Process a number of complete Feature Descriptors (Ext Compat or Ext Prop) */
static int __must_check ffs_do_os_descs(struct ffs_data *ffs,
					unsigned int count, char *data,
					unsigned int len,
					ffs_os_desc_callback entity, void *priv)
{
	const unsigned _len = len;
	unsigned long num = 0;

	ENTER();

	ffs_log("enter: len %u", len);

	for (num = 0; num < count; ++num) {
		int ret;
		enum ffs_os_desc_type type;
		u16 feature_count;
		struct usb_os_desc_header *desc = (void *)data;

		if (len < sizeof(*desc))
			return -EINVAL;

		/*
		 * Record "descriptor" entity.
		 * Process dwLength, bcdVersion, wIndex, get b/wCount.
		 * Move the data pointer to the beginning of extended
		 * compatibilities proper or extended properties proper
		 * portions of the data
		 */
		if (le32_to_cpu(desc->dwLength) > len)
			return -EINVAL;

		ret = __ffs_do_os_desc_header(ffs, &type, desc);
		if (unlikely(ret < 0)) {
			ffs_log("entity OS_DESCRIPTOR(%02lx); ret = %d\n",
				 num, ret);
			return ret;
		}
		/*
		 * 16-bit hex "?? 00" Little Endian looks like 8-bit hex "??"
		 */
		feature_count = le16_to_cpu(desc->wCount);
		if (type == FFS_OS_DESC_EXT_COMPAT &&
		    (feature_count > 255 || desc->Reserved))
				return -EINVAL;
		len -= ret;
		data += ret;

		/*
		 * Process all function/property descriptors
		 * of this Feature Descriptor
		 */
		ret = ffs_do_single_os_desc(ffs, data, len, type,
					    feature_count, entity, priv, desc);
		if (unlikely(ret < 0)) {
			ffs_log("%s returns %d\n", __func__, ret);
			return ret;
		}

		len -= ret;
		data += ret;
	}

	return _len - len;
}

/**
 * Validate contents of the buffer from userspace related to OS descriptors.
 */
static int __ffs_data_do_os_desc(enum ffs_os_desc_type type,
				 struct usb_os_desc_header *h, void *data,
				 unsigned len, void *priv)
{
	struct ffs_data *ffs = priv;
	u8 length;

	ENTER();

	ffs_log("enter: type %d len %u", type, len);

	switch (type) {
	case FFS_OS_DESC_EXT_COMPAT: {
		struct usb_ext_compat_desc *d = data;
		int i;

		if (len < sizeof(*d) ||
		    d->bFirstInterfaceNumber >= ffs->interfaces_count)
			return -EINVAL;
		if (d->Reserved1 != 1) {
			/*
			 * According to the spec, Reserved1 must be set to 1
			 * but older kernels incorrectly rejected non-zero
			 * values.  We fix it here to avoid returning EINVAL
			 * in response to values we used to accept.
			 */
			pr_debug("usb_ext_compat_desc::Reserved1 forced to 1\n");
			d->Reserved1 = 1;
		}
		for (i = 0; i < ARRAY_SIZE(d->Reserved2); ++i)
			if (d->Reserved2[i])
				return -EINVAL;

		length = sizeof(struct usb_ext_compat_desc);
	}
		break;
	case FFS_OS_DESC_EXT_PROP: {
		struct usb_ext_prop_desc *d = data;
		u32 type, pdl;
		u16 pnl;

		if (len < sizeof(*d) || h->interface >= ffs->interfaces_count)
			return -EINVAL;
		length = le32_to_cpu(d->dwSize);
		if (len < length)
			return -EINVAL;
		type = le32_to_cpu(d->dwPropertyDataType);
		if (type < USB_EXT_PROP_UNICODE ||
		    type > USB_EXT_PROP_UNICODE_MULTI) {
			pr_vdebug("unsupported os descriptor property type: %d",
				  type);
			return -EINVAL;
		}
		pnl = le16_to_cpu(d->wPropertyNameLength);
		if (length < 14 + pnl) {
			pr_vdebug("invalid os descriptor length: %d pnl:%d (descriptor %d)\n",
				  length, pnl, type);
			return -EINVAL;
		}
		pdl = le32_to_cpu(*(__le32 *)((u8 *)data + 10 + pnl));
		if (length != 14 + pnl + pdl) {
			pr_vdebug("invalid os descriptor length: %d pnl:%d pdl:%d (descriptor %d)\n",
				  length, pnl, pdl, type);
			return -EINVAL;
		}
		++ffs->ms_os_descs_ext_prop_count;
		/* property name reported to the host as "WCHAR"s */
		ffs->ms_os_descs_ext_prop_name_len += pnl * 2;
		ffs->ms_os_descs_ext_prop_data_len += pdl;
	}
		break;
	default:
		pr_vdebug("unknown descriptor: %d\n", type);
		return -EINVAL;
	}

	return length;
}

static int __ffs_data_got_descs(struct ffs_data *ffs,
				char *const _data, size_t len)
{
	char *data = _data, *raw_descs;
	unsigned os_descs_count = 0, counts[3], flags;
	int ret = -EINVAL, i;
	struct ffs_desc_helper helper;

	ENTER();

	ffs_log("enter: len %zu", len);

	if (get_unaligned_le32(data + 4) != len)
		goto error;

	switch (get_unaligned_le32(data)) {
	case FUNCTIONFS_DESCRIPTORS_MAGIC:
		flags = FUNCTIONFS_HAS_FS_DESC | FUNCTIONFS_HAS_HS_DESC;
		data += 8;
		len  -= 8;
		break;
	case FUNCTIONFS_DESCRIPTORS_MAGIC_V2:
		flags = get_unaligned_le32(data + 8);
		ffs->user_flags = flags;
		if (flags & ~(FUNCTIONFS_HAS_FS_DESC |
			      FUNCTIONFS_HAS_HS_DESC |
			      FUNCTIONFS_HAS_SS_DESC |
			      FUNCTIONFS_HAS_MS_OS_DESC |
			      FUNCTIONFS_VIRTUAL_ADDR |
			      FUNCTIONFS_EVENTFD |
			      FUNCTIONFS_ALL_CTRL_RECIP |
			      FUNCTIONFS_CONFIG0_SETUP)) {
			ret = -ENOSYS;
			goto error;
		}
		data += 12;
		len  -= 12;
		break;
	default:
		goto error;
	}

	if (flags & FUNCTIONFS_EVENTFD) {
		if (len < 4)
			goto error;
		ffs->ffs_eventfd =
			eventfd_ctx_fdget((int)get_unaligned_le32(data));
		if (IS_ERR(ffs->ffs_eventfd)) {
			ret = PTR_ERR(ffs->ffs_eventfd);
			ffs->ffs_eventfd = NULL;
			goto error;
		}
		data += 4;
		len  -= 4;
	}

	/* Read fs_count, hs_count and ss_count (if present) */
	for (i = 0; i < 3; ++i) {
		if (!(flags & (1 << i))) {
			counts[i] = 0;
		} else if (len < 4) {
			goto error;
		} else {
			counts[i] = get_unaligned_le32(data);
			data += 4;
			len  -= 4;
		}
	}
	if (flags & (1 << i)) {
		if (len < 4) {
			goto error;
		}
		os_descs_count = get_unaligned_le32(data);
		data += 4;
		len -= 4;
	};

	/* Read descriptors */
	raw_descs = data;
	helper.ffs = ffs;
	for (i = 0; i < 3; ++i) {
		if (!counts[i])
			continue;
		helper.interfaces_count = 0;
		helper.eps_count = 0;
		ret = ffs_do_descs(ffs, counts[i], data, len,
				   __ffs_data_do_entity, &helper);
		if (ret < 0)
			goto error;
		if (!ffs->eps_count && !ffs->interfaces_count) {
			ffs->eps_count = helper.eps_count;
			ffs->interfaces_count = helper.interfaces_count;
		} else {
			if (ffs->eps_count != helper.eps_count) {
				ret = -EINVAL;
				goto error;
			}
			if (ffs->interfaces_count != helper.interfaces_count) {
				ret = -EINVAL;
				goto error;
			}
		}
		data += ret;
		len  -= ret;
	}
	if (os_descs_count) {
		ret = ffs_do_os_descs(ffs, os_descs_count, data, len,
				      __ffs_data_do_os_desc, ffs);
		if (ret < 0)
			goto error;
		data += ret;
		len -= ret;
	}

	if (raw_descs == data || len) {
		ret = -EINVAL;
		goto error;
	}

	ffs->raw_descs_data	= _data;
	ffs->raw_descs		= raw_descs;
	ffs->raw_descs_length	= data - raw_descs;
	ffs->fs_descs_count	= counts[0];
	ffs->hs_descs_count	= counts[1];
	ffs->ss_descs_count	= counts[2];
	ffs->ms_os_descs_count	= os_descs_count;

	return 0;

error:
	kfree(_data);
	return ret;
}

static int __ffs_data_got_strings(struct ffs_data *ffs,
				  char *const _data, size_t len)
{
	u32 str_count, needed_count, lang_count;
	struct usb_gadget_strings **stringtabs, *t;
	const char *data = _data;
	struct usb_string *s;

	ENTER();

	ffs_log("enter: len %zu", len);

	if (unlikely(len < 16 ||
		     get_unaligned_le32(data) != FUNCTIONFS_STRINGS_MAGIC ||
		     get_unaligned_le32(data + 4) != len))
		goto error;
	str_count  = get_unaligned_le32(data + 8);
	lang_count = get_unaligned_le32(data + 12);

	/* if one is zero the other must be zero */
	if (unlikely(!str_count != !lang_count))
		goto error;

	/* Do we have at least as many strings as descriptors need? */
	needed_count = ffs->strings_count;
	if (unlikely(str_count < needed_count))
		goto error;

	/*
	 * If we don't need any strings just return and free all
	 * memory.
	 */
	if (!needed_count) {
		kfree(_data);
		return 0;
	}

	/* Allocate everything in one chunk so there's less maintenance. */
	{
		unsigned i = 0;
		vla_group(d);
		vla_item(d, struct usb_gadget_strings *, stringtabs,
			lang_count + 1);
		vla_item(d, struct usb_gadget_strings, stringtab, lang_count);
		vla_item(d, struct usb_string, strings,
			lang_count*(needed_count+1));

		char *vlabuf = kmalloc(vla_group_size(d), GFP_KERNEL);

		if (unlikely(!vlabuf)) {
			kfree(_data);
			return -ENOMEM;
		}

		/* Initialize the VLA pointers */
		stringtabs = vla_ptr(vlabuf, d, stringtabs);
		t = vla_ptr(vlabuf, d, stringtab);
		i = lang_count;
		do {
			*stringtabs++ = t++;
		} while (--i);
		*stringtabs = NULL;

		/* stringtabs = vlabuf = d_stringtabs for later kfree */
		stringtabs = vla_ptr(vlabuf, d, stringtabs);
		t = vla_ptr(vlabuf, d, stringtab);
		s = vla_ptr(vlabuf, d, strings);
	}

	/* For each language */
	data += 16;
	len -= 16;

	do { /* lang_count > 0 so we can use do-while */
		unsigned needed = needed_count;
		u32 str_per_lang = str_count;

		if (unlikely(len < 3))
			goto error_free;
		t->language = get_unaligned_le16(data);
		t->strings  = s;
		++t;

		data += 2;
		len -= 2;

		/* For each string */
		do { /* str_count > 0 so we can use do-while */
			size_t length = strnlen(data, len);

			if (unlikely(length == len))
				goto error_free;

			/*
			 * User may provide more strings then we need,
			 * if that's the case we simply ignore the
			 * rest
			 */
			if (likely(needed)) {
				/*
				 * s->id will be set while adding
				 * function to configuration so for
				 * now just leave garbage here.
				 */
				s->s = data;
				--needed;
				++s;
			}

			data += length + 1;
			len -= length + 1;
		} while (--str_per_lang);

		s->id = 0;   /* terminator */
		s->s = NULL;
		++s;

	} while (--lang_count);

	/* Some garbage left? */
	if (unlikely(len))
		goto error_free;

	/* Done! */
	ffs->stringtabs = stringtabs;
	ffs->raw_strings = _data;

	return 0;

error_free:
	kfree(stringtabs);
error:
	kfree(_data);
	return -EINVAL;
}


/* Events handling and management *******************************************/

static void __ffs_event_add(struct ffs_data *ffs,
			    enum usb_functionfs_event_type type)
{
	enum usb_functionfs_event_type rem_type1, rem_type2 = type;
	int neg = 0;

	ffs_log("enter: type %d state %d setup_state %d flag %lu", type,
		ffs->state, ffs->setup_state, ffs->flags);

	/*
	 * Abort any unhandled setup
	 *
	 * We do not need to worry about some cmpxchg() changing value
	 * of ffs->setup_state without holding the lock because when
	 * state is FFS_SETUP_PENDING cmpxchg() in several places in
	 * the source does nothing.
	 */
	if (ffs->setup_state == FFS_SETUP_PENDING)
		ffs->setup_state = FFS_SETUP_CANCELLED;

	/*
	 * Logic of this function guarantees that there are at most four pending
	 * evens on ffs->ev.types queue.  This is important because the queue
	 * has space for four elements only and __ffs_ep0_read_events function
	 * depends on that limit as well.  If more event types are added, those
	 * limits have to be revisited or guaranteed to still hold.
	 */
	switch (type) {
	case FUNCTIONFS_RESUME:
		rem_type2 = FUNCTIONFS_SUSPEND;
		/* FALL THROUGH */
	case FUNCTIONFS_SUSPEND:
	case FUNCTIONFS_SETUP:
		rem_type1 = type;
		/* Discard all similar events */
		break;

	case FUNCTIONFS_BIND:
	case FUNCTIONFS_UNBIND:
	case FUNCTIONFS_DISABLE:
	case FUNCTIONFS_ENABLE:
		/* Discard everything other then power management. */
		rem_type1 = FUNCTIONFS_SUSPEND;
		rem_type2 = FUNCTIONFS_RESUME;
		neg = 1;
		break;

	default:
		WARN(1, "%d: unknown event, this should not happen\n", type);
		return;
	}

	{
		u8 *ev  = ffs->ev.types, *out = ev;
		unsigned n = ffs->ev.count;
		for (; n; --n, ++ev)
			if ((*ev == rem_type1 || *ev == rem_type2) == neg)
				*out++ = *ev;
			else
				pr_vdebug("purging event %d\n", *ev);
		ffs->ev.count = out - ffs->ev.types;
	}

	pr_vdebug("adding event %d\n", type);
	ffs->ev.types[ffs->ev.count++] = type;
	wake_up_locked(&ffs->ev.waitq);
	if (ffs->ffs_eventfd)
		eventfd_signal(ffs->ffs_eventfd, 1);
}

static void ffs_event_add(struct ffs_data *ffs,
			  enum usb_functionfs_event_type type)
{
	unsigned long flags;
	spin_lock_irqsave(&ffs->ev.waitq.lock, flags);
	__ffs_event_add(ffs, type);
	spin_unlock_irqrestore(&ffs->ev.waitq.lock, flags);
}

/* Bind/unbind USB function hooks *******************************************/

static int ffs_ep_addr2idx(struct ffs_data *ffs, u8 endpoint_address)
{
	int i;

	for (i = 1; i < ARRAY_SIZE(ffs->eps_addrmap); ++i)
		if (ffs->eps_addrmap[i] == endpoint_address)
			return i;
	return -ENOENT;
}

static int __ffs_func_bind_do_descs(enum ffs_entity_type type, u8 *valuep,
				    struct usb_descriptor_header *desc,
				    void *priv)
{
	struct usb_endpoint_descriptor *ds = (void *)desc;
	struct ffs_function *func = priv;
	struct ffs_data *ffs = func->ffs;
	struct ffs_ep *ffs_ep;
	unsigned ep_desc_id;
	int idx;
	static const char *speed_names[] = { "full", "high", "super" };

	ffs_log("enter");

	if (type != FFS_DESCRIPTOR)
		return 0;

	/*
	 * If ss_descriptors is not NULL, we are reading super speed
	 * descriptors; if hs_descriptors is not NULL, we are reading high
	 * speed descriptors; otherwise, we are reading full speed
	 * descriptors.
	 */
	if (func->function.ss_descriptors) {
		ep_desc_id = 2;
		func->function.ss_descriptors[(long)valuep] = desc;
	} else if (func->function.hs_descriptors) {
		ep_desc_id = 1;
		func->function.hs_descriptors[(long)valuep] = desc;
	} else {
		ep_desc_id = 0;
		func->function.fs_descriptors[(long)valuep]    = desc;
	}

	if (!desc || desc->bDescriptorType != USB_DT_ENDPOINT)
		return 0;

	idx = ffs_ep_addr2idx(func->ffs, ds->bEndpointAddress) - 1;
	if (idx < 0)
		return idx;

	ffs_ep = func->eps + idx;

	if (unlikely(ffs_ep->descs[ep_desc_id])) {
		pr_err("two %sspeed descriptors for EP %d\n",
			  speed_names[ep_desc_id],
			  ds->bEndpointAddress & USB_ENDPOINT_NUMBER_MASK);
		return -EINVAL;
	}
	ffs_ep->descs[ep_desc_id] = ds;

	ffs_dump_mem(": Original  ep desc", ds, ds->bLength);
	if (ffs_ep->ep) {
		ds->bEndpointAddress = ffs_ep->descs[0]->bEndpointAddress;
		if (!ds->wMaxPacketSize)
			ds->wMaxPacketSize = ffs_ep->descs[0]->wMaxPacketSize;
	} else {
		struct usb_request *req;
		struct usb_ep *ep;
		u8 bEndpointAddress;

		/*
		 * We back up bEndpointAddress because autoconfig overwrites
		 * it with physical endpoint address.
		 */
		bEndpointAddress = ds->bEndpointAddress;
		pr_vdebug("autoconfig\n");
		ep = usb_ep_autoconfig(func->gadget, ds);
		if (unlikely(!ep))
			return -ENOTSUPP;
		ep->driver_data = func->eps + idx;

		req = usb_ep_alloc_request(ep, GFP_KERNEL);
		if (unlikely(!req))
			return -ENOMEM;

		ffs_ep->ep  = ep;
		ffs_ep->req = req;
		func->eps_revmap[ds->bEndpointAddress &
				 USB_ENDPOINT_NUMBER_MASK] = idx + 1;
		/*
		 * If we use virtual address mapping, we restore
		 * original bEndpointAddress value.
		 */
		if (func->ffs->user_flags & FUNCTIONFS_VIRTUAL_ADDR)
			ds->bEndpointAddress = bEndpointAddress;
	}
	ffs_dump_mem(": Rewritten ep desc", ds, ds->bLength);

	return 0;
}

static int __ffs_func_bind_do_nums(enum ffs_entity_type type, u8 *valuep,
				   struct usb_descriptor_header *desc,
				   void *priv)
{
	struct ffs_function *func = priv;
	struct ffs_data *ffs = func->ffs;
	unsigned idx;
	u8 newValue;

	ffs_log("enter: type %d", type);

	switch (type) {
	default:
	case FFS_DESCRIPTOR:
		/* Handled in previous pass by __ffs_func_bind_do_descs() */
		return 0;

	case FFS_INTERFACE:
		idx = *valuep;
		if (func->interfaces_nums[idx] < 0) {
			int id = usb_interface_id(func->conf, &func->function);
			if (unlikely(id < 0))
				return id;
			func->interfaces_nums[idx] = id;
		}
		newValue = func->interfaces_nums[idx];
		break;

	case FFS_STRING:
		/* String' IDs are allocated when fsf_data is bound to cdev */
		newValue = func->ffs->stringtabs[0]->strings[*valuep - 1].id;
		break;

	case FFS_ENDPOINT:
		/*
		 * USB_DT_ENDPOINT are handled in
		 * __ffs_func_bind_do_descs().
		 */
		if (desc->bDescriptorType == USB_DT_ENDPOINT)
			return 0;

		idx = (*valuep & USB_ENDPOINT_NUMBER_MASK) - 1;
		if (unlikely(!func->eps[idx].ep))
			return -EINVAL;

		{
			struct usb_endpoint_descriptor **descs;
			descs = func->eps[idx].descs;
			newValue = descs[descs[0] ? 0 : 1]->bEndpointAddress;
		}
		break;
	}

	pr_vdebug("%02x -> %02x\n", *valuep, newValue);
	*valuep = newValue;

	ffs_log("exit: newValue %d", newValue);

	return 0;
}

static int __ffs_func_bind_do_os_desc(enum ffs_os_desc_type type,
				      struct usb_os_desc_header *h, void *data,
				      unsigned len, void *priv)
{
	struct ffs_function *func = priv;
	struct ffs_data *ffs = func->ffs;
	u8 length = 0;

	ffs_log("enter: type %d", type);

	switch (type) {
	case FFS_OS_DESC_EXT_COMPAT: {
		struct usb_ext_compat_desc *desc = data;
		struct usb_os_desc_table *t;

		t = &func->function.os_desc_table[desc->bFirstInterfaceNumber];
		t->if_id = func->interfaces_nums[desc->bFirstInterfaceNumber];
		memcpy(t->os_desc->ext_compat_id, &desc->CompatibleID,
		       ARRAY_SIZE(desc->CompatibleID) +
		       ARRAY_SIZE(desc->SubCompatibleID));
		length = sizeof(*desc);
	}
		break;
	case FFS_OS_DESC_EXT_PROP: {
		struct usb_ext_prop_desc *desc = data;
		struct usb_os_desc_table *t;
		struct usb_os_desc_ext_prop *ext_prop;
		char *ext_prop_name;
		char *ext_prop_data;

		t = &func->function.os_desc_table[h->interface];
		t->if_id = func->interfaces_nums[h->interface];

		ext_prop = func->ffs->ms_os_descs_ext_prop_avail;
		func->ffs->ms_os_descs_ext_prop_avail += sizeof(*ext_prop);

		ext_prop->type = le32_to_cpu(desc->dwPropertyDataType);
		ext_prop->name_len = le16_to_cpu(desc->wPropertyNameLength);
		ext_prop->data_len = le32_to_cpu(*(__le32 *)
			usb_ext_prop_data_len_ptr(data, ext_prop->name_len));
		length = ext_prop->name_len + ext_prop->data_len + 14;

		ext_prop_name = func->ffs->ms_os_descs_ext_prop_name_avail;
		func->ffs->ms_os_descs_ext_prop_name_avail +=
			ext_prop->name_len;

		ext_prop_data = func->ffs->ms_os_descs_ext_prop_data_avail;
		func->ffs->ms_os_descs_ext_prop_data_avail +=
			ext_prop->data_len;
		memcpy(ext_prop_data,
		       usb_ext_prop_data_ptr(data, ext_prop->name_len),
		       ext_prop->data_len);
		/* unicode data reported to the host as "WCHAR"s */
		switch (ext_prop->type) {
		case USB_EXT_PROP_UNICODE:
		case USB_EXT_PROP_UNICODE_ENV:
		case USB_EXT_PROP_UNICODE_LINK:
		case USB_EXT_PROP_UNICODE_MULTI:
			ext_prop->data_len *= 2;
			break;
		}
		ext_prop->data = ext_prop_data;

		memcpy(ext_prop_name, usb_ext_prop_name_ptr(data),
		       ext_prop->name_len);
		/* property name reported to the host as "WCHAR"s */
		ext_prop->name_len *= 2;
		ext_prop->name = ext_prop_name;

		t->os_desc->ext_prop_len +=
			ext_prop->name_len + ext_prop->data_len + 14;
		++t->os_desc->ext_prop_count;
		list_add_tail(&ext_prop->entry, &t->os_desc->ext_prop);
	}
		break;
	default:
		pr_vdebug("unknown descriptor: %d\n", type);
	}

	return length;
}

static inline struct f_fs_opts *ffs_do_functionfs_bind(struct usb_function *f,
						struct usb_configuration *c)
{
	struct ffs_function *func = ffs_func_from_usb(f);
	struct f_fs_opts *ffs_opts =
		container_of(f->fi, struct f_fs_opts, func_inst);
<<<<<<< HEAD
	struct ffs_data *ffs = ffs_opts->dev->ffs_data;
=======
	struct ffs_data *ffs_data;
>>>>>>> 11806753
	int ret;

	ENTER();

	/*
	 * Legacy gadget triggers binding in functionfs_ready_callback,
	 * which already uses locking; taking the same lock here would
	 * cause a deadlock.
	 *
	 * Configfs-enabled gadgets however do need ffs_dev_lock.
	 */
	if (!ffs_opts->no_configfs)
		ffs_dev_lock();
	ret = ffs_opts->dev->desc_ready ? 0 : -ENODEV;
	ffs_data = ffs_opts->dev->ffs_data;
	if (!ffs_opts->no_configfs)
		ffs_dev_unlock();
	if (ret)
		return ERR_PTR(ret);

	func->ffs = ffs_data;
	func->conf = c;
	func->gadget = c->cdev->gadget;

	/*
	 * in drivers/usb/gadget/configfs.c:configfs_composite_bind()
	 * configurations are bound in sequence with list_for_each_entry,
	 * in each configuration its functions are bound in sequence
	 * with list_for_each_entry, so we assume no race condition
	 * with regard to ffs_opts->bound access
	 */
	if (!ffs_opts->refcnt) {
		ret = functionfs_bind(func->ffs, c->cdev);
		if (ret) {
			ffs_log("functionfs_bind returned %d", ret);
			return ERR_PTR(ret);
		}
	}
	ffs_opts->refcnt++;
	func->function.strings = func->ffs->stringtabs;

	return ffs_opts;
}

static int _ffs_func_bind(struct usb_configuration *c,
			  struct usb_function *f)
{
	struct ffs_function *func = ffs_func_from_usb(f);
	struct ffs_data *ffs = func->ffs;

	const int full = !!func->ffs->fs_descs_count;
	const int high = !!func->ffs->hs_descs_count;
	const int super = !!func->ffs->ss_descs_count;

	int fs_len, hs_len, ss_len, ret, i;
	struct ffs_ep *eps_ptr;

	/* Make it a single chunk, less management later on */
	vla_group(d);
	vla_item_with_sz(d, struct ffs_ep, eps, ffs->eps_count);
	vla_item_with_sz(d, struct usb_descriptor_header *, fs_descs,
		full ? ffs->fs_descs_count + 1 : 0);
	vla_item_with_sz(d, struct usb_descriptor_header *, hs_descs,
		high ? ffs->hs_descs_count + 1 : 0);
	vla_item_with_sz(d, struct usb_descriptor_header *, ss_descs,
		super ? ffs->ss_descs_count + 1 : 0);
	vla_item_with_sz(d, short, inums, ffs->interfaces_count);
	vla_item_with_sz(d, struct usb_os_desc_table, os_desc_table,
			 c->cdev->use_os_string ? ffs->interfaces_count : 0);
	vla_item_with_sz(d, char[16], ext_compat,
			 c->cdev->use_os_string ? ffs->interfaces_count : 0);
	vla_item_with_sz(d, struct usb_os_desc, os_desc,
			 c->cdev->use_os_string ? ffs->interfaces_count : 0);
	vla_item_with_sz(d, struct usb_os_desc_ext_prop, ext_prop,
			 ffs->ms_os_descs_ext_prop_count);
	vla_item_with_sz(d, char, ext_prop_name,
			 ffs->ms_os_descs_ext_prop_name_len);
	vla_item_with_sz(d, char, ext_prop_data,
			 ffs->ms_os_descs_ext_prop_data_len);
	vla_item_with_sz(d, char, raw_descs, ffs->raw_descs_length);
	char *vlabuf;

	ENTER();

	ffs_log("enter: state %d setup_state %d flag %lu", ffs->state,
		ffs->setup_state, ffs->flags);

	/* Has descriptors only for speeds gadget does not support */
	if (unlikely(!(full | high | super)))
		return -ENOTSUPP;

	/* Allocate a single chunk, less management later on */
	vlabuf = kzalloc(vla_group_size(d), GFP_KERNEL);
	if (unlikely(!vlabuf))
		return -ENOMEM;

	ffs->ms_os_descs_ext_prop_avail = vla_ptr(vlabuf, d, ext_prop);
	ffs->ms_os_descs_ext_prop_name_avail =
		vla_ptr(vlabuf, d, ext_prop_name);
	ffs->ms_os_descs_ext_prop_data_avail =
		vla_ptr(vlabuf, d, ext_prop_data);

	/* Copy descriptors  */
	memcpy(vla_ptr(vlabuf, d, raw_descs), ffs->raw_descs,
	       ffs->raw_descs_length);

	memset(vla_ptr(vlabuf, d, inums), 0xff, d_inums__sz);
	eps_ptr = vla_ptr(vlabuf, d, eps);
	for (i = 0; i < ffs->eps_count; i++)
		eps_ptr[i].num = -1;

	/* Save pointers
	 * d_eps == vlabuf, func->eps used to kfree vlabuf later
	*/
	func->eps             = vla_ptr(vlabuf, d, eps);
	func->interfaces_nums = vla_ptr(vlabuf, d, inums);

	/*
	 * Go through all the endpoint descriptors and allocate
	 * endpoints first, so that later we can rewrite the endpoint
	 * numbers without worrying that it may be described later on.
	 */
	if (likely(full)) {
		func->function.fs_descriptors = vla_ptr(vlabuf, d, fs_descs);
		fs_len = ffs_do_descs(ffs, ffs->fs_descs_count,
				      vla_ptr(vlabuf, d, raw_descs),
				      d_raw_descs__sz,
				      __ffs_func_bind_do_descs, func);
		if (unlikely(fs_len < 0)) {
			ret = fs_len;
			goto error;
		}
	} else {
		fs_len = 0;
	}

	if (likely(high)) {
		func->function.hs_descriptors = vla_ptr(vlabuf, d, hs_descs);
		hs_len = ffs_do_descs(ffs, ffs->hs_descs_count,
				      vla_ptr(vlabuf, d, raw_descs) + fs_len,
				      d_raw_descs__sz - fs_len,
				      __ffs_func_bind_do_descs, func);
		if (unlikely(hs_len < 0)) {
			ret = hs_len;
			goto error;
		}
	} else {
		hs_len = 0;
	}

	if (likely(super)) {
<<<<<<< HEAD
		func->function.ss_descriptors = vla_ptr(vlabuf, d, ss_descs);
		ss_len = ffs_do_descs(ffs, ffs->ss_descs_count,
=======
		func->function.ss_descriptors = func->function.ssp_descriptors =
			vla_ptr(vlabuf, d, ss_descs);
		ss_len = ffs_do_descs(ffs->ss_descs_count,
>>>>>>> 11806753
				vla_ptr(vlabuf, d, raw_descs) + fs_len + hs_len,
				d_raw_descs__sz - fs_len - hs_len,
				__ffs_func_bind_do_descs, func);
		if (unlikely(ss_len < 0)) {
			ret = ss_len;
			goto error;
		}
		func->function.ssp_descriptors = func->function.ss_descriptors;
	} else {
		ss_len = 0;
	}

	/*
	 * Now handle interface numbers allocation and interface and
	 * endpoint numbers rewriting.  We can do that in one go
	 * now.
	 */
	ret = ffs_do_descs(ffs, ffs->fs_descs_count +
			   (high ? ffs->hs_descs_count : 0) +
			   (super ? ffs->ss_descs_count : 0),
			   vla_ptr(vlabuf, d, raw_descs), d_raw_descs__sz,
			   __ffs_func_bind_do_nums, func);
	if (unlikely(ret < 0))
		goto error;

	func->function.os_desc_table = vla_ptr(vlabuf, d, os_desc_table);
	if (c->cdev->use_os_string) {
		for (i = 0; i < ffs->interfaces_count; ++i) {
			struct usb_os_desc *desc;

			desc = func->function.os_desc_table[i].os_desc =
				vla_ptr(vlabuf, d, os_desc) +
				i * sizeof(struct usb_os_desc);
			desc->ext_compat_id =
				vla_ptr(vlabuf, d, ext_compat) + i * 16;
			INIT_LIST_HEAD(&desc->ext_prop);
		}
		ret = ffs_do_os_descs(ffs, ffs->ms_os_descs_count,
				      vla_ptr(vlabuf, d, raw_descs) +
				      fs_len + hs_len + ss_len,
				      d_raw_descs__sz - fs_len - hs_len -
				      ss_len,
				      __ffs_func_bind_do_os_desc, func);
		if (unlikely(ret < 0))
			goto error;
	}
	func->function.os_desc_n =
		c->cdev->use_os_string ? ffs->interfaces_count : 0;

	/* And we're done */
	ffs_event_add(ffs, FUNCTIONFS_BIND);

	return 0;

error:
	/* XXX Do we need to release all claimed endpoints here? */
	ffs_log("exit: ret %d", ret);
	return ret;
}

static int ffs_func_bind(struct usb_configuration *c,
			 struct usb_function *f)
{
	struct f_fs_opts *ffs_opts = ffs_do_functionfs_bind(f, c);
	struct ffs_function *func = ffs_func_from_usb(f);
	struct ffs_data *ffs = func->ffs;
	int ret;

	if (IS_ERR(ffs_opts))
		return PTR_ERR(ffs_opts);

	ffs_log("enter");

	ret = _ffs_func_bind(c, f);
	if (ret && !--ffs_opts->refcnt)
		functionfs_unbind(func->ffs);

	return ret;
}


/* Other USB function hooks *************************************************/

static void ffs_reset_work(struct work_struct *work)
{
	struct ffs_data *ffs = container_of(work,
		struct ffs_data, reset_work);

	ffs_log("enter");

	ffs_data_reset(ffs);
}

static int ffs_func_set_alt(struct usb_function *f,
			    unsigned interface, unsigned alt)
{
	struct ffs_function *func = ffs_func_from_usb(f);
	struct ffs_data *ffs = func->ffs;
	int ret = 0, intf;

	ffs_log("enter: alt %d", (int)alt);

	if (alt != (unsigned)-1) {
		intf = ffs_func_revmap_intf(func, interface);
		if (unlikely(intf < 0))
			return intf;
	}

	if (ffs->func) {
		ffs_func_eps_disable(ffs->func);
		ffs->func = NULL;
	}

	if (ffs->state == FFS_DEACTIVATED) {
		ffs->state = FFS_CLOSING;
		INIT_WORK(&ffs->reset_work, ffs_reset_work);
		schedule_work(&ffs->reset_work);
		return -ENODEV;
	}

	if (ffs->state != FFS_ACTIVE)
		return -ENODEV;

	if (alt == (unsigned)-1) {
		ffs->func = NULL;
		ffs_event_add(ffs, FUNCTIONFS_DISABLE);
		return 0;
	}

	ffs->func = func;
	ret = ffs_func_eps_enable(func);
	if (likely(ret >= 0))
		ffs_event_add(ffs, FUNCTIONFS_ENABLE);

	return ret;
}

static void ffs_func_disable(struct usb_function *f)
{
	struct ffs_function *func = ffs_func_from_usb(f);
	struct ffs_data *ffs = func->ffs;

	ffs_log("enter");
	ffs_func_set_alt(f, 0, (unsigned)-1);
}

static int ffs_func_setup(struct usb_function *f,
			  const struct usb_ctrlrequest *creq)
{
	struct ffs_function *func = ffs_func_from_usb(f);
	struct ffs_data *ffs = func->ffs;
	unsigned long flags;
	int ret;

	ENTER();

	pr_vdebug("creq->bRequestType = %02x\n", creq->bRequestType);
	pr_vdebug("creq->bRequest     = %02x\n", creq->bRequest);
	pr_vdebug("creq->wValue       = %04x\n", le16_to_cpu(creq->wValue));
	pr_vdebug("creq->wIndex       = %04x\n", le16_to_cpu(creq->wIndex));
	pr_vdebug("creq->wLength      = %04x\n", le16_to_cpu(creq->wLength));

	ffs_log("enter: state %d reqtype=%02x req=%02x wv=%04x wi=%04x wl=%04x",
			ffs->state, creq->bRequestType, creq->bRequest,
			le16_to_cpu(creq->wValue), le16_to_cpu(creq->wIndex),
			le16_to_cpu(creq->wLength));

	/*
	 * Most requests directed to interface go through here
	 * (notable exceptions are set/get interface) so we need to
	 * handle them.  All other either handled by composite or
	 * passed to usb_configuration->setup() (if one is set).  No
	 * matter, we will handle requests directed to endpoint here
	 * as well (as it's straightforward).  Other request recipient
	 * types are only handled when the user flag FUNCTIONFS_ALL_CTRL_RECIP
	 * is being used.
	 */
	if (ffs->state != FFS_ACTIVE)
		return -ENODEV;

	switch (creq->bRequestType & USB_RECIP_MASK) {
	case USB_RECIP_INTERFACE:
		ret = ffs_func_revmap_intf(func, le16_to_cpu(creq->wIndex));
		if (unlikely(ret < 0))
			return ret;
		break;

	case USB_RECIP_ENDPOINT:
		ret = ffs_func_revmap_ep(func, le16_to_cpu(creq->wIndex));
		if (unlikely(ret < 0))
			return ret;
		if (func->ffs->user_flags & FUNCTIONFS_VIRTUAL_ADDR)
			ret = func->ffs->eps_addrmap[ret];
		break;

	default:
		if (func->ffs->user_flags & FUNCTIONFS_ALL_CTRL_RECIP)
			ret = le16_to_cpu(creq->wIndex);
		else
			return -EOPNOTSUPP;
	}

	spin_lock_irqsave(&ffs->ev.waitq.lock, flags);
	ffs->ev.setup = *creq;
	ffs->ev.setup.wIndex = cpu_to_le16(ret);
	__ffs_event_add(ffs, FUNCTIONFS_SETUP);
	spin_unlock_irqrestore(&ffs->ev.waitq.lock, flags);

	return creq->wLength == 0 ? USB_GADGET_DELAYED_STATUS : 0;
}

static bool ffs_func_req_match(struct usb_function *f,
			       const struct usb_ctrlrequest *creq,
			       bool config0)
{
	struct ffs_function *func = ffs_func_from_usb(f);

	if (config0 && !(func->ffs->user_flags & FUNCTIONFS_CONFIG0_SETUP))
		return false;

	switch (creq->bRequestType & USB_RECIP_MASK) {
	case USB_RECIP_INTERFACE:
		return (ffs_func_revmap_intf(func,
					     le16_to_cpu(creq->wIndex)) >= 0);
	case USB_RECIP_ENDPOINT:
		return (ffs_func_revmap_ep(func,
					   le16_to_cpu(creq->wIndex)) >= 0);
	default:
		return (bool) (func->ffs->user_flags &
			       FUNCTIONFS_ALL_CTRL_RECIP);
	}
}

static void ffs_func_suspend(struct usb_function *f)
{
	struct ffs_data *ffs = ffs_func_from_usb(f)->ffs;

	ENTER();

	ffs_log("enter");

	ffs_event_add(ffs_func_from_usb(f)->ffs, FUNCTIONFS_SUSPEND);
}

static void ffs_func_resume(struct usb_function *f)
{
	struct ffs_data *ffs = ffs_func_from_usb(f)->ffs;

	ENTER();

	ffs_log("enter");

	ffs_event_add(ffs_func_from_usb(f)->ffs, FUNCTIONFS_RESUME);
}


/* Endpoint and interface numbers reverse mapping ***************************/

static int ffs_func_revmap_ep(struct ffs_function *func, u8 num)
{
	num = func->eps_revmap[num & USB_ENDPOINT_NUMBER_MASK];
	return num ? num : -EDOM;
}

static int ffs_func_revmap_intf(struct ffs_function *func, u8 intf)
{
	short *nums = func->interfaces_nums;
	unsigned count = func->ffs->interfaces_count;

	for (; count; --count, ++nums) {
		if (*nums >= 0 && *nums == intf)
			return nums - func->interfaces_nums;
	}

	return -EDOM;
}


/* Devices management *******************************************************/

static LIST_HEAD(ffs_devices);

static struct ffs_dev *_ffs_do_find_dev(const char *name)
{
	struct ffs_dev *dev;

	if (!name)
		return NULL;

	list_for_each_entry(dev, &ffs_devices, entry) {
		if (strcmp(dev->name, name) == 0)
			return dev;
	}

	return NULL;
}

/*
 * ffs_lock must be taken by the caller of this function
 */
static struct ffs_dev *_ffs_get_single_dev(void)
{
	struct ffs_dev *dev;

	if (list_is_singular(&ffs_devices)) {
		dev = list_first_entry(&ffs_devices, struct ffs_dev, entry);
		if (dev->single)
			return dev;
	}

	return NULL;
}

/*
 * ffs_lock must be taken by the caller of this function
 */
static struct ffs_dev *_ffs_find_dev(const char *name)
{
	struct ffs_dev *dev;

	dev = _ffs_get_single_dev();
	if (dev)
		return dev;

	dev = _ffs_do_find_dev(name);

	return dev;
}

/* Configfs support *********************************************************/

static inline struct f_fs_opts *to_ffs_opts(struct config_item *item)
{
	return container_of(to_config_group(item), struct f_fs_opts,
			    func_inst.group);
}

static void ffs_attr_release(struct config_item *item)
{
	struct f_fs_opts *opts = to_ffs_opts(item);

	usb_put_function_instance(&opts->func_inst);
}

static struct configfs_item_operations ffs_item_ops = {
	.release	= ffs_attr_release,
};

static const struct config_item_type ffs_func_type = {
	.ct_item_ops	= &ffs_item_ops,
	.ct_owner	= THIS_MODULE,
};


/* Function registration interface ******************************************/

static void ffs_free_inst(struct usb_function_instance *f)
{
	struct f_fs_opts *opts;

	opts = to_f_fs_opts(f);
	ffs_release_dev(opts->dev);
	ffs_dev_lock();
	_ffs_free_dev(opts->dev);
	ffs_dev_unlock();
	kfree(opts);
}

static int ffs_set_inst_name(struct usb_function_instance *fi, const char *name)
{
	if (strlen(name) >= FIELD_SIZEOF(struct ffs_dev, name))
		return -ENAMETOOLONG;
	return ffs_name_dev(to_f_fs_opts(fi)->dev, name);
}

static struct usb_function_instance *ffs_alloc_inst(void)
{
	struct f_fs_opts *opts;
	struct ffs_dev *dev;

	opts = kzalloc(sizeof(*opts), GFP_KERNEL);
	if (!opts)
		return ERR_PTR(-ENOMEM);

	opts->func_inst.set_inst_name = ffs_set_inst_name;
	opts->func_inst.free_func_inst = ffs_free_inst;
	ffs_dev_lock();
	dev = _ffs_alloc_dev();
	ffs_dev_unlock();
	if (IS_ERR(dev)) {
		kfree(opts);
		return ERR_CAST(dev);
	}
	opts->dev = dev;
	dev->opts = opts;

	config_group_init_type_name(&opts->func_inst.group, "",
				    &ffs_func_type);
	return &opts->func_inst;
}

static void ffs_free(struct usb_function *f)
{
	kfree(ffs_func_from_usb(f));
}

static void ffs_func_unbind(struct usb_configuration *c,
			    struct usb_function *f)
{
	struct ffs_function *func = ffs_func_from_usb(f);
	struct ffs_data *ffs = func->ffs;
	struct f_fs_opts *opts =
		container_of(f->fi, struct f_fs_opts, func_inst);
	struct ffs_ep *ep = func->eps;
	unsigned count = ffs->eps_count;
	unsigned long flags;

	ENTER();

	ffs_log("enter: state %d setup_state %d flag %lu", ffs->state,
		ffs->setup_state, ffs->flags);

	if (ffs->func == func) {
		ffs_func_eps_disable(func);
		ffs->func = NULL;
	}

	/* Drain any pending AIO completions */
	drain_workqueue(ffs->io_completion_wq);

	ffs_event_add(ffs, FUNCTIONFS_UNBIND);
	if (!--opts->refcnt)
		functionfs_unbind(ffs);

	/* cleanup after autoconfig */
	spin_lock_irqsave(&func->ffs->eps_lock, flags);
	while (count--) {
		if (ep->ep && ep->req)
			usb_ep_free_request(ep->ep, ep->req);
		ep->req = NULL;
		ep->ep = NULL;
		++ep;
	}
	spin_unlock_irqrestore(&func->ffs->eps_lock, flags);
	kfree(func->eps);
	func->eps = NULL;
	/*
	 * eps, descriptors and interfaces_nums are allocated in the
	 * same chunk so only one free is required.
	 */
	func->function.fs_descriptors = NULL;
	func->function.hs_descriptors = NULL;
	func->function.ss_descriptors = NULL;
	func->function.ssp_descriptors = NULL;
	func->interfaces_nums = NULL;

<<<<<<< HEAD
	ffs_event_add(ffs, FUNCTIONFS_UNBIND);

	ffs_log("exit: state %d setup_state %d flag %lu", ffs->state,
		ffs->setup_state, ffs->flags);
=======
>>>>>>> 11806753
}

static struct usb_function *ffs_alloc(struct usb_function_instance *fi)
{
	struct ffs_function *func;

	ENTER();

	func = kzalloc(sizeof(*func), GFP_KERNEL);
	if (unlikely(!func))
		return ERR_PTR(-ENOMEM);

	func->function.name    = "Function FS Gadget";

	func->function.bind    = ffs_func_bind;
	func->function.unbind  = ffs_func_unbind;
	func->function.set_alt = ffs_func_set_alt;
	func->function.disable = ffs_func_disable;
	func->function.setup   = ffs_func_setup;
	func->function.req_match = ffs_func_req_match;
	func->function.suspend = ffs_func_suspend;
	func->function.resume  = ffs_func_resume;
	func->function.free_func = ffs_free;

	return &func->function;
}

/*
 * ffs_lock must be taken by the caller of this function
 */
static struct ffs_dev *_ffs_alloc_dev(void)
{
	struct ffs_dev *dev;
	int ret;

	if (_ffs_get_single_dev())
			return ERR_PTR(-EBUSY);

	dev = kzalloc(sizeof(*dev), GFP_KERNEL);
	if (!dev)
		return ERR_PTR(-ENOMEM);

	if (list_empty(&ffs_devices)) {
		ret = functionfs_init();
		if (ret) {
			kfree(dev);
			return ERR_PTR(ret);
		}
	}

	list_add(&dev->entry, &ffs_devices);

	return dev;
}

int ffs_name_dev(struct ffs_dev *dev, const char *name)
{
	struct ffs_dev *existing;
	int ret = 0;

	ffs_dev_lock();

	existing = _ffs_do_find_dev(name);
	if (!existing)
		strlcpy(dev->name, name, ARRAY_SIZE(dev->name));
	else if (existing != dev)
		ret = -EBUSY;

	ffs_dev_unlock();

	return ret;
}
EXPORT_SYMBOL_GPL(ffs_name_dev);

int ffs_single_dev(struct ffs_dev *dev)
{
	int ret;

	ret = 0;
	ffs_dev_lock();

	if (!list_is_singular(&ffs_devices))
		ret = -EBUSY;
	else
		dev->single = true;

	ffs_dev_unlock();

	return ret;
}
EXPORT_SYMBOL_GPL(ffs_single_dev);

/*
 * ffs_lock must be taken by the caller of this function
 */
static void _ffs_free_dev(struct ffs_dev *dev)
{
	list_del(&dev->entry);

	kfree(dev);
	if (list_empty(&ffs_devices))
		functionfs_cleanup();
}

static int ffs_acquire_dev(const char *dev_name, struct ffs_data *ffs_data)
{
	int ret = 0;
	struct ffs_dev *ffs_dev;

	ENTER();

	ffs_dev_lock();

	ffs_dev = _ffs_find_dev(dev_name);
	if (!ffs_dev) {
		ret = -ENOENT;
	} else if (ffs_dev->mounted) {
		ret = -EBUSY;
	} else if (ffs_dev->ffs_acquire_dev_callback &&
		   ffs_dev->ffs_acquire_dev_callback(ffs_dev)) {
		ret = -ENOENT;
	} else {
		ffs_dev->mounted = true;
		ffs_dev->ffs_data = ffs_data;
		ffs_data->private_data = ffs_dev;
	}

	ffs_dev_unlock();
<<<<<<< HEAD

	return ffs_dev;
=======
	return ret;
>>>>>>> 11806753
}

static void ffs_release_dev(struct ffs_dev *ffs_dev)
{
	ENTER();

	ffs_dev_lock();

	if (ffs_dev && ffs_dev->mounted) {
		ffs_dev->mounted = false;
		if (ffs_dev->ffs_data) {
			ffs_dev->ffs_data->private_data = NULL;
			ffs_dev->ffs_data = NULL;
		}

		if (ffs_dev->ffs_release_dev_callback)
			ffs_dev->ffs_release_dev_callback(ffs_dev);
	}

	ffs_dev_unlock();
}

static int ffs_ready(struct ffs_data *ffs)
{
	struct ffs_dev *ffs_obj;
	int ret = 0;

	ENTER();

	ffs_log("enter");

	ffs_dev_lock();

	ffs_obj = ffs->private_data;
	if (!ffs_obj) {
		ret = -EINVAL;
		goto done;
	}
	if (WARN_ON(ffs_obj->desc_ready)) {
		ret = -EBUSY;
		goto done;
	}

	ffs_obj->desc_ready = true;

	if (ffs_obj->ffs_ready_callback) {
		ret = ffs_obj->ffs_ready_callback(ffs);
		if (ret)
			goto done;
	}

	set_bit(FFS_FL_CALL_CLOSED_CALLBACK, &ffs->flags);
done:
	ffs_dev_unlock();

	ffs_log("exit: ret %d", ret);

	return ret;
}

static void ffs_closed(struct ffs_data *ffs)
{
	struct ffs_dev *ffs_obj;
	struct f_fs_opts *opts;
	struct config_item *ci;

	ENTER();

	ffs_log("enter");

	ffs_dev_lock();

	ffs_obj = ffs->private_data;
	if (!ffs_obj)
		goto done;

	ffs_obj->desc_ready = false;

	if (test_and_clear_bit(FFS_FL_CALL_CLOSED_CALLBACK, &ffs->flags) &&
	    ffs_obj->ffs_closed_callback)
		ffs_obj->ffs_closed_callback(ffs);

	if (ffs_obj->opts)
		opts = ffs_obj->opts;
	else
		goto done;

	if (opts->no_configfs || !opts->func_inst.group.cg_item.ci_parent
	    || !kref_read(&opts->func_inst.group.cg_item.ci_kref))
		goto done;

	ci = opts->func_inst.group.cg_item.ci_parent->ci_parent;
	ffs_dev_unlock();

	if (test_bit(FFS_FL_BOUND, &ffs->flags)) {
		unregister_gadget_item(ci);
		ffs_log("unreg gadget done");
	}

	return;
done:
	ffs_dev_unlock();

	ffs_log("exit error");
}

/* Misc helper functions ****************************************************/

static int ffs_mutex_lock(struct mutex *mutex, unsigned nonblock)
{
	return nonblock
		? likely(mutex_trylock(mutex)) ? 0 : -EAGAIN
		: mutex_lock_interruptible(mutex);
}

static char *ffs_prepare_buffer(const char __user *buf, size_t len)
{
	char *data;

	if (unlikely(!len))
		return NULL;

	data = kmalloc(len, GFP_KERNEL);
	if (unlikely(!data))
		return ERR_PTR(-ENOMEM);

	if (unlikely(copy_from_user(data, buf, len))) {
		kfree(data);
		return ERR_PTR(-EFAULT);
	}

	pr_vdebug("Buffer from user space:\n");
	ffs_dump_mem("", data, len);

	return data;
}

DECLARE_USB_FUNCTION_INIT(ffs, ffs_alloc_inst, ffs_alloc);
MODULE_LICENSE("GPL");
MODULE_AUTHOR("Michal Nazarewicz");<|MERGE_RESOLUTION|>--- conflicted
+++ resolved
@@ -1714,11 +1714,8 @@
 	rv = mount_nodev(t, flags, &data, ffs_sb_fill);
 	if (IS_ERR(rv) && data.ffs_data)
 		ffs_data_put(data.ffs_data);
-<<<<<<< HEAD
-	}
-
-=======
->>>>>>> 11806753
+	}
+
 	return rv;
 }
 
@@ -1830,7 +1827,6 @@
 	if (atomic_dec_and_test(&ffs->opened)) {
 		if (ffs->no_disconnect) {
 			ffs->state = FFS_DEACTIVATED;
-<<<<<<< HEAD
 			mutex_lock(&ffs->mutex);
 			if (ffs->epfiles) {
 				ffs_epfiles_destroy(ffs->epfiles,
@@ -1838,18 +1834,6 @@
 				ffs->epfiles = NULL;
 			}
 			mutex_unlock(&ffs->mutex);
-=======
-			spin_lock_irqsave(&ffs->eps_lock, flags);
-			epfiles = ffs->epfiles;
-			ffs->epfiles = NULL;
-			spin_unlock_irqrestore(&ffs->eps_lock,
-							flags);
-
-			if (epfiles)
-				ffs_epfiles_destroy(epfiles,
-						 ffs->eps_count);
-
->>>>>>> 11806753
 			if (ffs->setup_state == FFS_SETUP_PENDING)
 				__ffs_ep0_stall(ffs);
 		} else {
@@ -1924,18 +1908,11 @@
 
 	BUG_ON(ffs->gadget);
 
-<<<<<<< HEAD
 	mutex_lock(&ffs->mutex);
 	if (ffs->epfiles) {
 		ffs_epfiles_destroy(ffs->epfiles, ffs->eps_count);
 		ffs->epfiles = NULL;
 	}
-=======
-	spin_lock_irqsave(&ffs->eps_lock, flags);
-	epfiles = ffs->epfiles;
-	ffs->epfiles = NULL;
-	spin_unlock_irqrestore(&ffs->eps_lock, flags);
->>>>>>> 11806753
 
 	/*
 	 * potential race possible between ffs_func_eps_disable
@@ -1970,10 +1947,6 @@
 
 	ffs_data_clear(ffs);
 
-<<<<<<< HEAD
-=======
-	ffs->raw_descs_data = NULL;
->>>>>>> 11806753
 	ffs->raw_descs = NULL;
 
 	ffs->raw_descs_length = 0;
@@ -2049,12 +2022,8 @@
 		ffs->ep0req = NULL;
 		ffs->gadget = NULL;
 		clear_bit(FFS_FL_BOUND, &ffs->flags);
-<<<<<<< HEAD
 		ffs_log("state %d setup_state %d flag %lu gadget %pK\n",
 			ffs->state, ffs->setup_state, ffs->flags, ffs->gadget);
-=======
-		mutex_unlock(&ffs->mutex);
->>>>>>> 11806753
 		ffs_data_put(ffs);
 	}
 }
@@ -2121,10 +2090,7 @@
 
 static void ffs_func_eps_disable(struct ffs_function *func)
 {
-<<<<<<< HEAD
 	struct ffs_data *ffs      = func->ffs;
-=======
->>>>>>> 11806753
 	struct ffs_ep *ep;
 	struct ffs_epfile *epfile;
 	unsigned short count;
@@ -3271,11 +3237,7 @@
 	struct ffs_function *func = ffs_func_from_usb(f);
 	struct f_fs_opts *ffs_opts =
 		container_of(f->fi, struct f_fs_opts, func_inst);
-<<<<<<< HEAD
 	struct ffs_data *ffs = ffs_opts->dev->ffs_data;
-=======
-	struct ffs_data *ffs_data;
->>>>>>> 11806753
 	int ret;
 
 	ENTER();
@@ -3427,14 +3389,8 @@
 	}
 
 	if (likely(super)) {
-<<<<<<< HEAD
 		func->function.ss_descriptors = vla_ptr(vlabuf, d, ss_descs);
 		ss_len = ffs_do_descs(ffs, ffs->ss_descs_count,
-=======
-		func->function.ss_descriptors = func->function.ssp_descriptors =
-			vla_ptr(vlabuf, d, ss_descs);
-		ss_len = ffs_do_descs(ffs->ss_descs_count,
->>>>>>> 11806753
 				vla_ptr(vlabuf, d, raw_descs) + fs_len + hs_len,
 				d_raw_descs__sz - fs_len - hs_len,
 				__ffs_func_bind_do_descs, func);
@@ -3891,13 +3847,10 @@
 	func->function.ssp_descriptors = NULL;
 	func->interfaces_nums = NULL;
 
-<<<<<<< HEAD
 	ffs_event_add(ffs, FUNCTIONFS_UNBIND);
 
 	ffs_log("exit: state %d setup_state %d flag %lu", ffs->state,
 		ffs->setup_state, ffs->flags);
-=======
->>>>>>> 11806753
 }
 
 static struct usb_function *ffs_alloc(struct usb_function_instance *fi)
@@ -4026,12 +3979,8 @@
 	}
 
 	ffs_dev_unlock();
-<<<<<<< HEAD
 
 	return ffs_dev;
-=======
-	return ret;
->>>>>>> 11806753
 }
 
 static void ffs_release_dev(struct ffs_dev *ffs_dev)
