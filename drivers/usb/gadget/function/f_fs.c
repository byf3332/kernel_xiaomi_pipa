--- conflicted
+++ resolved
@@ -1908,10 +1908,8 @@
 
 	BUG_ON(ffs->gadget);
 
-<<<<<<< HEAD
-=======
 	mutex_lock(&ffs->mutex);
->>>>>>> b7af6d71
+
 	if (ffs->epfiles) {
 		ffs_epfiles_destroy(ffs->epfiles, ffs->eps_count);
 		ffs->epfiles = NULL;
@@ -1940,10 +1938,6 @@
 
 	ffs_data_clear(ffs);
 
-<<<<<<< HEAD
-	ffs->raw_descs_data = NULL;
-=======
->>>>>>> b7af6d71
 	ffs->raw_descs = NULL;
 
 	ffs->raw_descs_length = 0;
