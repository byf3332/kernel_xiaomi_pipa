--- conflicted
+++ resolved
@@ -85,17 +85,8 @@
 /* peak (theoretical) bulk transfer rate in bits-per-second */
 static inline unsigned ncm_bitrate(struct usb_gadget *g)
 {
-<<<<<<< HEAD
 	if (gadget_is_superspeed(g) && g->speed == USB_SPEED_SUPER)
 		return 13 * 1024 * 8 * 1000 * 8;
-=======
-	if (!g)
-		return 0;
-	else if (gadget_is_superspeed(g) && g->speed >= USB_SPEED_SUPER_PLUS)
-		return 4250000000U;
-	else if (gadget_is_superspeed(g) && g->speed == USB_SPEED_SUPER)
-		return 3750000000U;
->>>>>>> 11806753
 	else if (gadget_is_dualspeed(g) && g->speed == USB_SPEED_HIGH)
 		return 13 * 512 * 8 * 1000 * 8;
 	else
@@ -1237,16 +1228,8 @@
 			goto err;
 		}
 
-<<<<<<< HEAD
 		/* walk through NDP */
 		tmp = (void *)(skb->data + ndp_index);
-=======
-		/*
-		 * walk through NDP
-		 * dwSignature
-		 */
-		tmp = (__le16 *)(ntb_ptr + ndp_index);
->>>>>>> 11806753
 		if (get_unaligned_le32(tmp) != ncm->ndp_sign) {
 			INFO(port->func.config->cdev, "Wrong NDP SIGN\n");
 			goto err;
@@ -1425,7 +1408,6 @@
 		return -EINVAL;
 
 	ncm_opts = container_of(f->fi, struct f_ncm_opts, func_inst);
-<<<<<<< HEAD
 	/*
 	 * in drivers/usb/gadget/configfs.c:configfs_composite_bind()
 	 * configurations are bound in sequence with list_for_each_entry,
@@ -1461,38 +1443,12 @@
 		goto netdev_cleanup;
 	}
 	ncm->port.ioport = netdev_priv(ncm_opts->net);
-=======
-
-	if (cdev->use_os_string) {
-		f->os_desc_table = kzalloc(sizeof(*f->os_desc_table),
-					   GFP_KERNEL);
-		if (!f->os_desc_table)
-			return -ENOMEM;
-		f->os_desc_n = 1;
-		f->os_desc_table[0].os_desc = &ncm_opts->ncm_os_desc;
-	}
-
-	mutex_lock(&ncm_opts->lock);
-	gether_set_gadget(ncm_opts->net, cdev->gadget);
-	if (!ncm_opts->bound)
-		status = gether_register_netdev(ncm_opts->net);
-	mutex_unlock(&ncm_opts->lock);
-
-	if (status)
-		goto fail;
-
-	ncm_opts->bound = true;
->>>>>>> 11806753
 
 	us = usb_gstrings_attach(cdev, ncm_strings,
 				 ARRAY_SIZE(ncm_string_defs));
 	if (IS_ERR(us)) {
 		status = PTR_ERR(us);
-<<<<<<< HEAD
 		goto netdev_cleanup;
-=======
-		goto fail;
->>>>>>> 11806753
 	}
 	ncm_control_intf.iInterface = us[STRING_CTRL_IDX].id;
 	ncm_data_nop_intf.iInterface = us[STRING_DATA_IDX].id;
@@ -1699,12 +1655,6 @@
 	opts = container_of(f, struct f_ncm_opts, func_inst);
 	if (opts->bound)
 		gether_cleanup(netdev_priv(opts->net));
-<<<<<<< HEAD
-=======
-	else
-		free_netdev(opts->net);
-	kfree(opts->ncm_interf_group);
->>>>>>> 11806753
 	kfree(opts);
 }
 
@@ -1722,19 +1672,6 @@
 
 	mutex_init(&opts->lock);
 	opts->func_inst.free_func_inst = ncm_free_inst;
-<<<<<<< HEAD
-=======
-	opts->net = gether_setup_default();
-	if (IS_ERR(opts->net)) {
-		struct net_device *net = opts->net;
-		kfree(opts);
-		return ERR_CAST(net);
-	}
-	INIT_LIST_HEAD(&opts->ncm_os_desc.ext_prop);
-
-	descs[0] = &opts->ncm_os_desc;
-	names[0] = "ncm";
->>>>>>> 11806753
 
 	config_group_init_type_name(&opts->func_inst.group, "", &ncm_func_type);
 	ncm_interf_group =
