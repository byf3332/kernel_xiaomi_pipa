--- conflicted
+++ resolved
@@ -2307,12 +2307,7 @@
 	if (!cdev->req)
 		return -ENOMEM;
 
-<<<<<<< HEAD
-	cdev->req->buf = kzalloc(USB_COMP_EP0_BUFSIZ +
-				(gadget->extra_buf_alloc), GFP_KERNEL);
-=======
 	cdev->req->buf = kzalloc(USB_COMP_EP0_BUFSIZ, GFP_KERNEL);
->>>>>>> eeb7c2c1
 	if (!cdev->req->buf)
 		goto fail;
 
