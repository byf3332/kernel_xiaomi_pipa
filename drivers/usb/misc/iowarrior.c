--- conflicted
+++ resolved
@@ -813,7 +813,6 @@
 
 	/* we have to check the report_size often, so remember it in the endianness suitable for our machine */
 	dev->report_size = usb_endpoint_maxp(dev->int_in_endpoint);
-<<<<<<< HEAD
 	if ((dev->interface->cur_altsetting->desc.bInterfaceNumber == 0) &&
 	    ((dev->product_id == USB_DEVICE_ID_CODEMERCS_IOW56) ||
 	     (dev->product_id == USB_DEVICE_ID_CODEMERCS_IOW56AM) ||
@@ -822,30 +821,6 @@
 	     (dev->product_id == USB_DEVICE_ID_CODEMERCS_IOW100)))
 		/* IOWarrior56 has wMaxPacketSize different from report size */
 		dev->report_size = 7;
-=======
-
-	/*
-	 * Some devices need the report size to be different than the
-	 * endpoint size.
-	 */
-	if (dev->interface->cur_altsetting->desc.bInterfaceNumber == 0) {
-		switch (dev->product_id) {
-		case USB_DEVICE_ID_CODEMERCS_IOW56:
-		case USB_DEVICE_ID_CODEMERCS_IOW56AM:
-			dev->report_size = 7;
-			break;
-
-		case USB_DEVICE_ID_CODEMERCS_IOW28:
-		case USB_DEVICE_ID_CODEMERCS_IOW28L:
-			dev->report_size = 4;
-			break;
-
-		case USB_DEVICE_ID_CODEMERCS_IOW100:
-			dev->report_size = 12;
-			break;
-		}
-	}
->>>>>>> 11806753
 
 	/* create the urb and buffer for reading */
 	dev->int_in_urb = usb_alloc_urb(0, GFP_KERNEL);
