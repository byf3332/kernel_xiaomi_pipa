--- conflicted
+++ resolved
@@ -49,12 +49,6 @@
 #define PCI_DEVICE_ID_AMD_PROMONTORYA_2			0x43bb
 #define PCI_DEVICE_ID_AMD_PROMONTORYA_1			0x43bc
 #define PCI_DEVICE_ID_ASMEDIA_1042A_XHCI		0x1142
-<<<<<<< HEAD
-=======
-#define PCI_DEVICE_ID_ASMEDIA_1142_XHCI			0x1242
-#define PCI_DEVICE_ID_ASMEDIA_2142_XHCI			0x2142
-#define PCI_DEVICE_ID_ASMEDIA_3242_XHCI			0x3242
->>>>>>> 11806753
 
 static const char hcd_name[] = "xhci_hcd";
 
@@ -149,14 +143,6 @@
 	    (pdev->device == 0x15e0 || pdev->device == 0x15e1))
 		xhci->quirks |= XHCI_SNPS_BROKEN_SUSPEND;
 
-<<<<<<< HEAD
-=======
-	if (pdev->vendor == PCI_VENDOR_ID_AMD && pdev->device == 0x15e5) {
-		xhci->quirks |= XHCI_DISABLE_SPARSE;
-		xhci->quirks |= XHCI_RESET_ON_RESUME;
-	}
-
->>>>>>> 11806753
 	if (pdev->vendor == PCI_VENDOR_ID_AMD)
 		xhci->quirks |= XHCI_TRUST_TX_LENGTH;
 
@@ -245,33 +231,12 @@
 		xhci->quirks |= XHCI_BROKEN_STREAMS;
 
 	if (pdev->vendor == PCI_VENDOR_ID_ASMEDIA &&
-<<<<<<< HEAD
 			pdev->device == 0x1042)
-=======
-		pdev->device == PCI_DEVICE_ID_ASMEDIA_1042_XHCI) {
-		/*
-		 * try to tame the ASMedia 1042 controller which reports 0.96
-		 * but appears to behave more like 1.0
-		 */
-		xhci->quirks |= XHCI_SPURIOUS_SUCCESS;
->>>>>>> 11806753
 		xhci->quirks |= XHCI_BROKEN_STREAMS;
 	}
 	if (pdev->vendor == PCI_VENDOR_ID_ASMEDIA &&
-<<<<<<< HEAD
 			pdev->device == 0x1142)
 		xhci->quirks |= XHCI_TRUST_TX_LENGTH;
-=======
-		pdev->device == PCI_DEVICE_ID_ASMEDIA_1042A_XHCI) {
-		xhci->quirks |= XHCI_TRUST_TX_LENGTH;
-		xhci->quirks |= XHCI_NO_64BIT_SUPPORT;
-	}
-	if (pdev->vendor == PCI_VENDOR_ID_ASMEDIA &&
-	    (pdev->device == PCI_DEVICE_ID_ASMEDIA_1142_XHCI ||
-	     pdev->device == PCI_DEVICE_ID_ASMEDIA_2142_XHCI ||
-	     pdev->device == PCI_DEVICE_ID_ASMEDIA_3242_XHCI))
-		xhci->quirks |= XHCI_NO_64BIT_SUPPORT;
->>>>>>> 11806753
 
 	if (pdev->vendor == PCI_VENDOR_ID_ASMEDIA &&
 		pdev->device == PCI_DEVICE_ID_ASMEDIA_1042A_XHCI)
