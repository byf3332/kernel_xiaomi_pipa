--- conflicted
+++ resolved
@@ -80,12 +80,7 @@
 #define CH341_LCR_CS5          0x00
 
 static const struct usb_device_id id_table[] = {
-<<<<<<< HEAD
 	{ USB_DEVICE(0x4348, 0x5523) },
-=======
-	{ USB_DEVICE(0x1a86, 0x5523) },
-	{ USB_DEVICE(0x1a86, 0x7522) },
->>>>>>> 11806753
 	{ USB_DEVICE(0x1a86, 0x7523) },
 	{ USB_DEVICE(0x2184, 0x0057) },
 	{ USB_DEVICE(0x4348, 0x5523) },
