--- conflicted
+++ resolved
@@ -143,7 +143,6 @@
 		reservation_object_fini(dmabuf->resv);
 
 	module_put(dmabuf->owner);
-<<<<<<< HEAD
 	dmabuf_dent_put(dmabuf);
 }
 
@@ -160,10 +159,6 @@
 	list_del(&dmabuf->list_node);
 	mutex_unlock(&db_list.lock);
 
-=======
-	kfree(dmabuf->name);
-	kfree(dmabuf);
->>>>>>> 11806753
 	return 0;
 }
 
