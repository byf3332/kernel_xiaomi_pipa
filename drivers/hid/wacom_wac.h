/* SPDX-License-Identifier: GPL-2.0-or-later */
/*
 * drivers/input/tablet/wacom_wac.h
 */
#ifndef WACOM_WAC_H
#define WACOM_WAC_H

#include <linux/types.h>
#include <linux/hid.h>
#include <linux/kfifo.h>

/* maximum packet length for USB/BT devices */
#define WACOM_PKGLEN_MAX	361

#define WACOM_NAME_MAX		64
#define WACOM_MAX_REMOTES	5
#define WACOM_STATUS_UNKNOWN	255
#define WACOM_REMOTE_BATTERY_TIMEOUT	21000000000ll

/* packet length for individual models */
#define WACOM_PKGLEN_BBFUN	 9
#define WACOM_PKGLEN_TPC1FG	 5
#define WACOM_PKGLEN_TPC1FG_B	10
#define WACOM_PKGLEN_TPC2FG	14
#define WACOM_PKGLEN_BBTOUCH	20
#define WACOM_PKGLEN_BBTOUCH3	64
#define WACOM_PKGLEN_BBPEN	10
#define WACOM_PKGLEN_WIRELESS	32
#define WACOM_PKGLEN_PENABLED	 8
#define WACOM_PKGLEN_BPAD_TOUCH	32
#define WACOM_PKGLEN_BPAD_TOUCH_USB	64

/* wacom data size per MT contact */
#define WACOM_BYTES_PER_MT_PACKET	11
#define WACOM_BYTES_PER_24HDT_PACKET	14
#define WACOM_BYTES_PER_QHDTHID_PACKET	 6

/* device IDs */
#define STYLUS_DEVICE_ID	0x02
#define TOUCH_DEVICE_ID		0x03
#define CURSOR_DEVICE_ID	0x06
#define ERASER_DEVICE_ID	0x0A
#define PAD_DEVICE_ID		0x0F

/* wacom data packet report IDs */
#define WACOM_REPORT_PENABLED		2
#define WACOM_REPORT_PENABLED_BT	3
#define WACOM_REPORT_INTUOS_ID1		5
#define WACOM_REPORT_INTUOS_ID2		6
#define WACOM_REPORT_INTUOSPAD		12
#define WACOM_REPORT_INTUOS5PAD		3
#define WACOM_REPORT_DTUSPAD		21
#define WACOM_REPORT_TPC1FG		6
#define WACOM_REPORT_TPC2FG		13
#define WACOM_REPORT_TPCMT		13
#define WACOM_REPORT_TPCMT2		3
#define WACOM_REPORT_TPCHID		15
#define WACOM_REPORT_CINTIQ		16
#define WACOM_REPORT_CINTIQPAD		17
#define WACOM_REPORT_TPCST		16
#define WACOM_REPORT_DTUS		17
#define WACOM_REPORT_TPC1FGE		18
#define WACOM_REPORT_24HDT		1
#define WACOM_REPORT_WL			128
#define WACOM_REPORT_USB		192
#define WACOM_REPORT_BPAD_PEN		3
#define WACOM_REPORT_BPAD_TOUCH		16
#define WACOM_REPORT_DEVICE_LIST	16
#define WACOM_REPORT_INTUOS_PEN		16
#define WACOM_REPORT_REMOTE		17
#define WACOM_REPORT_INTUOSHT2_ID	8

/* wacom command report ids */
#define WAC_CMD_WL_LED_CONTROL          0x03
#define WAC_CMD_LED_CONTROL             0x20
#define WAC_CMD_ICON_START              0x21
#define WAC_CMD_ICON_XFER               0x23
#define WAC_CMD_ICON_BT_XFER            0x26
#define WAC_CMD_DELETE_PAIRING          0x20
#define WAC_CMD_LED_CONTROL_GENERIC     0x32
#define WAC_CMD_UNPAIR_ALL              0xFF
#define WAC_CMD_WL_INTUOSP2             0x82

/* device quirks */
#define WACOM_QUIRK_BBTOUCH_LOWRES	0x0001
#define WACOM_QUIRK_SENSE		0x0002
#define WACOM_QUIRK_AESPEN		0x0004
#define WACOM_QUIRK_BATTERY		0x0008
#define WACOM_QUIRK_TOOLSERIAL		0x0010

/* device types */
#define WACOM_DEVICETYPE_NONE           0x0000
#define WACOM_DEVICETYPE_PEN            0x0001
#define WACOM_DEVICETYPE_TOUCH          0x0002
#define WACOM_DEVICETYPE_PAD            0x0004
#define WACOM_DEVICETYPE_WL_MONITOR     0x0008
#define WACOM_DEVICETYPE_DIRECT         0x0010

#ifndef HID_DG_BATTERYSTRENGTH
#define HID_DG_BATTERYSTRENGTH          (HID_UP_DIGITIZER | 0x3B)
#endif

#ifndef HID_DG_TILT_X
#define HID_DG_TILT_X                   (HID_UP_DIGITIZER | 0x3D)
#endif

#ifndef HID_DG_TILT_Y
#define HID_DG_TILT_Y                   (HID_UP_DIGITIZER | 0x3E)
#endif

#ifndef HID_DG_TWIST
#define HID_DG_TWIST                    (HID_UP_DIGITIZER | 0x41)
#endif

#ifndef BTN_STYLUS3
#define BTN_STYLUS3                     0x149
#endif

#define WACOM_POWER_SUPPLY_STATUS_AUTO  -1

#define WACOM_HID_UP_WACOMDIGITIZER     0xff0d0000
#define WACOM_HID_SP_PAD                0x00040000
#define WACOM_HID_SP_BUTTON             0x00090000
#define WACOM_HID_SP_DIGITIZER          0x000d0000
#define WACOM_HID_SP_DIGITIZERINFO      0x00100000
#define WACOM_HID_WD_DIGITIZER          (WACOM_HID_UP_WACOMDIGITIZER | 0x01)
#define WACOM_HID_WD_PEN                (WACOM_HID_UP_WACOMDIGITIZER | 0x02)
#define WACOM_HID_WD_SENSE              (WACOM_HID_UP_WACOMDIGITIZER | 0x36)
#define WACOM_HID_WD_DIGITIZERFNKEYS    (WACOM_HID_UP_WACOMDIGITIZER | 0x39)
#define WACOM_HID_WD_SERIALNUMBER       (WACOM_HID_UP_WACOMDIGITIZER | 0x5b)
#define WACOM_HID_WD_SERIALHI           (WACOM_HID_UP_WACOMDIGITIZER | 0x5c)
#define WACOM_HID_WD_TOOLTYPE           (WACOM_HID_UP_WACOMDIGITIZER | 0x77)
#define WACOM_HID_WD_DISTANCE           (WACOM_HID_UP_WACOMDIGITIZER | 0x0132)
#define WACOM_HID_WD_TOUCHSTRIP         (WACOM_HID_UP_WACOMDIGITIZER | 0x0136)
#define WACOM_HID_WD_TOUCHSTRIP2        (WACOM_HID_UP_WACOMDIGITIZER | 0x0137)
#define WACOM_HID_WD_TOUCHRING          (WACOM_HID_UP_WACOMDIGITIZER | 0x0138)
#define WACOM_HID_WD_TOUCHRINGSTATUS    (WACOM_HID_UP_WACOMDIGITIZER | 0x0139)
#define WACOM_HID_WD_REPORT_VALID       (WACOM_HID_UP_WACOMDIGITIZER | 0x01d0)
#define WACOM_HID_WD_ACCELEROMETER_X    (WACOM_HID_UP_WACOMDIGITIZER | 0x0401)
#define WACOM_HID_WD_ACCELEROMETER_Y    (WACOM_HID_UP_WACOMDIGITIZER | 0x0402)
#define WACOM_HID_WD_ACCELEROMETER_Z    (WACOM_HID_UP_WACOMDIGITIZER | 0x0403)
#define WACOM_HID_WD_BATTERY_CHARGING   (WACOM_HID_UP_WACOMDIGITIZER | 0x0404)
#define WACOM_HID_WD_TOUCHONOFF         (WACOM_HID_UP_WACOMDIGITIZER | 0x0454)
#define WACOM_HID_WD_BATTERY_LEVEL      (WACOM_HID_UP_WACOMDIGITIZER | 0x043b)
#define WACOM_HID_WD_EXPRESSKEY00       (WACOM_HID_UP_WACOMDIGITIZER | 0x0910)
#define WACOM_HID_WD_EXPRESSKEYCAP00    (WACOM_HID_UP_WACOMDIGITIZER | 0x0940)
#define WACOM_HID_WD_MODE_CHANGE        (WACOM_HID_UP_WACOMDIGITIZER | 0x0980)
#define WACOM_HID_WD_MUTE_DEVICE        (WACOM_HID_UP_WACOMDIGITIZER | 0x0981)
#define WACOM_HID_WD_CONTROLPANEL       (WACOM_HID_UP_WACOMDIGITIZER | 0x0982)
#define WACOM_HID_WD_ONSCREEN_KEYBOARD  (WACOM_HID_UP_WACOMDIGITIZER | 0x0983)
#define WACOM_HID_WD_BUTTONCONFIG       (WACOM_HID_UP_WACOMDIGITIZER | 0x0986)
#define WACOM_HID_WD_BUTTONHOME         (WACOM_HID_UP_WACOMDIGITIZER | 0x0990)
#define WACOM_HID_WD_BUTTONUP           (WACOM_HID_UP_WACOMDIGITIZER | 0x0991)
#define WACOM_HID_WD_BUTTONDOWN         (WACOM_HID_UP_WACOMDIGITIZER | 0x0992)
#define WACOM_HID_WD_BUTTONLEFT         (WACOM_HID_UP_WACOMDIGITIZER | 0x0993)
#define WACOM_HID_WD_BUTTONRIGHT        (WACOM_HID_UP_WACOMDIGITIZER | 0x0994)
#define WACOM_HID_WD_BUTTONCENTER       (WACOM_HID_UP_WACOMDIGITIZER | 0x0995)
#define WACOM_HID_WD_FINGERWHEEL        (WACOM_HID_UP_WACOMDIGITIZER | 0x0d03)
#define WACOM_HID_WD_OFFSETLEFT         (WACOM_HID_UP_WACOMDIGITIZER | 0x0d30)
#define WACOM_HID_WD_OFFSETTOP          (WACOM_HID_UP_WACOMDIGITIZER | 0x0d31)
#define WACOM_HID_WD_OFFSETRIGHT        (WACOM_HID_UP_WACOMDIGITIZER | 0x0d32)
#define WACOM_HID_WD_OFFSETBOTTOM       (WACOM_HID_UP_WACOMDIGITIZER | 0x0d33)
#define WACOM_HID_WD_DATAMODE           (WACOM_HID_UP_WACOMDIGITIZER | 0x1002)
#define WACOM_HID_WD_DIGITIZERINFO      (WACOM_HID_UP_WACOMDIGITIZER | 0x1013)
#define WACOM_HID_WD_TOUCH_RING_SETTING (WACOM_HID_UP_WACOMDIGITIZER | 0x1032)
#define WACOM_HID_UP_G9                 0xff090000
#define WACOM_HID_G9_PEN                (WACOM_HID_UP_G9 | 0x02)
#define WACOM_HID_G9_TOUCHSCREEN        (WACOM_HID_UP_G9 | 0x11)
#define WACOM_HID_UP_G11                0xff110000
#define WACOM_HID_G11_PEN               (WACOM_HID_UP_G11 | 0x02)
#define WACOM_HID_G11_TOUCHSCREEN       (WACOM_HID_UP_G11 | 0x11)
#define WACOM_HID_UP_WACOMTOUCH         0xff000000
#define WACOM_HID_WT_TOUCHSCREEN        (WACOM_HID_UP_WACOMTOUCH | 0x04)
#define WACOM_HID_WT_TOUCHPAD           (WACOM_HID_UP_WACOMTOUCH | 0x05)
#define WACOM_HID_WT_CONTACTMAX         (WACOM_HID_UP_WACOMTOUCH | 0x55)
#define WACOM_HID_WT_SERIALNUMBER       (WACOM_HID_UP_WACOMTOUCH | 0x5b)
#define WACOM_HID_WT_X                  (WACOM_HID_UP_WACOMTOUCH | 0x130)
#define WACOM_HID_WT_Y                  (WACOM_HID_UP_WACOMTOUCH | 0x131)
#define WACOM_HID_WT_REPORT_VALID       (WACOM_HID_UP_WACOMTOUCH | 0x1d0)

#define WACOM_BATTERY_USAGE(f)	(((f)->hid == HID_DG_BATTERYSTRENGTH) || \
				 ((f)->hid == WACOM_HID_WD_BATTERY_CHARGING) || \
				 ((f)->hid == WACOM_HID_WD_BATTERY_LEVEL))

#define WACOM_PAD_FIELD(f)	(((f)->physical == HID_DG_TABLETFUNCTIONKEY) || \
				 ((f)->physical == WACOM_HID_WD_DIGITIZERFNKEYS) || \
				 ((f)->physical == WACOM_HID_WD_DIGITIZERINFO))

#define WACOM_PEN_FIELD(f)	(((f)->logical == HID_DG_STYLUS) || \
				 ((f)->physical == HID_DG_STYLUS) || \
				 ((f)->physical == HID_DG_PEN) || \
				 ((f)->application == HID_DG_PEN) || \
				 ((f)->application == HID_DG_DIGITIZER) || \
				 ((f)->application == WACOM_HID_WD_PEN) || \
				 ((f)->application == WACOM_HID_WD_DIGITIZER) || \
				 ((f)->application == WACOM_HID_G9_PEN) || \
				 ((f)->application == WACOM_HID_G11_PEN))
#define WACOM_FINGER_FIELD(f)	(((f)->logical == HID_DG_FINGER) || \
				 ((f)->physical == HID_DG_FINGER) || \
				 ((f)->application == HID_DG_TOUCHSCREEN) || \
				 ((f)->application == WACOM_HID_G9_TOUCHSCREEN) || \
				 ((f)->application == WACOM_HID_G11_TOUCHSCREEN) || \
				 ((f)->application == WACOM_HID_WT_TOUCHPAD) || \
				 ((f)->application == HID_DG_TOUCHPAD))

#define WACOM_DIRECT_DEVICE(f)	(((f)->application == HID_DG_TOUCHSCREEN) || \
				 ((f)->application == WACOM_HID_WT_TOUCHSCREEN) || \
				 ((f)->application == HID_DG_PEN) || \
				 ((f)->application == WACOM_HID_WD_PEN))

enum {
	PENPARTNER = 0,
	GRAPHIRE,
	GRAPHIRE_BT,
	WACOM_G4,
	PTU,
	PL,
	DTU,
	DTUS,
	DTUSX,
	INTUOS,
	INTUOS3S,
	INTUOS3,
	INTUOS3L,
	INTUOS4S,
	INTUOS4,
	INTUOS4WL,
	INTUOS4L,
	INTUOS5S,
	INTUOS5,
	INTUOS5L,
	INTUOSPS,
	INTUOSPM,
	INTUOSPL,
	INTUOSP2_BT,
	INTUOSP2S_BT,
	INTUOSHT3_BT,
	WACOM_21UX2,
	WACOM_22HD,
	DTK,
	WACOM_24HD,
	WACOM_27QHD,
	CINTIQ_HYBRID,
	CINTIQ_COMPANION_2,
	CINTIQ,
	WACOM_BEE,
	WACOM_13HD,
	WACOM_MO,
	BAMBOO_PEN,
	INTUOSHT,
	INTUOSHT2,
	BAMBOO_TOUCH,
	BAMBOO_PT,
	WACOM_24HDT,
	WACOM_27QHDT,
	BAMBOO_PAD,
	WIRELESS,
	REMOTE,
	TABLETPC,   /* add new TPC below */
	TABLETPCE,
	TABLETPC2FG,
	MTSCREEN,
	MTTPC,
	MTTPC_B,
	HID_GENERIC,
	BOOTLOADER,
	MAX_TYPE
};

struct wacom_features {
	const char *name;
	int x_max;
	int y_max;
	int pressure_max;
	int distance_max;
	int type;
	int x_resolution;
	int y_resolution;
	int numbered_buttons;
	int offset_left;
	int offset_right;
	int offset_top;
	int offset_bottom;
	int device_type;
	int x_phy;
	int y_phy;
	unsigned unit;
	int unitExpo;
	int x_fuzz;
	int y_fuzz;
	int pressure_fuzz;
	int distance_fuzz;
	int tilt_fuzz;
	unsigned quirks;
	unsigned touch_max;
	int oVid;
	int oPid;
	int pktlen;
	bool check_for_hid_type;
	int hid_type;
};

struct wacom_shared {
	bool stylus_in_proximity;
	bool touch_down;
	/* for wireless device to access USB interfaces */
	unsigned touch_max;
	int type;
	struct input_dev *touch_input;
	struct hid_device *pen;
	struct hid_device *touch;
	bool has_mute_touch_switch;
	bool is_touch_on;
};

struct hid_data {
	__s16 inputmode;	/* InputMode HID feature, -1 if non-existent */
	__s16 inputmode_index;	/* InputMode HID feature index in the report */
	bool sense_state;
	bool inrange_state;
	bool invert_state;
	bool tipswitch;
	bool barrelswitch;
	bool barrelswitch2;
<<<<<<< HEAD
	bool serialhi;
=======
	bool confidence;
>>>>>>> 11806753
	int x;
	int y;
	int pressure;
	int width;
	int height;
	int id;
	int cc_report;
	int cc_index;
	int cc_value_index;
	int last_slot_field;
	int num_expected;
	int num_received;
	int bat_status;
	int battery_capacity;
	int bat_charging;
	int bat_connected;
	int ps_connected;
	bool pad_input_event_flag;
};

struct wacom_remote_data {
	struct {
		u32 serial;
		bool connected;
	} remote[WACOM_MAX_REMOTES];
};

struct wacom_wac {
	char name[WACOM_NAME_MAX];
	char pen_name[WACOM_NAME_MAX];
	char touch_name[WACOM_NAME_MAX];
	char pad_name[WACOM_NAME_MAX];
	unsigned char data[WACOM_PKGLEN_MAX];
	int tool[2];
	int id[2];
	__u64 serial[2];
	bool probe_complete;
	bool reporting_data;
	struct wacom_features features;
	struct wacom_shared *shared;
	struct input_dev *pen_input;
	struct input_dev *touch_input;
	struct input_dev *pad_input;
	struct kfifo_rec_ptr_2 *pen_fifo;
	int pid;
	int num_contacts_left;
	u8 bt_features;
	u8 bt_high_speed;
	int mode_report;
	int mode_value;
	struct hid_data hid_data;
	bool has_mute_touch_switch;
	bool is_soft_touch_switch;
	bool has_mode_change;
	bool is_direct_mode;
	bool is_invalid_bt_frame;
};

#endif<|MERGE_RESOLUTION|>--- conflicted
+++ resolved
@@ -322,11 +322,8 @@
 	bool tipswitch;
 	bool barrelswitch;
 	bool barrelswitch2;
-<<<<<<< HEAD
+	bool confidence;
 	bool serialhi;
-=======
-	bool confidence;
->>>>>>> 11806753
 	int x;
 	int y;
 	int pressure;
