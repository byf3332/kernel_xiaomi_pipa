--- conflicted
+++ resolved
@@ -68,28 +68,9 @@
 static int holtek_mouse_probe(struct hid_device *hdev,
 			      const struct hid_device_id *id)
 {
-<<<<<<< HEAD
-	int ret;
-
 	if (!hid_is_usb(hdev))
 		return -EINVAL;
 
-	ret = hid_parse(hdev);
-	if (ret) {
-		hid_err(hdev, "hid parse failed: %d\n", ret);
-		return ret;
-	}
-
-	ret = hid_hw_start(hdev, HID_CONNECT_DEFAULT);
-	if (ret) {
-		hid_err(hdev, "hw start failed: %d\n", ret);
-		return ret;
-	}
-
-=======
-	if (!hid_is_usb(hdev))
-		return -EINVAL;
->>>>>>> b7af6d71
 	return 0;
 }
 
