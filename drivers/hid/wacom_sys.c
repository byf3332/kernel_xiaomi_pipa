--- conflicted
+++ resolved
@@ -2280,11 +2280,7 @@
 	if ((features->type == HID_GENERIC) && !strcmp("Wacom HID", features->name)) {
 		char *product_name = wacom->hdev->name;
 
-<<<<<<< HEAD
 		if (wacom_is_using_usb_driver(wacom->hdev)) {
-=======
-		if (hid_is_usb(wacom->hdev)) {
->>>>>>> 11806753
 			struct usb_interface *intf = to_usb_interface(wacom->hdev->dev.parent);
 			struct usb_device *dev = interface_to_usbdev(intf);
 			product_name = dev->product;
@@ -2879,7 +2875,7 @@
 	error = hid_parse(hdev);
 	if (error) {
 		hid_err(hdev, "parse failed\n");
-		return error;
+		goto fail;
 	}
 
 	if (features->type == BOOTLOADER) {
@@ -2928,11 +2924,8 @@
 
 	if (wacom->wacom_wac.features.type != REMOTE)
 		wacom_release_resources(wacom);
-<<<<<<< HEAD
-=======
 
 	hid_set_drvdata(hdev, NULL);
->>>>>>> 11806753
 }
 
 #ifdef CONFIG_PM
