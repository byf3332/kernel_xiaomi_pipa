--- conflicted
+++ resolved
@@ -13,53 +13,6 @@
  * the inode payload page if it's an extended inode) in order to fill
  * inline data if possible.
  */
-<<<<<<< HEAD
-static struct page *erofs_read_inode(struct inode *inode,
-				     unsigned int *ofs)
-{
-	struct super_block *sb = inode->i_sb;
-	struct erofs_sb_info *sbi = EROFS_SB(sb);
-	struct erofs_inode *vi = EROFS_I(inode);
-	const erofs_off_t inode_loc = iloc(sbi, vi->nid);
-
-	erofs_blk_t blkaddr, nblks = 0;
-	struct page *page;
-	struct erofs_inode_compact *dic;
-	struct erofs_inode_extended *die, *copied = NULL;
-	unsigned int ifmt;
-	int err;
-
-	blkaddr = erofs_blknr(inode_loc);
-	*ofs = erofs_blkoff(inode_loc);
-
-	erofs_dbg("%s, reading inode nid %llu at %u of blkaddr %u",
-		  __func__, vi->nid, *ofs, blkaddr);
-
-	page = erofs_get_meta_page(sb, blkaddr);
-	if (IS_ERR(page)) {
-		erofs_err(sb, "failed to get inode (nid: %llu) page, err %ld",
-			  vi->nid, PTR_ERR(page));
-		return page;
-	}
-
-	dic = page_address(page) + *ofs;
-	ifmt = le16_to_cpu(dic->i_format);
-
-	if (ifmt & ~EROFS_I_ALL) {
-		erofs_err(inode->i_sb, "unsupported i_format %u of nid %llu",
-			  ifmt, vi->nid);
-		err = -EOPNOTSUPP;
-		goto err_out;
-	}
-
-	vi->datalayout = erofs_inode_datalayout(ifmt);
-	if (vi->datalayout >= EROFS_INODE_DATALAYOUT_MAX) {
-		erofs_err(inode->i_sb, "unsupported datalayout %u of nid %llu",
-			  vi->datalayout, vi->nid);
-		err = -EOPNOTSUPP;
-		goto err_out;
-	}
-=======
 static struct page *read_inode(struct inode *inode, unsigned int *ofs)
 {
 	struct super_block *sb = inode->i_sb;
@@ -134,94 +87,16 @@
 			v2 = copied;
 		}
 		vi->xattr_isize = ondisk_xattr_ibody_size(v2->i_xattr_icount);
->>>>>>> 11806753
-
-	switch (erofs_inode_version(ifmt)) {
-	case EROFS_INODE_LAYOUT_EXTENDED:
-		vi->inode_isize = sizeof(struct erofs_inode_extended);
-		/* check if the inode acrosses page boundary */
-		if (*ofs + vi->inode_isize <= PAGE_SIZE) {
-			*ofs += vi->inode_isize;
-			die = (struct erofs_inode_extended *)dic;
-		} else {
-			const unsigned int gotten = PAGE_SIZE - *ofs;
-
-			copied = kmalloc(vi->inode_isize, GFP_NOFS);
-			if (!copied) {
-				err = -ENOMEM;
-				goto err_out;
-			}
-			memcpy(copied, dic, gotten);
-			unlock_page(page);
-			put_page(page);
-
-			page = erofs_get_meta_page(sb, blkaddr + 1);
-			if (IS_ERR(page)) {
-				erofs_err(sb, "failed to get inode payload page (nid: %llu), err %ld",
-					  vi->nid, PTR_ERR(page));
-				kfree(copied);
-				return page;
-			}
-			*ofs = vi->inode_isize - gotten;
-			memcpy((u8 *)copied + gotten, page_address(page), *ofs);
-			die = copied;
-		}
-		vi->xattr_isize = erofs_xattr_ibody_size(die->i_xattr_icount);
-
-		inode->i_mode = le16_to_cpu(die->i_mode);
-		switch (inode->i_mode & S_IFMT) {
-		case S_IFREG:
-		case S_IFDIR:
-		case S_IFLNK:
-			vi->raw_blkaddr = le32_to_cpu(die->i_u.raw_blkaddr);
-			break;
-		case S_IFCHR:
-		case S_IFBLK:
+
+		inode->i_mode = le16_to_cpu(v2->i_mode);
+		if (S_ISREG(inode->i_mode) || S_ISDIR(inode->i_mode) ||
+						S_ISLNK(inode->i_mode)) {
+			vi->raw_blkaddr = le32_to_cpu(v2->i_u.raw_blkaddr);
+		} else if (S_ISCHR(inode->i_mode) || S_ISBLK(inode->i_mode)) {
 			inode->i_rdev =
-				new_decode_dev(le32_to_cpu(die->i_u.rdev));
-			break;
-		case S_IFIFO:
-		case S_IFSOCK:
+				new_decode_dev(le32_to_cpu(v2->i_u.rdev));
+		} else if (S_ISFIFO(inode->i_mode) || S_ISSOCK(inode->i_mode)) {
 			inode->i_rdev = 0;
-<<<<<<< HEAD
-			break;
-		default:
-			goto bogusimode;
-		}
-		i_uid_write(inode, le32_to_cpu(die->i_uid));
-		i_gid_write(inode, le32_to_cpu(die->i_gid));
-		set_nlink(inode, le32_to_cpu(die->i_nlink));
-
-		/* extended inode has its own timestamp */
-		inode->i_ctime.tv_sec = le64_to_cpu(die->i_ctime);
-		inode->i_ctime.tv_nsec = le32_to_cpu(die->i_ctime_nsec);
-
-		inode->i_size = le64_to_cpu(die->i_size);
-
-		/* total blocks for compressed files */
-		if (erofs_inode_is_data_compressed(vi->datalayout))
-			nblks = le32_to_cpu(die->i_u.compressed_blocks);
-		else if (vi->datalayout == EROFS_INODE_CHUNK_BASED)
-			/* fill chunked inode summary info */
-			vi->chunkformat = le16_to_cpu(die->i_u.c.format);
-		kfree(copied);
-		copied = NULL;
-		break;
-	case EROFS_INODE_LAYOUT_COMPACT:
-		vi->inode_isize = sizeof(struct erofs_inode_compact);
-		*ofs += vi->inode_isize;
-		vi->xattr_isize = erofs_xattr_ibody_size(dic->i_xattr_icount);
-
-		inode->i_mode = le16_to_cpu(dic->i_mode);
-		switch (inode->i_mode & S_IFMT) {
-		case S_IFREG:
-		case S_IFDIR:
-		case S_IFLNK:
-			vi->raw_blkaddr = le32_to_cpu(dic->i_u.raw_blkaddr);
-			break;
-		case S_IFCHR:
-		case S_IFBLK:
-=======
 		} else {
 			goto bogusimode;
 		}
@@ -247,22 +122,10 @@
 						S_ISLNK(inode->i_mode)) {
 			vi->raw_blkaddr = le32_to_cpu(v1->i_u.raw_blkaddr);
 		} else if (S_ISCHR(inode->i_mode) || S_ISBLK(inode->i_mode)) {
->>>>>>> 11806753
 			inode->i_rdev =
-				new_decode_dev(le32_to_cpu(dic->i_u.rdev));
-			break;
-		case S_IFIFO:
-		case S_IFSOCK:
+				new_decode_dev(le32_to_cpu(v1->i_u.rdev));
+		} else if (S_ISFIFO(inode->i_mode) || S_ISSOCK(inode->i_mode)) {
 			inode->i_rdev = 0;
-<<<<<<< HEAD
-			break;
-		default:
-			goto bogusimode;
-		}
-		i_uid_write(inode, le16_to_cpu(dic->i_uid));
-		i_gid_write(inode, le16_to_cpu(dic->i_gid));
-		set_nlink(inode, le16_to_cpu(dic->i_nlink));
-=======
 		} else {
 			goto bogusimode;
 		}
@@ -270,73 +133,32 @@
 		i_uid_write(inode, le16_to_cpu(v1->i_uid));
 		i_gid_write(inode, le16_to_cpu(v1->i_gid));
 		set_nlink(inode, le16_to_cpu(v1->i_nlink));
->>>>>>> 11806753
 
 		/* use build time for compact inodes */
 		inode->i_ctime.tv_sec = sbi->build_time;
 		inode->i_ctime.tv_nsec = sbi->build_time_nsec;
 
-<<<<<<< HEAD
-		inode->i_size = le32_to_cpu(dic->i_size);
-		if (erofs_inode_is_data_compressed(vi->datalayout))
-			nblks = le32_to_cpu(dic->i_u.compressed_blocks);
-		else if (vi->datalayout == EROFS_INODE_CHUNK_BASED)
-			vi->chunkformat = le16_to_cpu(dic->i_u.c.format);
-		break;
-	default:
-		erofs_err(inode->i_sb,
-			  "unsupported on-disk inode version %u of nid %llu",
-			  erofs_inode_version(ifmt), vi->nid);
-=======
 		inode->i_size = le32_to_cpu(v1->i_size);
 		break;
 	default:
 		errln("unsupported on-disk inode version %u of nid %llu",
 		      __inode_version(ifmt), vi->nid);
->>>>>>> 11806753
 		err = -EOPNOTSUPP;
 		goto err_out;
 	}
 
-<<<<<<< HEAD
-	if (vi->datalayout == EROFS_INODE_CHUNK_BASED) {
-		if (vi->chunkformat & ~EROFS_CHUNK_FORMAT_ALL) {
-			erofs_err(inode->i_sb,
-				  "unsupported chunk format %x of nid %llu",
-				  vi->chunkformat, vi->nid);
-			err = -EOPNOTSUPP;
-			goto err_out;
-		}
-		vi->chunkbits = LOG_BLOCK_SIZE +
-			(vi->chunkformat & EROFS_CHUNK_FORMAT_BLKBITS_MASK);
-	}
-=======
->>>>>>> 11806753
+
 	inode->i_mtime.tv_sec = inode->i_ctime.tv_sec;
 	inode->i_atime.tv_sec = inode->i_ctime.tv_sec;
 	inode->i_mtime.tv_nsec = inode->i_ctime.tv_nsec;
 	inode->i_atime.tv_nsec = inode->i_ctime.tv_nsec;
 
-<<<<<<< HEAD
-	if (!nblks)
-		/* measure inode.i_blocks as generic filesystems */
-		inode->i_blocks = roundup(inode->i_size, EROFS_BLKSIZ) >> 9;
-	else
-		inode->i_blocks = nblks << LOG_SECTORS_PER_BLOCK;
-	return page;
-
-bogusimode:
-	erofs_err(inode->i_sb, "bogus i_mode (%o) @ nid %llu",
-		  inode->i_mode, vi->nid);
-	err = -EFSCORRUPTED;
-=======
 	/* measure inode.i_blocks as the generic filesystem */
 	inode->i_blocks = ((inode->i_size - 1) >> 9) + 1;
 	return page;
 bogusimode:
 	errln("bogus i_mode (%o) @ nid %llu", inode->i_mode, vi->nid);
 	err = -EIO;
->>>>>>> 11806753
 err_out:
 	DBG_BUGON(1);
 	kfree(copied);
@@ -345,35 +167,18 @@
 	return ERR_PTR(err);
 }
 
-static int erofs_fill_symlink(struct inode *inode, void *data,
-			      unsigned int m_pofs)
-{
-	struct erofs_inode *vi = EROFS_I(inode);
-	char *lnk;
-
-	/* if it cannot be handled with fast symlink scheme */
-	if (vi->datalayout != EROFS_INODE_FLAT_INLINE ||
-	    inode->i_size >= PAGE_SIZE) {
-		inode->i_op = &erofs_symlink_iops;
+static int erofs_fill_inode(struct inode *inode, int isdir)
+{
+	struct erofs_vnode *vi = EROFS_V(inode);
+	struct erofs_sb_info *sbi = EROFS_I_SB(inode);
+	int mode = vi->data_mapping_mode;
+
+	DBG_BUGON(mode >= EROFS_INODE_LAYOUT_MAX);
+
+	/* should be inode inline C */
+	if (mode != EROFS_INODE_LAYOUT_INLINE)
 		return 0;
-	}
-
-<<<<<<< HEAD
-	lnk = kmalloc(inode->i_size + 1, GFP_KERNEL);
-	if (!lnk)
-		return -ENOMEM;
-
-	m_pofs += vi->xattr_isize;
-	/* inline symlink data shouldn't cross page boundary as well */
-	if (m_pofs + inode->i_size > PAGE_SIZE) {
-		kfree(lnk);
-		erofs_err(inode->i_sb,
-			  "inline data cross block boundary @ nid %llu",
-			  vi->nid);
-		DBG_BUGON(1);
-		return -EFSCORRUPTED;
-	}
-=======
+
 	/* fast symlink (following ext4) */
 	if (S_ISLNK(inode->i_mode) && inode->i_size < PAGE_SIZE) {
 		char *lnk = erofs_kmalloc(sbi, inode->i_size + 1, GFP_KERNEL);
@@ -389,22 +194,19 @@
 			kfree(lnk);
 			return -EIO;
 		}
->>>>>>> 11806753
-
-	memcpy(lnk, data + m_pofs, inode->i_size);
-	lnk[inode->i_size] = '\0';
-
-	inode->i_link = lnk;
-	inode->i_op = &erofs_fast_symlink_iops;
-	return 0;
-}
-
-static int erofs_fill_inode(struct inode *inode, int isdir)
-{
-<<<<<<< HEAD
-	struct erofs_inode *vi = EROFS_I(inode);
-=======
->>>>>>> 11806753
+
+		/* get in-page inline data */
+		memcpy(lnk, data + m_pofs, inode->i_size);
+		lnk[inode->i_size] = '\0';
+
+		inode->i_link = lnk;
+		set_inode_fast_symlink(inode);
+	}
+	return -EAGAIN;
+}
+
+static int fill_inode(struct inode *inode, int isdir)
+{
 	struct page *page;
 	unsigned int ofs;
 	int err = 0;
@@ -412,11 +214,6 @@
 	trace_erofs_fill_inode(inode, isdir);
 
 	/* read inode base data from disk */
-<<<<<<< HEAD
-	page = erofs_read_inode(inode, &ofs);
-	if (IS_ERR(page))
-		return PTR_ERR(page);
-=======
 	page = read_inode(inode, &ofs);
 	if (IS_ERR(page)) {
 		return PTR_ERR(page);
@@ -454,44 +251,22 @@
 			err = -EIO;
 			goto out_unlock;
 		}
->>>>>>> 11806753
-
-	/* setup the new inode */
-	switch (inode->i_mode & S_IFMT) {
-	case S_IFREG:
-		inode->i_op = &erofs_generic_iops;
-		inode->i_fop = &generic_ro_fops;
-		break;
-	case S_IFDIR:
-		inode->i_op = &erofs_dir_iops;
-		inode->i_fop = &erofs_dir_fops;
-		break;
-	case S_IFLNK:
-		err = erofs_fill_symlink(inode, page_address(page), ofs);
-		if (err)
+
+		if (is_inode_layout_compression(inode)) {
+#ifdef CONFIG_EROFS_FS_ZIP
+			inode->i_mapping->a_ops =
+				&z_erofs_vle_normalaccess_aops;
+#else
+			err = -ENOTSUPP;
+#endif
 			goto out_unlock;
-		inode_nohighmem(inode);
-		break;
-	case S_IFCHR:
-	case S_IFBLK:
-	case S_IFIFO:
-	case S_IFSOCK:
-		inode->i_op = &erofs_generic_iops;
-		init_special_inode(inode, inode->i_mode, inode->i_rdev);
-		goto out_unlock;
-	default:
-		err = -EFSCORRUPTED;
-		goto out_unlock;
-	}
-
-<<<<<<< HEAD
-	if (erofs_inode_is_data_compressed(vi->datalayout)) {
-		err = z_erofs_fill_inode(inode);
-		goto out_unlock;
-=======
+		}
+
+		inode->i_mapping->a_ops = &erofs_raw_access_aops;
+
+
 		/* fill last page if inline data is available */
 		fill_inline_data(inode, page_address(page), ofs);
->>>>>>> 11806753
 	}
 	inode->i_mapping->a_ops = &erofs_raw_access_aops;
 
