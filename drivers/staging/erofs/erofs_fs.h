/* SPDX-License-Identifier: GPL-2.0-only OR Apache-2.0 */
/*
 * EROFS (Enhanced ROM File System) on-disk format definition
 *
 * Copyright (C) 2017-2018 HUAWEI, Inc.
 *             https://www.huawei.com/
 * Copyright (C) 2021, Alibaba Cloud
 */
#ifndef __EROFS_FS_H
#define __EROFS_FS_H

#define EROFS_SUPER_MAGIC_V1	0xE0F5E1E2
#define EROFS_SUPER_OFFSET      1024

#define EROFS_FEATURE_COMPAT_SB_CHKSUM          0x00000001

/*
 * Any bits that aren't in EROFS_ALL_FEATURE_INCOMPAT should
 * be incompatible with this kernel version.
 */
#define EROFS_FEATURE_INCOMPAT_LZ4_0PADDING	0x00000001
#define EROFS_FEATURE_INCOMPAT_COMPR_CFGS	0x00000002
#define EROFS_FEATURE_INCOMPAT_BIG_PCLUSTER	0x00000002
#define EROFS_FEATURE_INCOMPAT_CHUNKED_FILE	0x00000004
#define EROFS_FEATURE_INCOMPAT_COMPR_HEAD2	0x00000008
#define EROFS_ALL_FEATURE_INCOMPAT		\
	(EROFS_FEATURE_INCOMPAT_LZ4_0PADDING | \
	 EROFS_FEATURE_INCOMPAT_COMPR_CFGS | \
	 EROFS_FEATURE_INCOMPAT_BIG_PCLUSTER | \
	 EROFS_FEATURE_INCOMPAT_CHUNKED_FILE | \
	 EROFS_FEATURE_INCOMPAT_COMPR_HEAD2)

#define EROFS_SB_EXTSLOT_SIZE	16

/* erofs on-disk super block (currently 128 bytes) */
struct erofs_super_block {
	__le32 magic;           /* file system magic number */
	__le32 checksum;        /* crc32c(super_block) */
	__le32 feature_compat;
	__u8 blkszbits;         /* support block_size == PAGE_SIZE only */
	__u8 sb_extslots;	/* superblock size = 128 + sb_extslots * 16 */

	__le16 root_nid;	/* nid of root directory */
	__le64 inos;            /* total valid ino # (== f_files - f_favail) */

	__le64 build_time;      /* inode v1 time derivation */
	__le32 build_time_nsec;	/* inode v1 time derivation in nano scale */
	__le32 blocks;          /* used for statfs */
	__le32 meta_blkaddr;	/* start block address of metadata area */
	__le32 xattr_blkaddr;	/* start block address of shared xattr area */
	__u8 uuid[16];          /* 128-bit uuid for volume */
	__u8 volume_name[16];   /* volume name */
	__le32 feature_incompat;
	union {
		/* bitmap for available compression algorithms */
		__le16 available_compr_algs;
		/* customized sliding window size instead of 64k by default */
		__le16 lz4_max_distance;
	} __packed u1;
	__u8 reserved2[42];
};

/*
 * erofs inode datalayout (i_format in on-disk inode):
 * 0 - inode plain without inline data A:
 * inode, [xattrs], ... | ... | no-holed data
 * 1 - inode VLE compression B (legacy):
 * inode, [xattrs], extents ... | ...
 * 2 - inode plain with inline data C:
 * inode, [xattrs], last_inline_data, ... | ... | no-holed data
 * 3 - inode compression D:
 * inode, [xattrs], map_header, extents ... | ...
 * 4 - inode chunk-based E:
 * inode, [xattrs], chunk indexes ... | ...
 * 5~7 - reserved
 */
enum {
	EROFS_INODE_FLAT_PLAIN			= 0,
	EROFS_INODE_FLAT_COMPRESSION_LEGACY	= 1,
	EROFS_INODE_FLAT_INLINE			= 2,
	EROFS_INODE_FLAT_COMPRESSION		= 3,
	EROFS_INODE_CHUNK_BASED			= 4,
	EROFS_INODE_DATALAYOUT_MAX
};

static inline bool erofs_inode_is_data_compressed(unsigned int datamode)
{
	return datamode == EROFS_INODE_FLAT_COMPRESSION ||
		datamode == EROFS_INODE_FLAT_COMPRESSION_LEGACY;
}

/* bit definitions of inode i_advise */
#define EROFS_I_VERSION_BITS            1
#define EROFS_I_DATALAYOUT_BITS         3

#define EROFS_I_VERSION_BIT             0
#define EROFS_I_DATALAYOUT_BIT          1

#define EROFS_I_ALL	\
	((1 << (EROFS_I_DATALAYOUT_BIT + EROFS_I_DATALAYOUT_BITS)) - 1)

/* indicate chunk blkbits, thus 'chunksize = blocksize << chunk blkbits' */
#define EROFS_CHUNK_FORMAT_BLKBITS_MASK		0x001F
/* with chunk indexes or just a 4-byte blkaddr array */
#define EROFS_CHUNK_FORMAT_INDEXES		0x0020

#define EROFS_CHUNK_FORMAT_ALL	\
	(EROFS_CHUNK_FORMAT_BLKBITS_MASK | EROFS_CHUNK_FORMAT_INDEXES)

struct erofs_inode_chunk_info {
	__le16 format;		/* chunk blkbits, etc. */
	__le16 reserved;
};

<<<<<<< HEAD
/* 32-byte reduced form of an ondisk inode */
struct erofs_inode_compact {
	__le16 i_format;	/* inode format hints */
=======
#define EROFS_I_ALL	\
	((1 << (EROFS_I_DATA_MAPPING_BIT + EROFS_I_DATA_MAPPING_BITS)) - 1)

struct erofs_inode_v1 {
/*  0 */__le16 i_advise;
>>>>>>> 11806753

/* 1 header + n-1 * 4 bytes inline xattr to keep continuity */
	__le16 i_xattr_icount;
	__le16 i_mode;
	__le16 i_nlink;
	__le32 i_size;
	__le32 i_reserved;
	union {
		/* file total compressed blocks for data mapping 1 */
		__le32 compressed_blocks;
		__le32 raw_blkaddr;

		/* for device files, used to indicate old/new device # */
		__le32 rdev;

		/* for chunk-based files, it contains the summary info */
		struct erofs_inode_chunk_info c;
	} i_u;
	__le32 i_ino;           /* only used for 32-bit stat compatibility */
	__le16 i_uid;
	__le16 i_gid;
	__le32 i_reserved2;
};

/* 32 bytes on-disk inode */
#define EROFS_INODE_LAYOUT_COMPACT	0
/* 64 bytes on-disk inode */
#define EROFS_INODE_LAYOUT_EXTENDED	1

/* 64-byte complete form of an ondisk inode */
struct erofs_inode_extended {
	__le16 i_format;	/* inode format hints */

/* 1 header + n-1 * 4 bytes inline xattr to keep continuity */
	__le16 i_xattr_icount;
	__le16 i_mode;
	__le16 i_reserved;
	__le64 i_size;
	union {
		/* file total compressed blocks for data mapping 1 */
		__le32 compressed_blocks;
		__le32 raw_blkaddr;

		/* for device files, used to indicate old/new device # */
		__le32 rdev;

		/* for chunk-based files, it contains the summary info */
		struct erofs_inode_chunk_info c;
	} i_u;

	/* only used for 32-bit stat compatibility */
	__le32 i_ino;

	__le32 i_uid;
	__le32 i_gid;
	__le64 i_ctime;
	__le32 i_ctime_nsec;
	__le32 i_nlink;
	__u8   i_reserved2[16];
};

#define EROFS_MAX_SHARED_XATTRS         (128)
/* h_shared_count between 129 ... 255 are special # */
#define EROFS_SHARED_XATTR_EXTENT       (255)

/*
 * inline xattrs (n == i_xattr_icount):
 * erofs_xattr_ibody_header(1) + (n - 1) * 4 bytes
 *          12 bytes           /                   \
 *                            /                     \
 *                           /-----------------------\
 *                           |  erofs_xattr_entries+ |
 *                           +-----------------------+
 * inline xattrs must starts in erofs_xattr_ibody_header,
 * for read-only fs, no need to introduce h_refcount
 */
struct erofs_xattr_ibody_header {
	__le32 h_reserved;
	__u8   h_shared_count;
	__u8   h_reserved2[7];
	__le32 h_shared_xattrs[0];      /* shared xattr id array */
};

/* Name indexes */
#define EROFS_XATTR_INDEX_USER              1
#define EROFS_XATTR_INDEX_POSIX_ACL_ACCESS  2
#define EROFS_XATTR_INDEX_POSIX_ACL_DEFAULT 3
#define EROFS_XATTR_INDEX_TRUSTED           4
#define EROFS_XATTR_INDEX_LUSTRE            5
#define EROFS_XATTR_INDEX_SECURITY          6

/* xattr entry (for both inline & shared xattrs) */
struct erofs_xattr_entry {
	__u8   e_name_len;      /* length of name */
	__u8   e_name_index;    /* attribute name index */
	__le16 e_value_size;    /* size of attribute value */
	/* followed by e_name and e_value */
	char   e_name[0];       /* attribute name */
};

static inline unsigned int erofs_xattr_ibody_size(__le16 i_xattr_icount)
{
	if (!i_xattr_icount)
		return 0;

	return sizeof(struct erofs_xattr_ibody_header) +
		sizeof(__u32) * (le16_to_cpu(i_xattr_icount) - 1);
}

#define EROFS_XATTR_ALIGN(size) round_up(size, sizeof(struct erofs_xattr_entry))

static inline unsigned int erofs_xattr_entry_size(struct erofs_xattr_entry *e)
{
	return EROFS_XATTR_ALIGN(sizeof(struct erofs_xattr_entry) +
				 e->e_name_len + le16_to_cpu(e->e_value_size));
}

/* represent a zeroed chunk (hole) */
#define EROFS_NULL_ADDR			-1

/* 4-byte block address array */
#define EROFS_BLOCK_MAP_ENTRY_SIZE	sizeof(__le32)

/* 8-byte inode chunk indexes */
struct erofs_inode_chunk_index {
	__le16 advise;		/* always 0, don't care for now */
	__le16 device_id;	/* back-end storage id, always 0 for now */
	__le32 blkaddr;		/* start block address of this inode chunk */
};

/* maximum supported size of a physical compression cluster */
#define Z_EROFS_PCLUSTER_MAX_SIZE	(1024 * 1024)

/* available compression algorithm types (for h_algorithmtype) */
enum {
	Z_EROFS_COMPRESSION_LZ4		= 0,
	Z_EROFS_COMPRESSION_LZMA	= 1,
	Z_EROFS_COMPRESSION_MAX
};
#define Z_EROFS_ALL_COMPR_ALGS		((1 << Z_EROFS_COMPRESSION_MAX) - 1)

/* 14 bytes (+ length field = 16 bytes) */
struct z_erofs_lz4_cfgs {
	__le16 max_distance;
	__le16 max_pclusterblks;
	u8 reserved[10];
} __packed;

/* 14 bytes (+ length field = 16 bytes) */
struct z_erofs_lzma_cfgs {
	__le32 dict_size;
	__le16 format;
	u8 reserved[8];
} __packed;

#define Z_EROFS_LZMA_MAX_DICT_SIZE	(8 * Z_EROFS_PCLUSTER_MAX_SIZE)

/*
 * bit 0 : COMPACTED_2B indexes (0 - off; 1 - on)
 *  e.g. for 4k logical cluster size,      4B        if compacted 2B is off;
 *                                  (4B) + 2B + (4B) if compacted 2B is on.
 * bit 1 : HEAD1 big pcluster (0 - off; 1 - on)
 * bit 2 : HEAD2 big pcluster (0 - off; 1 - on)
 */
#define Z_EROFS_ADVISE_COMPACTED_2B		0x0001
#define Z_EROFS_ADVISE_BIG_PCLUSTER_1		0x0002
#define Z_EROFS_ADVISE_BIG_PCLUSTER_2		0x0004

struct z_erofs_map_header {
	__le32	h_reserved1;
	__le16	h_advise;
	/*
	 * bit 0-3 : algorithm type of head 1 (logical cluster type 01);
	 * bit 4-7 : algorithm type of head 2 (logical cluster type 11).
	 */
	__u8	h_algorithmtype;
	/*
	 * bit 0-2 : logical cluster bits - 12, e.g. 0 for 4096;
	 * bit 3-7 : reserved.
	 */
	__u8	h_clusterbits;
};

#define Z_EROFS_VLE_LEGACY_HEADER_PADDING       8

/*
 * Fixed-sized output compression on-disk logical cluster type:
 *    0   - literal (uncompressed) lcluster
 *    1,3 - compressed lcluster (for HEAD lclusters)
 *    2   - compressed lcluster (for NONHEAD lclusters)
 *
 * In detail,
 *    0 - literal (uncompressed) lcluster,
 *        di_advise = 0
 *        di_clusterofs = the literal data offset of the lcluster
 *        di_blkaddr = the blkaddr of the literal pcluster
 *
 *    1,3 - compressed lcluster (for HEAD lclusters)
 *        di_advise = 1 or 3
 *        di_clusterofs = the decompressed data offset of the lcluster
 *        di_blkaddr = the blkaddr of the compressed pcluster
 *
 *    2 - compressed lcluster (for NONHEAD lclusters)
 *        di_advise = 2
 *        di_clusterofs =
 *           the decompressed data offset in its own HEAD lcluster
 *        di_u.delta[0] = distance to this HEAD lcluster
 *        di_u.delta[1] = distance to the next HEAD lcluster
 */
enum {
	Z_EROFS_VLE_CLUSTER_TYPE_PLAIN		= 0,
	Z_EROFS_VLE_CLUSTER_TYPE_HEAD1		= 1,
	Z_EROFS_VLE_CLUSTER_TYPE_NONHEAD	= 2,
	Z_EROFS_VLE_CLUSTER_TYPE_HEAD2		= 3,
	Z_EROFS_VLE_CLUSTER_TYPE_MAX
};

#define Z_EROFS_VLE_DI_CLUSTER_TYPE_BITS        2
#define Z_EROFS_VLE_DI_CLUSTER_TYPE_BIT         0

/*
 * D0_CBLKCNT will be marked _only_ at the 1st non-head lcluster to store the
 * compressed block count of a compressed extent (in logical clusters, aka.
 * block count of a pcluster).
 */
#define Z_EROFS_VLE_DI_D0_CBLKCNT		(1 << 11)

struct z_erofs_vle_decompressed_index {
	__le16 di_advise;
	/* where to decompress in the head cluster */
	__le16 di_clusterofs;

	union {
		/* for the head cluster */
		__le32 blkaddr;
		/*
		 * for the rest clusters
		 * eg. for 4k page-sized cluster, maximum 4K*64k = 256M)
		 * [0] - pointing to the head cluster
		 * [1] - pointing to the tail cluster
		 */
		__le16 delta[2];
	} di_u;
};

#define Z_EROFS_VLE_LEGACY_INDEX_ALIGN(size) \
	(round_up(size, sizeof(struct z_erofs_vle_decompressed_index)) + \
	 sizeof(struct z_erofs_map_header) + Z_EROFS_VLE_LEGACY_HEADER_PADDING)

/* dirent sorts in alphabet order, thus we can do binary search */
struct erofs_dirent {
	__le64 nid;     /* node number */
	__le16 nameoff; /* start offset of file name */
	__u8 file_type; /* file type */
	__u8 reserved;  /* reserved */
} __packed;

/* file types used in inode_info->flags */
enum {
	EROFS_FT_UNKNOWN,
	EROFS_FT_REG_FILE,
	EROFS_FT_DIR,
	EROFS_FT_CHRDEV,
	EROFS_FT_BLKDEV,
	EROFS_FT_FIFO,
	EROFS_FT_SOCK,
	EROFS_FT_SYMLINK,
	EROFS_FT_MAX
};

#define EROFS_NAME_LEN      255

/* check the EROFS on-disk layout strictly at compile time */
static inline void erofs_check_ondisk_layout_definitions(void)
{
	BUILD_BUG_ON(sizeof(struct erofs_super_block) != 128);
	BUILD_BUG_ON(sizeof(struct erofs_inode_compact) != 32);
	BUILD_BUG_ON(sizeof(struct erofs_inode_extended) != 64);
	BUILD_BUG_ON(sizeof(struct erofs_xattr_ibody_header) != 12);
	BUILD_BUG_ON(sizeof(struct erofs_xattr_entry) != 4);
	BUILD_BUG_ON(sizeof(struct erofs_inode_chunk_info) != 4);
	BUILD_BUG_ON(sizeof(struct erofs_inode_chunk_index) != 8);
	BUILD_BUG_ON(sizeof(struct z_erofs_map_header) != 8);
	BUILD_BUG_ON(sizeof(struct z_erofs_vle_decompressed_index) != 8);
	BUILD_BUG_ON(sizeof(struct erofs_dirent) != 12);
	/* keep in sync between 2 index structures for better extendibility */
	BUILD_BUG_ON(sizeof(struct erofs_inode_chunk_index) !=
		     sizeof(struct z_erofs_vle_decompressed_index));

	BUILD_BUG_ON(BIT(Z_EROFS_VLE_DI_CLUSTER_TYPE_BITS) <
		     Z_EROFS_VLE_CLUSTER_TYPE_MAX - 1);
}

#endif<|MERGE_RESOLUTION|>--- conflicted
+++ resolved
@@ -107,22 +107,11 @@
 #define EROFS_CHUNK_FORMAT_ALL	\
 	(EROFS_CHUNK_FORMAT_BLKBITS_MASK | EROFS_CHUNK_FORMAT_INDEXES)
 
-struct erofs_inode_chunk_info {
-	__le16 format;		/* chunk blkbits, etc. */
-	__le16 reserved;
-};
-
-<<<<<<< HEAD
-/* 32-byte reduced form of an ondisk inode */
-struct erofs_inode_compact {
-	__le16 i_format;	/* inode format hints */
-=======
 #define EROFS_I_ALL	\
 	((1 << (EROFS_I_DATA_MAPPING_BIT + EROFS_I_DATA_MAPPING_BITS)) - 1)
 
 struct erofs_inode_v1 {
 /*  0 */__le16 i_advise;
->>>>>>> 11806753
 
 /* 1 header + n-1 * 4 bytes inline xattr to keep continuity */
 	__le16 i_xattr_icount;
