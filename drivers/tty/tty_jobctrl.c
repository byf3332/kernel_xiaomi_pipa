// SPDX-License-Identifier: GPL-2.0
/*
 *  Copyright (C) 1991, 1992  Linus Torvalds
 */

#include <linux/types.h>
#include <linux/errno.h>
#include <linux/signal.h>
#include <linux/sched/signal.h>
#include <linux/sched/task.h>
#include <linux/tty.h>
#include <linux/fcntl.h>
#include <linux/uaccess.h>

static int is_ignored(int sig)
{
	return (sigismember(&current->blocked, sig) ||
		current->sighand->action[sig-1].sa.sa_handler == SIG_IGN);
}

/**
 *	tty_check_change	-	check for POSIX terminal changes
 *	@tty: tty to check
 *
 *	If we try to write to, or set the state of, a terminal and we're
 *	not in the foreground, send a SIGTTOU.  If the signal is blocked or
 *	ignored, go ahead and perform the operation.  (POSIX 7.2)
 *
 *	Locking: ctrl_lock
 */
int __tty_check_change(struct tty_struct *tty, int sig)
{
	unsigned long flags;
	struct pid *pgrp, *tty_pgrp;
	int ret = 0;

	if (current->signal->tty != tty)
		return 0;

	rcu_read_lock();
	pgrp = task_pgrp(current);

	spin_lock_irqsave(&tty->ctrl_lock, flags);
	tty_pgrp = tty->pgrp;
	spin_unlock_irqrestore(&tty->ctrl_lock, flags);

	if (tty_pgrp && pgrp != tty->pgrp) {
		if (is_ignored(sig)) {
			if (sig == SIGTTIN)
				ret = -EIO;
		} else if (is_current_pgrp_orphaned())
			ret = -EIO;
		else {
			kill_pgrp(pgrp, sig, 1);
			set_thread_flag(TIF_SIGPENDING);
			ret = -ERESTARTSYS;
		}
	}
	rcu_read_unlock();

	if (!tty_pgrp)
		tty_warn(tty, "sig=%d, tty->pgrp == NULL!\n", sig);

	return ret;
}

int tty_check_change(struct tty_struct *tty)
{
	return __tty_check_change(tty, SIGTTOU);
}
EXPORT_SYMBOL(tty_check_change);

void proc_clear_tty(struct task_struct *p)
{
	unsigned long flags;
	struct tty_struct *tty;
	spin_lock_irqsave(&p->sighand->siglock, flags);
	tty = p->signal->tty;
	p->signal->tty = NULL;
	spin_unlock_irqrestore(&p->sighand->siglock, flags);
	tty_kref_put(tty);
}

/**
 * proc_set_tty -  set the controlling terminal
 *
 * Only callable by the session leader and only if it does not already have
 * a controlling terminal.
 *
 * Caller must hold:  tty_lock()
 *		      a readlock on tasklist_lock
 *		      sighand lock
 */
static void __proc_set_tty(struct tty_struct *tty)
{
	unsigned long flags;

	spin_lock_irqsave(&tty->ctrl_lock, flags);
	/*
	 * The session and fg pgrp references will be non-NULL if
	 * tiocsctty() is stealing the controlling tty
	 */
	put_pid(tty->session);
	put_pid(tty->pgrp);
	tty->pgrp = get_pid(task_pgrp(current));
	tty->session = get_pid(task_session(current));
	spin_unlock_irqrestore(&tty->ctrl_lock, flags);
	if (current->signal->tty) {
		tty_debug(tty, "current tty %s not NULL!!\n",
			  current->signal->tty->name);
		tty_kref_put(current->signal->tty);
	}
	put_pid(current->signal->tty_old_pgrp);
	current->signal->tty = tty_kref_get(tty);
	current->signal->tty_old_pgrp = NULL;
}

static void proc_set_tty(struct tty_struct *tty)
{
	spin_lock_irq(&current->sighand->siglock);
	__proc_set_tty(tty);
	spin_unlock_irq(&current->sighand->siglock);
}

/*
 * Called by tty_open() to set the controlling tty if applicable.
 */
void tty_open_proc_set_tty(struct file *filp, struct tty_struct *tty)
{
	read_lock(&tasklist_lock);
	spin_lock_irq(&current->sighand->siglock);
	if (current->signal->leader &&
	    !current->signal->tty &&
	    tty->session == NULL) {
		/*
		 * Don't let a process that only has write access to the tty
		 * obtain the privileges associated with having a tty as
		 * controlling terminal (being able to reopen it with full
		 * access through /dev/tty, being able to perform pushback).
		 * Many distributions set the group of all ttys to "tty" and
		 * grant write-only access to all terminals for setgid tty
		 * binaries, which should not imply full privileges on all ttys.
		 *
		 * This could theoretically break old code that performs open()
		 * on a write-only file descriptor. In that case, it might be
		 * necessary to also permit this if
		 * inode_permission(inode, MAY_READ) == 0.
		 */
		if (filp->f_mode & FMODE_READ)
			__proc_set_tty(tty);
	}
	spin_unlock_irq(&current->sighand->siglock);
	read_unlock(&tasklist_lock);
}

struct tty_struct *get_current_tty(void)
{
	struct tty_struct *tty;
	unsigned long flags;

	spin_lock_irqsave(&current->sighand->siglock, flags);
	tty = tty_kref_get(current->signal->tty);
	spin_unlock_irqrestore(&current->sighand->siglock, flags);
	return tty;
}
EXPORT_SYMBOL_GPL(get_current_tty);

/*
 * Called from tty_release().
 */
void session_clear_tty(struct pid *session)
{
	struct task_struct *p;
	do_each_pid_task(session, PIDTYPE_SID, p) {
		proc_clear_tty(p);
	} while_each_pid_task(session, PIDTYPE_SID, p);
}

/**
 *	tty_signal_session_leader	- sends SIGHUP to session leader
 *	@tty		controlling tty
 *	@exit_session	if non-zero, signal all foreground group processes
 *
 *	Send SIGHUP and SIGCONT to the session leader and its process group.
 *	Optionally, signal all processes in the foreground process group.
 *
 *	Returns the number of processes in the session with this tty
 *	as their controlling terminal. This value is used to drop
 *	tty references for those processes.
 */
int tty_signal_session_leader(struct tty_struct *tty, int exit_session)
{
	struct task_struct *p;
	int refs = 0;
	struct pid *tty_pgrp = NULL;

	read_lock(&tasklist_lock);
	if (tty->session) {
		do_each_pid_task(tty->session, PIDTYPE_SID, p) {
			spin_lock_irq(&p->sighand->siglock);
			if (p->signal->tty == tty) {
				p->signal->tty = NULL;
				/* We defer the dereferences outside fo
				   the tasklist lock */
				refs++;
			}
			if (!p->signal->leader) {
				spin_unlock_irq(&p->sighand->siglock);
				continue;
			}
			__group_send_sig_info(SIGHUP, SEND_SIG_PRIV, p);
			__group_send_sig_info(SIGCONT, SEND_SIG_PRIV, p);
			put_pid(p->signal->tty_old_pgrp);  /* A noop */
			spin_lock(&tty->ctrl_lock);
			tty_pgrp = get_pid(tty->pgrp);
			if (tty->pgrp)
				p->signal->tty_old_pgrp = get_pid(tty->pgrp);
			spin_unlock(&tty->ctrl_lock);
			spin_unlock_irq(&p->sighand->siglock);
		} while_each_pid_task(tty->session, PIDTYPE_SID, p);
	}
	read_unlock(&tasklist_lock);

	if (tty_pgrp) {
		if (exit_session)
			kill_pgrp(tty_pgrp, SIGHUP, exit_session);
		put_pid(tty_pgrp);
	}

	return refs;
}

/**
 *	disassociate_ctty	-	disconnect controlling tty
 *	@on_exit: true if exiting so need to "hang up" the session
 *
 *	This function is typically called only by the session leader, when
 *	it wants to disassociate itself from its controlling tty.
 *
 *	It performs the following functions:
 * 	(1)  Sends a SIGHUP and SIGCONT to the foreground process group
 * 	(2)  Clears the tty from being controlling the session
 * 	(3)  Clears the controlling tty for all processes in the
 * 		session group.
 *
 *	The argument on_exit is set to 1 if called when a process is
 *	exiting; it is 0 if called by the ioctl TIOCNOTTY.
 *
 *	Locking:
 *		BTM is taken for hysterical raisons, and held when
 *		  called from no_tty().
 *		  tty_mutex is taken to protect tty
 *		  ->siglock is taken to protect ->signal/->sighand
 *		  tasklist_lock is taken to walk process list for sessions
 *		    ->siglock is taken to protect ->signal/->sighand
 */
void disassociate_ctty(int on_exit)
{
	struct tty_struct *tty;

	if (!current->signal->leader)
		return;

	tty = get_current_tty();
	if (tty) {
		if (on_exit && tty->driver->type != TTY_DRIVER_TYPE_PTY) {
			tty_vhangup_session(tty);
		} else {
			struct pid *tty_pgrp = tty_get_pgrp(tty);
			if (tty_pgrp) {
				kill_pgrp(tty_pgrp, SIGHUP, on_exit);
				if (!on_exit)
					kill_pgrp(tty_pgrp, SIGCONT, on_exit);
				put_pid(tty_pgrp);
			}
		}
		tty_kref_put(tty);

	} else if (on_exit) {
		struct pid *old_pgrp;
		spin_lock_irq(&current->sighand->siglock);
		old_pgrp = current->signal->tty_old_pgrp;
		current->signal->tty_old_pgrp = NULL;
		spin_unlock_irq(&current->sighand->siglock);
		if (old_pgrp) {
			kill_pgrp(old_pgrp, SIGHUP, on_exit);
			kill_pgrp(old_pgrp, SIGCONT, on_exit);
			put_pid(old_pgrp);
		}
		return;
	}

<<<<<<< HEAD
	spin_lock_irq(&current->sighand->siglock);
	put_pid(current->signal->tty_old_pgrp);
	current->signal->tty_old_pgrp = NULL;
	tty = tty_kref_get(current->signal->tty);
	spin_unlock_irq(&current->sighand->siglock);

=======
	tty = get_current_tty();
>>>>>>> 11806753
	if (tty) {
		unsigned long flags;

		tty_lock(tty);
		spin_lock_irqsave(&tty->ctrl_lock, flags);
		put_pid(tty->session);
		put_pid(tty->pgrp);
		tty->session = NULL;
		tty->pgrp = NULL;
		spin_unlock_irqrestore(&tty->ctrl_lock, flags);
		tty_unlock(tty);
		tty_kref_put(tty);
	}

<<<<<<< HEAD
=======
	/* If tty->ctrl.pgrp is not NULL, it may be assigned to
	 * current->signal->tty_old_pgrp in a race condition, and
	 * cause pid memleak. Release current->signal->tty_old_pgrp
	 * after tty->ctrl.pgrp set to NULL.
	 */
	spin_lock_irq(&current->sighand->siglock);
	put_pid(current->signal->tty_old_pgrp);
	current->signal->tty_old_pgrp = NULL;
	spin_unlock_irq(&current->sighand->siglock);

>>>>>>> 11806753
	/* Now clear signal->tty under the lock */
	read_lock(&tasklist_lock);
	session_clear_tty(task_session(current));
	read_unlock(&tasklist_lock);
}

/**
 *
 *	no_tty	- Ensure the current process does not have a controlling tty
 */
void no_tty(void)
{
	/* FIXME: Review locking here. The tty_lock never covered any race
	   between a new association and proc_clear_tty but possible we need
	   to protect against this anyway */
	struct task_struct *tsk = current;
	disassociate_ctty(0);
	proc_clear_tty(tsk);
}

/**
 *	tiocsctty	-	set controlling tty
 *	@tty: tty structure
 *	@arg: user argument
 *
 *	This ioctl is used to manage job control. It permits a session
 *	leader to set this tty as the controlling tty for the session.
 *
 *	Locking:
 *		Takes tty_lock() to serialize proc_set_tty() for this tty
 *		Takes tasklist_lock internally to walk sessions
 *		Takes ->siglock() when updating signal->tty
 */
static int tiocsctty(struct tty_struct *tty, struct file *file, int arg)
{
	int ret = 0;

	tty_lock(tty);
	read_lock(&tasklist_lock);

	if (current->signal->leader && (task_session(current) == tty->session))
		goto unlock;

	/*
	 * The process must be a session leader and
	 * not have a controlling tty already.
	 */
	if (!current->signal->leader || current->signal->tty) {
		ret = -EPERM;
		goto unlock;
	}

	if (tty->session) {
		/*
		 * This tty is already the controlling
		 * tty for another session group!
		 */
		if (arg == 1 && capable(CAP_SYS_ADMIN)) {
			/*
			 * Steal it away
			 */
			session_clear_tty(tty->session);
		} else {
			ret = -EPERM;
			goto unlock;
		}
	}

	/* See the comment in tty_open_proc_set_tty(). */
	if ((file->f_mode & FMODE_READ) == 0 && !capable(CAP_SYS_ADMIN)) {
		ret = -EPERM;
		goto unlock;
	}

	proc_set_tty(tty);
unlock:
	read_unlock(&tasklist_lock);
	tty_unlock(tty);
	return ret;
}

/**
 *	tty_get_pgrp	-	return a ref counted pgrp pid
 *	@tty: tty to read
 *
 *	Returns a refcounted instance of the pid struct for the process
 *	group controlling the tty.
 */
struct pid *tty_get_pgrp(struct tty_struct *tty)
{
	unsigned long flags;
	struct pid *pgrp;

	spin_lock_irqsave(&tty->ctrl_lock, flags);
	pgrp = get_pid(tty->pgrp);
	spin_unlock_irqrestore(&tty->ctrl_lock, flags);

	return pgrp;
}
EXPORT_SYMBOL_GPL(tty_get_pgrp);

/*
 * This checks not only the pgrp, but falls back on the pid if no
 * satisfactory pgrp is found. I dunno - gdb doesn't work correctly
 * without this...
 *
 * The caller must hold rcu lock or the tasklist lock.
 */
static struct pid *session_of_pgrp(struct pid *pgrp)
{
	struct task_struct *p;
	struct pid *sid = NULL;

	p = pid_task(pgrp, PIDTYPE_PGID);
	if (p == NULL)
		p = pid_task(pgrp, PIDTYPE_PID);
	if (p != NULL)
		sid = task_session(p);

	return sid;
}

/**
 *	tiocgpgrp		-	get process group
 *	@tty: tty passed by user
 *	@real_tty: tty side of the tty passed by the user if a pty else the tty
 *	@p: returned pid
 *
 *	Obtain the process group of the tty. If there is no process group
 *	return an error.
 *
 *	Locking: none. Reference to current->signal->tty is safe.
 */
static int tiocgpgrp(struct tty_struct *tty, struct tty_struct *real_tty, pid_t __user *p)
{
	struct pid *pid;
	int ret;
	/*
	 * (tty == real_tty) is a cheap way of
	 * testing if the tty is NOT a master pty.
	 */
	if (tty == real_tty && current->signal->tty != real_tty)
		return -ENOTTY;
	pid = tty_get_pgrp(real_tty);
	ret =  put_user(pid_vnr(pid), p);
	put_pid(pid);
	return ret;
}

/**
 *	tiocspgrp		-	attempt to set process group
 *	@tty: tty passed by user
 *	@real_tty: tty side device matching tty passed by user
 *	@p: pid pointer
 *
 *	Set the process group of the tty to the session passed. Only
 *	permitted where the tty session is our session.
 *
 *	Locking: RCU, ctrl lock
 */
static int tiocspgrp(struct tty_struct *tty, struct tty_struct *real_tty, pid_t __user *p)
{
	struct pid *pgrp;
	pid_t pgrp_nr;
	int retval = tty_check_change(real_tty);

	if (retval == -EIO)
		return -ENOTTY;
	if (retval)
		return retval;

	if (get_user(pgrp_nr, p))
		return -EFAULT;
	if (pgrp_nr < 0)
		return -EINVAL;

	spin_lock_irq(&real_tty->ctrl_lock);
	if (!current->signal->tty ||
	    (current->signal->tty != real_tty) ||
	    (real_tty->session != task_session(current))) {
		retval = -ENOTTY;
		goto out_unlock_ctrl;
	}
	rcu_read_lock();
	pgrp = find_vpid(pgrp_nr);
	retval = -ESRCH;
	if (!pgrp)
		goto out_unlock;
	retval = -EPERM;
	if (session_of_pgrp(pgrp) != task_session(current))
		goto out_unlock;
	retval = 0;
<<<<<<< HEAD

	put_pid(real_tty->pgrp);
	real_tty->pgrp = get_pid(pgrp);

=======
	put_pid(real_tty->pgrp);
	real_tty->pgrp = get_pid(pgrp);
>>>>>>> 11806753
out_unlock:
	rcu_read_unlock();
out_unlock_ctrl:
	spin_unlock_irq(&real_tty->ctrl_lock);
	return retval;
}

/**
 *	tiocgsid		-	get session id
 *	@tty: tty passed by user
 *	@real_tty: tty side of the tty passed by the user if a pty else the tty
 *	@p: pointer to returned session id
 *
 *	Obtain the session id of the tty. If there is no session
 *	return an error.
 */
static int tiocgsid(struct tty_struct *tty, struct tty_struct *real_tty, pid_t __user *p)
{
	unsigned long flags;
	pid_t sid;

	/*
	 * (tty == real_tty) is a cheap way of
	 * testing if the tty is NOT a master pty.
	*/
	if (tty == real_tty && current->signal->tty != real_tty)
		return -ENOTTY;

	spin_lock_irqsave(&real_tty->ctrl_lock, flags);
	if (!real_tty->session)
		goto err;
	sid = pid_vnr(real_tty->session);
	spin_unlock_irqrestore(&real_tty->ctrl_lock, flags);

	return put_user(sid, p);

err:
	spin_unlock_irqrestore(&real_tty->ctrl_lock, flags);
	return -ENOTTY;
}

/*
 * Called from tty_ioctl(). If tty is a pty then real_tty is the slave side,
 * if not then tty == real_tty.
 */
long tty_jobctrl_ioctl(struct tty_struct *tty, struct tty_struct *real_tty,
		       struct file *file, unsigned int cmd, unsigned long arg)
{
	void __user *p = (void __user *)arg;

	switch (cmd) {
	case TIOCNOTTY:
		if (current->signal->tty != tty)
			return -ENOTTY;
		no_tty();
		return 0;
	case TIOCSCTTY:
		return tiocsctty(real_tty, file, arg);
	case TIOCGPGRP:
		return tiocgpgrp(tty, real_tty, p);
	case TIOCSPGRP:
		return tiocspgrp(tty, real_tty, p);
	case TIOCGSID:
		return tiocgsid(tty, real_tty, p);
	}
	return -ENOIOCTLCMD;
}<|MERGE_RESOLUTION|>--- conflicted
+++ resolved
@@ -290,16 +290,12 @@
 		return;
 	}
 
-<<<<<<< HEAD
 	spin_lock_irq(&current->sighand->siglock);
 	put_pid(current->signal->tty_old_pgrp);
 	current->signal->tty_old_pgrp = NULL;
 	tty = tty_kref_get(current->signal->tty);
 	spin_unlock_irq(&current->sighand->siglock);
 
-=======
-	tty = get_current_tty();
->>>>>>> 11806753
 	if (tty) {
 		unsigned long flags;
 
@@ -314,19 +310,6 @@
 		tty_kref_put(tty);
 	}
 
-<<<<<<< HEAD
-=======
-	/* If tty->ctrl.pgrp is not NULL, it may be assigned to
-	 * current->signal->tty_old_pgrp in a race condition, and
-	 * cause pid memleak. Release current->signal->tty_old_pgrp
-	 * after tty->ctrl.pgrp set to NULL.
-	 */
-	spin_lock_irq(&current->sighand->siglock);
-	put_pid(current->signal->tty_old_pgrp);
-	current->signal->tty_old_pgrp = NULL;
-	spin_unlock_irq(&current->sighand->siglock);
-
->>>>>>> 11806753
 	/* Now clear signal->tty under the lock */
 	read_lock(&tasklist_lock);
 	session_clear_tty(task_session(current));
@@ -519,15 +502,8 @@
 	if (session_of_pgrp(pgrp) != task_session(current))
 		goto out_unlock;
 	retval = 0;
-<<<<<<< HEAD
-
 	put_pid(real_tty->pgrp);
 	real_tty->pgrp = get_pid(pgrp);
-
-=======
-	put_pid(real_tty->pgrp);
-	real_tty->pgrp = get_pid(pgrp);
->>>>>>> 11806753
 out_unlock:
 	rcu_read_unlock();
 out_unlock_ctrl:
