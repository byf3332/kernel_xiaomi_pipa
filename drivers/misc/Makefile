--- conflicted
+++ resolved
@@ -78,12 +78,10 @@
 obj-$(CONFIG_QTI_XR_SMRTVWR_MISC) += qxr-stdalonevwr.o
 obj-$(CONFIG_FPR_FPC)		+= fpr_FingerprintCard/
 obj-y                           += qrc/
-<<<<<<< HEAD
+obj-$(CONFIG_KINECTICS_XR_NORDIC) += kxrctrl/
+
 obj-$(CONFIG_HALL_AKM09970)	+= akm09970.o
 obj-$(CONFIG_MOTOR_DRV8846)	+= drv8846.o
 obj-$(CONFIG_GPIO_TESTING_MODE)	+= gpio-testing-mode.o
 obj-$(CONFIG_PERF_HELPER)	+= perf_helper.o
-obj-$(CONFIG_MI_MEMORY_SYSFS)	+= mi-memory/
-=======
-obj-$(CONFIG_KINECTICS_XR_NORDIC) += kxrctrl/
->>>>>>> b7af6d71
+obj-$(CONFIG_MI_MEMORY_SYSFS)	+= mi-memory/