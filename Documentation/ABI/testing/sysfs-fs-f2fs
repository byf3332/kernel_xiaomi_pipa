--- conflicted
+++ resolved
@@ -585,9 +585,6 @@
 Contact:	"Jaegeuk Kim" <jaegeuk@kernel.org>
 Description:	Controls max # of node block writes to be used for roll forward
 		recovery. This can limit the roll forward recovery time.
-<<<<<<< HEAD
->>>>>>> df24d56fe2bb58acf0dc20cdb38ffe7b18e7f002
-=======
 
 What:		/sys/fs/f2fs/<disk>/current_atomic_write
 Date:		July 2022
@@ -611,5 +608,4 @@
 Date:		July 2022
 Contact:	"Daeho Jeong" <daehojeong@google.com>
 Description:	Show the accumulated total revoked atomic write block count after boot.
-		If you write "0" here, you can initialize to "0".
->>>>>>> a36b0c3d
+		If you write "0" here, you can initialize to "0".