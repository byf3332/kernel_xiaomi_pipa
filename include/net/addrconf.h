--- conflicted
+++ resolved
@@ -296,8 +296,6 @@
 void addrconf_prefix_rcv(struct net_device *dev,
 			 u8 *opt, int len, bool sllao);
 
-<<<<<<< HEAD
-=======
 /* Determines into what table to put autoconf PIO/RIO/default routes
  * learned on this device.
  *
@@ -308,7 +306,6 @@
  * - If > 0, use the specified table.
  * - If < 0, put routes into table dev->ifindex + (-rt_table).
  */
->>>>>>> 0567d2f4
 u32 addrconf_rt_table(const struct net_device *dev, u32 default_table);
 
 /*
