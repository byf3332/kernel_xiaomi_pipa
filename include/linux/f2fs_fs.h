// SPDX-License-Identifier: GPL-2.0
/**
 * include/linux/f2fs_fs.h
 *
 * Copyright (c) 2012 Samsung Electronics Co., Ltd.
 *             http://www.samsung.com/
 */
#ifndef _LINUX_F2FS_FS_H
#define _LINUX_F2FS_FS_H

#include <linux/pagemap.h>
#include <linux/types.h>

#define F2FS_SUPER_OFFSET		1024	/* byte-size offset */
#define F2FS_MIN_LOG_SECTOR_SIZE	9	/* 9 bits for 512 bytes */
#define F2FS_MAX_LOG_SECTOR_SIZE	12	/* 12 bits for 4096 bytes */
#define F2FS_LOG_SECTORS_PER_BLOCK	3	/* log number for sector/blk */
#define F2FS_BLKSIZE			4096	/* support only 4KB block */
#define F2FS_BLKSIZE_BITS		12	/* bits for F2FS_BLKSIZE */
#define F2FS_MAX_EXTENSION		64	/* # of extension entries */
#define F2FS_EXTENSION_LEN		8	/* max size of extension */
#define F2FS_BLK_ALIGN(x)	(((x) + F2FS_BLKSIZE - 1) >> F2FS_BLKSIZE_BITS)

#define NULL_ADDR		((block_t)0)	/* used as block_t addresses */
#define NEW_ADDR		((block_t)-1)	/* used as block_t addresses */

#define F2FS_BYTES_TO_BLK(bytes)	((bytes) >> F2FS_BLKSIZE_BITS)
#define F2FS_BLK_TO_BYTES(blk)		((blk) << F2FS_BLKSIZE_BITS)

/* 0, 1(node nid), 2(meta nid) are reserved node id */
#define F2FS_RESERVED_NODE_NUM		3

#define F2FS_ROOT_INO(sbi)	((sbi)->root_ino_num)
#define F2FS_NODE_INO(sbi)	((sbi)->node_ino_num)
#define F2FS_META_INO(sbi)	((sbi)->meta_ino_num)

#define F2FS_MAX_QUOTAS		3

#define F2FS_ENC_UTF8_12_1	1
#define F2FS_ENC_STRICT_MODE_FL	(1 << 0)
#define f2fs_has_strict_mode(sbi) \
	(sbi->s_encoding_flags & F2FS_ENC_STRICT_MODE_FL)

#define F2FS_IO_SIZE(sbi)	(1 << F2FS_OPTION(sbi).write_io_size_bits) /* Blocks */
#define F2FS_IO_SIZE_KB(sbi)	(1 << (F2FS_OPTION(sbi).write_io_size_bits + 2)) /* KB */
#define F2FS_IO_SIZE_BYTES(sbi)	(1 << (F2FS_OPTION(sbi).write_io_size_bits + 12)) /* B */
#define F2FS_IO_SIZE_BITS(sbi)	(F2FS_OPTION(sbi).write_io_size_bits) /* power of 2 */
#define F2FS_IO_SIZE_MASK(sbi)	(F2FS_IO_SIZE(sbi) - 1)
#define F2FS_IO_ALIGNED(sbi)	(F2FS_IO_SIZE(sbi) > 1)

/* This flag is used by node and meta inodes, and by recovery */
#define GFP_F2FS_ZERO		(GFP_NOFS | __GFP_ZERO)

/*
 * For further optimization on multi-head logs, on-disk layout supports maximum
 * 16 logs by default. The number, 16, is expected to cover all the cases
 * enoughly. The implementaion currently uses no more than 6 logs.
 * Half the logs are used for nodes, and the other half are used for data.
 */
#define MAX_ACTIVE_LOGS	16
#define MAX_ACTIVE_NODE_LOGS	8
#define MAX_ACTIVE_DATA_LOGS	8

#define VERSION_LEN	256
#define MAX_VOLUME_NAME		512
#define MAX_PATH_LEN		64
#define MAX_DEVICES		8

/*
 * For superblock
 */
struct f2fs_device {
	__u8 path[MAX_PATH_LEN];
	__le32 total_segments;
} __packed;

struct f2fs_super_block {
	__le32 magic;			/* Magic Number */
	__le16 major_ver;		/* Major Version */
	__le16 minor_ver;		/* Minor Version */
	__le32 log_sectorsize;		/* log2 sector size in bytes */
	__le32 log_sectors_per_block;	/* log2 # of sectors per block */
	__le32 log_blocksize;		/* log2 block size in bytes */
	__le32 log_blocks_per_seg;	/* log2 # of blocks per segment */
	__le32 segs_per_sec;		/* # of segments per section */
	__le32 secs_per_zone;		/* # of sections per zone */
	__le32 checksum_offset;		/* checksum offset inside super block */
	__le64 block_count;		/* total # of user blocks */
	__le32 section_count;		/* total # of sections */
	__le32 segment_count;		/* total # of segments */
	__le32 segment_count_ckpt;	/* # of segments for checkpoint */
	__le32 segment_count_sit;	/* # of segments for SIT */
	__le32 segment_count_nat;	/* # of segments for NAT */
	__le32 segment_count_ssa;	/* # of segments for SSA */
	__le32 segment_count_main;	/* # of segments for main area */
	__le32 segment0_blkaddr;	/* start block address of segment 0 */
	__le32 cp_blkaddr;		/* start block address of checkpoint */
	__le32 sit_blkaddr;		/* start block address of SIT */
	__le32 nat_blkaddr;		/* start block address of NAT */
	__le32 ssa_blkaddr;		/* start block address of SSA */
	__le32 main_blkaddr;		/* start block address of main area */
	__le32 root_ino;		/* root inode number */
	__le32 node_ino;		/* node inode number */
	__le32 meta_ino;		/* meta inode number */
	__u8 uuid[16];			/* 128-bit uuid for volume */
	__le16 volume_name[MAX_VOLUME_NAME];	/* volume name */
	__le32 extension_count;		/* # of extensions below */
	__u8 extension_list[F2FS_MAX_EXTENSION][F2FS_EXTENSION_LEN];/* extension array */
	__le32 cp_payload;
	__u8 version[VERSION_LEN];	/* the kernel version */
	__u8 init_version[VERSION_LEN];	/* the initial kernel version */
	__le32 feature;			/* defined features */
	__u8 encryption_level;		/* versioning level for encryption */
	__u8 encrypt_pw_salt[16];	/* Salt used for string2key algorithm */
	struct f2fs_device devs[MAX_DEVICES];	/* device list */
	__le32 qf_ino[F2FS_MAX_QUOTAS];	/* quota inode numbers */
	__u8 hot_ext_count;		/* # of hot file extension */
<<<<<<< HEAD
	__u8 reserved[310];		/* valid reserved region */
=======
	__le16  s_encoding;		/* Filename charset encoding */
	__le16  s_encoding_flags;	/* Filename charset encoding flags */
	__u8 reserved[306];		/* valid reserved region */
>>>>>>> 34f21ff3
	__le32 crc;			/* checksum of superblock */
} __packed;

/*
 * For checkpoint
 */
#define CP_DISABLED_QUICK_FLAG		0x00002000
#define CP_DISABLED_FLAG		0x00001000
#define CP_QUOTA_NEED_FSCK_FLAG		0x00000800
#define CP_LARGE_NAT_BITMAP_FLAG	0x00000400
#define CP_NOCRC_RECOVERY_FLAG	0x00000200
#define CP_TRIMMED_FLAG		0x00000100
#define CP_NAT_BITS_FLAG	0x00000080
#define CP_CRC_RECOVERY_FLAG	0x00000040
#define CP_FASTBOOT_FLAG	0x00000020
#define CP_FSCK_FLAG		0x00000010
#define CP_ERROR_FLAG		0x00000008
#define CP_COMPACT_SUM_FLAG	0x00000004
#define CP_ORPHAN_PRESENT_FLAG	0x00000002
#define CP_UMOUNT_FLAG		0x00000001

#define F2FS_CP_PACKS		2	/* # of checkpoint packs */

struct f2fs_checkpoint {
	__le64 checkpoint_ver;		/* checkpoint block version number */
	__le64 user_block_count;	/* # of user blocks */
	__le64 valid_block_count;	/* # of valid blocks in main area */
	__le32 rsvd_segment_count;	/* # of reserved segments for gc */
	__le32 overprov_segment_count;	/* # of overprovision segments */
	__le32 free_segment_count;	/* # of free segments in main area */

	/* information of current node segments */
	__le32 cur_node_segno[MAX_ACTIVE_NODE_LOGS];
	__le16 cur_node_blkoff[MAX_ACTIVE_NODE_LOGS];
	/* information of current data segments */
	__le32 cur_data_segno[MAX_ACTIVE_DATA_LOGS];
	__le16 cur_data_blkoff[MAX_ACTIVE_DATA_LOGS];
	__le32 ckpt_flags;		/* Flags : umount and journal_present */
	__le32 cp_pack_total_block_count;	/* total # of one cp pack */
	__le32 cp_pack_start_sum;	/* start block number of data summary */
	__le32 valid_node_count;	/* Total number of valid nodes */
	__le32 valid_inode_count;	/* Total number of valid inodes */
	__le32 next_free_nid;		/* Next free node number */
	__le32 sit_ver_bitmap_bytesize;	/* Default value 64 */
	__le32 nat_ver_bitmap_bytesize; /* Default value 256 */
	__le32 checksum_offset;		/* checksum offset inside cp block */
	__le64 elapsed_time;		/* mounted time */
	/* allocation type of current segment */
	unsigned char alloc_type[MAX_ACTIVE_LOGS];

	/* SIT and NAT version bitmap */
	unsigned char sit_nat_version_bitmap[1];
} __packed;

#define CP_CHKSUM_OFFSET	4092	/* default chksum offset in checkpoint */
#define CP_MIN_CHKSUM_OFFSET						\
	(offsetof(struct f2fs_checkpoint, sit_nat_version_bitmap))

/*
 * For orphan inode management
 */
#define F2FS_ORPHANS_PER_BLOCK	1020

#define GET_ORPHAN_BLOCKS(n)	(((n) + F2FS_ORPHANS_PER_BLOCK - 1) / \
					F2FS_ORPHANS_PER_BLOCK)

struct f2fs_orphan_block {
	__le32 ino[F2FS_ORPHANS_PER_BLOCK];	/* inode numbers */
	__le32 reserved;	/* reserved */
	__le16 blk_addr;	/* block index in current CP */
	__le16 blk_count;	/* Number of orphan inode blocks in CP */
	__le32 entry_count;	/* Total number of orphan nodes in current CP */
	__le32 check_sum;	/* CRC32 for orphan inode block */
} __packed;

/*
 * For NODE structure
 */
struct f2fs_extent {
	__le32 fofs;		/* start file offset of the extent */
	__le32 blk;		/* start block address of the extent */
	__le32 len;		/* length of the extent */
} __packed;

#define F2FS_NAME_LEN		255
/* 200 bytes for inline xattrs by default */
#define DEFAULT_INLINE_XATTR_ADDRS	50
#define DEF_ADDRS_PER_INODE	923	/* Address Pointers in an Inode */
#define CUR_ADDRS_PER_INODE(inode)	(DEF_ADDRS_PER_INODE - \
					get_extra_isize(inode))
#define DEF_NIDS_PER_INODE	5	/* Node IDs in an Inode */
#define ADDRS_PER_INODE(inode)	addrs_per_inode(inode)
#define DEF_ADDRS_PER_BLOCK	1018	/* Address Pointers in a Direct Block */
#define ADDRS_PER_BLOCK(inode)	addrs_per_block(inode)
#define NIDS_PER_BLOCK		1018	/* Node IDs in an Indirect Block */

#define ADDRS_PER_PAGE(page, inode)	\
	(IS_INODE(page) ? ADDRS_PER_INODE(inode) : ADDRS_PER_BLOCK(inode))

#define	NODE_DIR1_BLOCK		(DEF_ADDRS_PER_INODE + 1)
#define	NODE_DIR2_BLOCK		(DEF_ADDRS_PER_INODE + 2)
#define	NODE_IND1_BLOCK		(DEF_ADDRS_PER_INODE + 3)
#define	NODE_IND2_BLOCK		(DEF_ADDRS_PER_INODE + 4)
#define	NODE_DIND_BLOCK		(DEF_ADDRS_PER_INODE + 5)

#define F2FS_INLINE_XATTR	0x01	/* file inline xattr flag */
#define F2FS_INLINE_DATA	0x02	/* file inline data flag */
#define F2FS_INLINE_DENTRY	0x04	/* file inline dentry flag */
#define F2FS_DATA_EXIST		0x08	/* file inline data exist flag */
#define F2FS_INLINE_DOTS	0x10	/* file having implicit dot dentries */
#define F2FS_EXTRA_ATTR		0x20	/* file having extra attribute */
#define F2FS_PIN_FILE		0x40	/* file should not be gced */

struct f2fs_inode {
	__le16 i_mode;			/* file mode */
	__u8 i_advise;			/* file hints */
	__u8 i_inline;			/* file inline flags */
	__le32 i_uid;			/* user ID */
	__le32 i_gid;			/* group ID */
	__le32 i_links;			/* links count */
	__le64 i_size;			/* file size in bytes */
	__le64 i_blocks;		/* file size in blocks */
	__le64 i_atime;			/* access time */
	__le64 i_ctime;			/* change time */
	__le64 i_mtime;			/* modification time */
	__le32 i_atime_nsec;		/* access time in nano scale */
	__le32 i_ctime_nsec;		/* change time in nano scale */
	__le32 i_mtime_nsec;		/* modification time in nano scale */
	__le32 i_generation;		/* file version (for NFS) */
	union {
		__le32 i_current_depth;	/* only for directory depth */
		__le16 i_gc_failures;	/*
					 * # of gc failures on pinned file.
					 * only for regular files.
					 */
	};
	__le32 i_xattr_nid;		/* nid to save xattr */
	__le32 i_flags;			/* file attributes */
	__le32 i_pino;			/* parent inode number */
	__le32 i_namelen;		/* file name length */
	__u8 i_name[F2FS_NAME_LEN];	/* file name for SPOR */
	__u8 i_dir_level;		/* dentry_level for large dir */

	struct f2fs_extent i_ext;	/* caching a largest extent */

	union {
		struct {
			__le16 i_extra_isize;	/* extra inode attribute size */
			__le16 i_inline_xattr_size;	/* inline xattr size, unit: 4 bytes */
			__le32 i_projid;	/* project id */
			__le32 i_inode_checksum;/* inode meta checksum */
			__le64 i_crtime;	/* creation time */
			__le32 i_crtime_nsec;	/* creation time in nano scale */
			__le32 i_extra_end[0];	/* for attribute size calculation */
		} __packed;
		__le32 i_addr[DEF_ADDRS_PER_INODE];	/* Pointers to data blocks */
	};
	__le32 i_nid[DEF_NIDS_PER_INODE];	/* direct(2), indirect(2),
						double_indirect(1) node id */
} __packed;

struct direct_node {
	__le32 addr[DEF_ADDRS_PER_BLOCK];	/* array of data block address */
} __packed;

struct indirect_node {
	__le32 nid[NIDS_PER_BLOCK];	/* array of data block address */
} __packed;

enum {
	COLD_BIT_SHIFT = 0,
	FSYNC_BIT_SHIFT,
	DENT_BIT_SHIFT,
	OFFSET_BIT_SHIFT
};

#define OFFSET_BIT_MASK		(0x07)	/* (0x01 << OFFSET_BIT_SHIFT) - 1 */

struct node_footer {
	__le32 nid;		/* node id */
	__le32 ino;		/* inode number */
	__le32 flag;		/* include cold/fsync/dentry marks and offset */
	__le64 cp_ver;		/* checkpoint version */
	__le32 next_blkaddr;	/* next node page block address */
} __packed;

struct f2fs_node {
	/* can be one of three types: inode, direct, and indirect types */
	union {
		struct f2fs_inode i;
		struct direct_node dn;
		struct indirect_node in;
	};
	struct node_footer footer;
} __packed;

/*
 * For NAT entries
 */
#define NAT_ENTRY_PER_BLOCK (PAGE_SIZE / sizeof(struct f2fs_nat_entry))

struct f2fs_nat_entry {
	__u8 version;		/* latest version of cached nat entry */
	__le32 ino;		/* inode number */
	__le32 block_addr;	/* block address */
} __packed;

struct f2fs_nat_block {
	struct f2fs_nat_entry entries[NAT_ENTRY_PER_BLOCK];
} __packed;

/*
 * For SIT entries
 *
 * Each segment is 2MB in size by default so that a bitmap for validity of
 * there-in blocks should occupy 64 bytes, 512 bits.
 * Not allow to change this.
 */
#define SIT_VBLOCK_MAP_SIZE 64
#define SIT_ENTRY_PER_BLOCK (PAGE_SIZE / sizeof(struct f2fs_sit_entry))

/*
 * F2FS uses 4 bytes to represent block address. As a result, supported size of
 * disk is 16 TB and it equals to 16 * 1024 * 1024 / 2 segments.
 */
#define F2FS_MAX_SEGMENT       ((16 * 1024 * 1024) / 2)

/*
 * Note that f2fs_sit_entry->vblocks has the following bit-field information.
 * [15:10] : allocation type such as CURSEG_XXXX_TYPE
 * [9:0] : valid block count
 */
#define SIT_VBLOCKS_SHIFT	10
#define SIT_VBLOCKS_MASK	((1 << SIT_VBLOCKS_SHIFT) - 1)
#define GET_SIT_VBLOCKS(raw_sit)				\
	(le16_to_cpu((raw_sit)->vblocks) & SIT_VBLOCKS_MASK)
#define GET_SIT_TYPE(raw_sit)					\
	((le16_to_cpu((raw_sit)->vblocks) & ~SIT_VBLOCKS_MASK)	\
	 >> SIT_VBLOCKS_SHIFT)

struct f2fs_sit_entry {
	__le16 vblocks;				/* reference above */
	__u8 valid_map[SIT_VBLOCK_MAP_SIZE];	/* bitmap for valid blocks */
	__le64 mtime;				/* segment age for cleaning */
} __packed;

struct f2fs_sit_block {
	struct f2fs_sit_entry entries[SIT_ENTRY_PER_BLOCK];
} __packed;

/*
 * For segment summary
 *
 * One summary block contains exactly 512 summary entries, which represents
 * exactly 2MB segment by default. Not allow to change the basic units.
 *
 * NOTE: For initializing fields, you must use set_summary
 *
 * - If data page, nid represents dnode's nid
 * - If node page, nid represents the node page's nid.
 *
 * The ofs_in_node is used by only data page. It represents offset
 * from node's page's beginning to get a data block address.
 * ex) data_blkaddr = (block_t)(nodepage_start_address + ofs_in_node)
 */
#define ENTRIES_IN_SUM		512
#define	SUMMARY_SIZE		(7)	/* sizeof(struct summary) */
#define	SUM_FOOTER_SIZE		(5)	/* sizeof(struct summary_footer) */
#define SUM_ENTRY_SIZE		(SUMMARY_SIZE * ENTRIES_IN_SUM)

/* a summary entry for a 4KB-sized block in a segment */
struct f2fs_summary {
	__le32 nid;		/* parent node id */
	union {
		__u8 reserved[3];
		struct {
			__u8 version;		/* node version number */
			__le16 ofs_in_node;	/* block index in parent node */
		} __packed;
	};
} __packed;

/* summary block type, node or data, is stored to the summary_footer */
#define SUM_TYPE_NODE		(1)
#define SUM_TYPE_DATA		(0)

struct summary_footer {
	unsigned char entry_type;	/* SUM_TYPE_XXX */
	__le32 check_sum;		/* summary checksum */
} __packed;

#define SUM_JOURNAL_SIZE	(F2FS_BLKSIZE - SUM_FOOTER_SIZE -\
				SUM_ENTRY_SIZE)
#define NAT_JOURNAL_ENTRIES	((SUM_JOURNAL_SIZE - 2) /\
				sizeof(struct nat_journal_entry))
#define NAT_JOURNAL_RESERVED	((SUM_JOURNAL_SIZE - 2) %\
				sizeof(struct nat_journal_entry))
#define SIT_JOURNAL_ENTRIES	((SUM_JOURNAL_SIZE - 2) /\
				sizeof(struct sit_journal_entry))
#define SIT_JOURNAL_RESERVED	((SUM_JOURNAL_SIZE - 2) %\
				sizeof(struct sit_journal_entry))

/* Reserved area should make size of f2fs_extra_info equals to
 * that of nat_journal and sit_journal.
 */
#define EXTRA_INFO_RESERVED	(SUM_JOURNAL_SIZE - 2 - 8)

/*
 * frequently updated NAT/SIT entries can be stored in the spare area in
 * summary blocks
 */
enum {
	NAT_JOURNAL = 0,
	SIT_JOURNAL
};

struct nat_journal_entry {
	__le32 nid;
	struct f2fs_nat_entry ne;
} __packed;

struct nat_journal {
	struct nat_journal_entry entries[NAT_JOURNAL_ENTRIES];
	__u8 reserved[NAT_JOURNAL_RESERVED];
} __packed;

struct sit_journal_entry {
	__le32 segno;
	struct f2fs_sit_entry se;
} __packed;

struct sit_journal {
	struct sit_journal_entry entries[SIT_JOURNAL_ENTRIES];
	__u8 reserved[SIT_JOURNAL_RESERVED];
} __packed;

struct f2fs_extra_info {
	__le64 kbytes_written;
	__u8 reserved[EXTRA_INFO_RESERVED];
} __packed;

struct f2fs_journal {
	union {
		__le16 n_nats;
		__le16 n_sits;
	};
	/* spare area is used by NAT or SIT journals or extra info */
	union {
		struct nat_journal nat_j;
		struct sit_journal sit_j;
		struct f2fs_extra_info info;
	};
} __packed;

/* 4KB-sized summary block structure */
struct f2fs_summary_block {
	struct f2fs_summary entries[ENTRIES_IN_SUM];
	struct f2fs_journal journal;
	struct summary_footer footer;
} __packed;

/*
 * For directory operations
 */
#define F2FS_DOT_HASH		0
#define F2FS_DDOT_HASH		F2FS_DOT_HASH
#define F2FS_MAX_HASH		(~((0x3ULL) << 62))
#define F2FS_HASH_COL_BIT	((0x1ULL) << 63)

typedef __le32	f2fs_hash_t;

/* One directory entry slot covers 8bytes-long file name */
#define F2FS_SLOT_LEN		8
#define F2FS_SLOT_LEN_BITS	3

#define GET_DENTRY_SLOTS(x) (((x) + F2FS_SLOT_LEN - 1) >> F2FS_SLOT_LEN_BITS)

/* MAX level for dir lookup */
#define MAX_DIR_HASH_DEPTH	63

/* MAX buckets in one level of dir */
#define MAX_DIR_BUCKETS		(1 << ((MAX_DIR_HASH_DEPTH / 2) - 1))

/*
 * space utilization of regular dentry and inline dentry (w/o extra reservation)
 *		regular dentry		inline dentry (def)	inline dentry (min)
 * bitmap	1 * 27 = 27		1 * 23 = 23		1 * 1 = 1
 * reserved	1 * 3 = 3		1 * 7 = 7		1 * 1 = 1
 * dentry	11 * 214 = 2354		11 * 182 = 2002		11 * 2 = 22
 * filename	8 * 214 = 1712		8 * 182 = 1456		8 * 2 = 16
 * total	4096			3488			40
 *
 * Note: there are more reserved space in inline dentry than in regular
 * dentry, when converting inline dentry we should handle this carefully.
 */
#define NR_DENTRY_IN_BLOCK	214	/* the number of dentry in a block */
#define SIZE_OF_DIR_ENTRY	11	/* by byte */
#define SIZE_OF_DENTRY_BITMAP	((NR_DENTRY_IN_BLOCK + BITS_PER_BYTE - 1) / \
					BITS_PER_BYTE)
#define SIZE_OF_RESERVED	(PAGE_SIZE - ((SIZE_OF_DIR_ENTRY + \
				F2FS_SLOT_LEN) * \
				NR_DENTRY_IN_BLOCK + SIZE_OF_DENTRY_BITMAP))
#define MIN_INLINE_DENTRY_SIZE		40	/* just include '.' and '..' entries */

/* One directory entry slot representing F2FS_SLOT_LEN-sized file name */
struct f2fs_dir_entry {
	__le32 hash_code;	/* hash code of file name */
	__le32 ino;		/* inode number */
	__le16 name_len;	/* length of file name */
	__u8 file_type;		/* file type */
} __packed;

/* 4KB-sized directory entry block */
struct f2fs_dentry_block {
	/* validity bitmap for directory entries in each block */
	__u8 dentry_bitmap[SIZE_OF_DENTRY_BITMAP];
	__u8 reserved[SIZE_OF_RESERVED];
	struct f2fs_dir_entry dentry[NR_DENTRY_IN_BLOCK];
	__u8 filename[NR_DENTRY_IN_BLOCK][F2FS_SLOT_LEN];
} __packed;

/* file types used in inode_info->flags */
enum {
	F2FS_FT_UNKNOWN,
	F2FS_FT_REG_FILE,
	F2FS_FT_DIR,
	F2FS_FT_CHRDEV,
	F2FS_FT_BLKDEV,
	F2FS_FT_FIFO,
	F2FS_FT_SOCK,
	F2FS_FT_SYMLINK,
	F2FS_FT_MAX
};

#define S_SHIFT 12

#define	F2FS_DEF_PROJID		0	/* default project ID */

#endif  /* _LINUX_F2FS_FS_H */<|MERGE_RESOLUTION|>--- conflicted
+++ resolved
@@ -115,13 +115,9 @@
 	struct f2fs_device devs[MAX_DEVICES];	/* device list */
 	__le32 qf_ino[F2FS_MAX_QUOTAS];	/* quota inode numbers */
 	__u8 hot_ext_count;		/* # of hot file extension */
-<<<<<<< HEAD
-	__u8 reserved[310];		/* valid reserved region */
-=======
 	__le16  s_encoding;		/* Filename charset encoding */
 	__le16  s_encoding_flags;	/* Filename charset encoding flags */
 	__u8 reserved[306];		/* valid reserved region */
->>>>>>> 34f21ff3
 	__le32 crc;			/* checksum of superblock */
 } __packed;
 
