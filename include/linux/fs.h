--- conflicted
+++ resolved
@@ -1367,11 +1367,7 @@
 /* These flags relate to encoding and casefolding */
 #define SB_ENC_STRICT_MODE_FL	(1 << 0)
 
-<<<<<<< HEAD
-#define sb_has_enc_strict_mode(sb) \
-=======
 #define sb_has_strict_encoding(sb) \
->>>>>>> df24d56f
 	(sb->s_encoding_flags & SB_ENC_STRICT_MODE_FL)
 
 /*
@@ -3357,7 +3353,6 @@
 
 extern int generic_check_addressable(unsigned, u64);
 
-<<<<<<< HEAD
 #ifdef CONFIG_UNICODE
 extern int generic_ci_d_hash(const struct dentry *dentry, struct qstr *str);
 extern int generic_ci_d_compare(const struct dentry *dentry, unsigned int len,
@@ -3369,11 +3364,7 @@
 	return 0;
 }
 #endif
-extern void generic_set_encrypted_ci_d_ops(struct inode *dir,
-					   struct dentry *dentry);
-=======
 extern void generic_set_encrypted_ci_d_ops(struct dentry *dentry);
->>>>>>> df24d56f
 
 #ifdef CONFIG_MIGRATION
 extern int buffer_migrate_page(struct address_space *,
