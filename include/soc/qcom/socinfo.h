/* SPDX-License-Identifier: GPL-2.0-only */
/*
 * Copyright (c) 2009-2021, The Linux Foundation. All rights reserved.
 * Copyright (C) 2021 XiaoMi, Inc.
 */

#ifndef _ARCH_ARM_MACH_MSM_SOCINFO_H_
#define _ARCH_ARM_MACH_MSM_SOCINFO_H_

#include <linux/kernel.h>
#include <linux/init.h>
#include <linux/errno.h>
#include <linux/of_fdt.h>
#include <linux/of.h>

#include <asm/cputype.h>
/*
 * SOC version type with major number in the upper 16 bits and minor
 * number in the lower 16 bits.  For example:
 *   1.0 -> 0x00010000
 *   2.3 -> 0x00020003
 */
#define SOCINFO_VERSION_MAJOR(ver) (((ver) & 0xffff0000) >> 16)
#define SOCINFO_VERSION_MINOR(ver) ((ver) & 0x0000ffff)
#define SOCINFO_VERSION(maj, min)  ((((maj) & 0xffff) << 16)|((min) & 0xffff))

#ifdef CONFIG_OF
#define of_board_is_cdp()	of_machine_is_compatible("qcom,cdp")
#define of_board_is_sim()	of_machine_is_compatible("qcom,sim")
#define of_board_is_rumi()	of_machine_is_compatible("qcom,rumi")
#define of_board_is_fluid()	of_machine_is_compatible("qcom,fluid")
#define of_board_is_liquid()	of_machine_is_compatible("qcom,liquid")
#define of_board_is_dragonboard()	\
	of_machine_is_compatible("qcom,dragonboard")
#define of_board_is_cdp()	of_machine_is_compatible("qcom,cdp")
#define of_board_is_mtp()	of_machine_is_compatible("qcom,mtp")
#define of_board_is_qrd()	of_machine_is_compatible("qcom,qrd")
#define of_board_is_xpm()	of_machine_is_compatible("qcom,xpm")
#define of_board_is_skuf()	of_machine_is_compatible("qcom,skuf")
#define of_board_is_sbc()	of_machine_is_compatible("qcom,sbc")

#define machine_is_msm8974()	of_machine_is_compatible("qcom,msm8974")

#define early_machine_is_msm8916()	\
	of_flat_dt_is_compatible(of_get_flat_dt_root(), "qcom,msm8916")
#define early_machine_is_apq8084()	\
	of_flat_dt_is_compatible(of_get_flat_dt_root(), "qcom,apq8084")
#define early_machine_is_msm8996()	\
	of_flat_dt_is_compatible(of_get_flat_dt_root(), "qcom,msm8996")
#define early_machine_is_msm8996_auto()	\
	of_flat_dt_is_compatible(of_get_flat_dt_root(), "qcom,msm8996-cdp")
#define early_machine_is_sm8150()	\
	of_flat_dt_is_compatible(of_get_flat_dt_root(), "qcom,sm8150")
#define early_machine_is_sa8150()	\
	of_flat_dt_is_compatible(of_get_flat_dt_root(), "qcom,sa8150")
#define early_machine_is_kona()	\
	of_flat_dt_is_compatible(of_get_flat_dt_root(), "qcom,kona")
#define early_machine_is_kona_7230_iot()	\
	of_flat_dt_is_compatible(of_get_flat_dt_root(), "qcom,kona-7230-iot")
#define early_machine_is_lito()	\
	of_flat_dt_is_compatible(of_get_flat_dt_root(), "qcom,lito")
#define early_machine_is_orchid()	\
	of_flat_dt_is_compatible(of_get_flat_dt_root(), "qcom,orchid")
#define early_machine_is_bengal()	\
	of_flat_dt_is_compatible(of_get_flat_dt_root(), "qcom,bengal")
#define early_machine_is_bengalp()	\
	of_flat_dt_is_compatible(of_get_flat_dt_root(), "qcom,bengalp")
#define early_machine_is_khaje()	\
	of_flat_dt_is_compatible(of_get_flat_dt_root(), "qcom,khaje")
#define early_machine_is_khajep()	\
	of_flat_dt_is_compatible(of_get_flat_dt_root(), "qcom,khajep")
#define early_machine_is_khajeq()	\
	of_flat_dt_is_compatible(of_get_flat_dt_root(), "qcom,khajeq")
#define early_machine_is_khajeg()       \
	of_flat_dt_is_compatible(of_get_flat_dt_root(), "qcom,khajeg")
#define early_machine_is_lagoon()	\
	of_flat_dt_is_compatible(of_get_flat_dt_root(), "qcom,lagoon")
#define early_machine_is_scuba()	\
	of_flat_dt_is_compatible(of_get_flat_dt_root(), "qcom,scuba")
#define early_machine_is_scubaiot()        \
	of_flat_dt_is_compatible(of_get_flat_dt_root(), "qcom,scuba-iot")
#define early_machine_is_scubapiot()        \
	of_flat_dt_is_compatible(of_get_flat_dt_root(), "qcom,scubap-iot")
#define early_machine_is_sdmshrike()	\
	of_flat_dt_is_compatible(of_get_flat_dt_root(), "qcom,sdmshrike")
#define early_machine_is_sm6150()	\
	of_flat_dt_is_compatible(of_get_flat_dt_root(), "qcom,sm6150")
#define early_machine_is_qcs405()	\
	of_flat_dt_is_compatible(of_get_flat_dt_root(), "qcom,qcs405")
#define early_machine_is_sdxprairie()	\
	of_flat_dt_is_compatible(of_get_flat_dt_root(), "qcom,sdxprairie")
#define early_machine_is_sdmmagpie()	\
	of_flat_dt_is_compatible(of_get_flat_dt_root(), "qcom,sdmmagpie")
#define early_machine_is_sdm660()	\
	of_flat_dt_is_compatible(of_get_flat_dt_root(), "qcom,sdm660")
#define early_machine_is_bengal_iot()	\
	of_flat_dt_is_compatible(of_get_flat_dt_root(), "qcom,bengal-iot")
#define early_machine_is_bengalp_iot()	\
	of_flat_dt_is_compatible(of_get_flat_dt_root(), "qcom,bengalp-iot")
#define early_machine_is_msm8937()	\
	of_flat_dt_is_compatible(of_get_flat_dt_root(), "qcom,msm8937")
#define early_machine_is_msm8917()	\
	of_flat_dt_is_compatible(of_get_flat_dt_root(), "qcom,msm8917")
#define early_machine_is_sdm439()	\
	of_flat_dt_is_compatible(of_get_flat_dt_root(), "qcom,sdm439")
#define early_machine_is_sdm429()	\
	of_flat_dt_is_compatible(of_get_flat_dt_root(), "qcom,sdm429")
#define early_machine_is_qm215()	\
	of_flat_dt_is_compatible(of_get_flat_dt_root(), "qcom,qm215")
#define early_machine_is_msm8953()	\
	of_flat_dt_is_compatible(of_get_flat_dt_root(), "qcom,msm8953")
#define early_machine_is_sdm450()	\
	of_flat_dt_is_compatible(of_get_flat_dt_root(), "qcom,sdm450")
#else
#define of_board_is_sim()		0
#define of_board_is_rumi()		0
#define of_board_is_fluid()		0
#define of_board_is_liquid()		0
#define of_board_is_dragonboard()	0
#define of_board_is_cdp()		0
#define of_board_is_mtp()		0
#define of_board_is_qrd()		0
#define of_board_is_xpm()		0
#define of_board_is_skuf()		0
#define of_board_is_sbc()		0

#define machine_is_msm8974()		0

#define early_machine_is_msm8916()	0
#define early_machine_is_apq8084()	0
#define early_machine_is_msm8996()	0
#define early_machine_is_sm8150()	0
#define early_machine_is_sa8150()	0
#define early_machine_is_kona()		0
#define early_machine_is_lito()		0
#define early_machine_is_orchid()	0
#define early_machine_is_bengal()	0
#define early_machine_is_bengalp()	0
#define early_machine_is_khaje()	0
#define early_machine_is_khajep()	0
#define early_machine_is_khajeq()	0
#define early_machine_is_khajeg()	0
#define early_machine_is_lagoon()	0
#define early_machine_is_scuba()	0
#define early_machine_is_scubaiot()	0
#define early_machine_is_scubapiot()	0
#define early_machine_is_sdmshrike()	0
#define early_machine_is_sm6150()	0
#define early_machine_is_qcs405()	0
#define early_machine_is_sdxprairie()	0
#define early_machine_is_sdmmagpie()	0
#define early_machine_is_sdm660()	0
#define early_machine_is_bengal_iot()	0
#define early_machine_is_bengalp_iot()	0
#define early_machine_is_msm8937()	0
#define early_machine_is_msm8917()	0
#define early_machine_is_sdm439()	0
#define early_machine_is_sdm429()	0
#define early_machine_is_qm215()	0
#define early_machine_is_msm8953()	0
#define early_machine_is_sdm450()	0
#endif

#define PLATFORM_SUBTYPE_MDM	1
#define PLATFORM_SUBTYPE_INTERPOSERV3 2
#define PLATFORM_SUBTYPE_SGLTE	6

#define SMEM_IMAGE_VERSION_TABLE	469
#define SMEM_HW_SW_BUILD_ID		137
#define SMEM_ID_VENDOR1                 135
enum msm_cpu {
	MSM_CPU_UNKNOWN = 0,
	MSM_CPU_8960,
	MSM_CPU_8960AB,
	MSM_CPU_8064,
	MSM_CPU_8974,
	MSM_CPU_8974PRO_AA,
	MSM_CPU_8974PRO_AB,
	MSM_CPU_8974PRO_AC,
	MSM_CPU_8916,
	MSM_CPU_8084,
	MSM_CPU_8996,
	MSM_CPU_SDM660,
	MSM_CPU_SM8150,
	MSM_CPU_SA8150,
	MSM_CPU_KONA,
	MSM_CPU_KONA_IOT,
	MSM_CPU_LITO,
	MSM_CPU_ORCHID,
	MSM_CPU_BENGAL,
	MSM_CPU_BENGALP,
	MSM_CPU_KHAJE,
	MSM_CPU_KHAJEP,
	MSM_CPU_KHAJEQ,
	MSM_CPU_KHAJEG,
	MSM_CPU_LAGOON,
	MSM_CPU_SCUBA,
	MSM_CPU_SCUBAIOT,
	MSM_CPU_SCUBAPIOT,
	MSM_CPU_SDMSHRIKE,
	MSM_CPU_SM6150,
	MSM_CPU_QCS405,
	SDX_CPU_SDXPRAIRIE,
	MSM_CPU_SDMMAGPIE,
	MSM_CPU_BENGAL_IOT,
	MSM_CPU_BENGALP_IOT,
	MSM_CPU_8937,
	MSM_CPU_8917,
	MSM_CPU_SDM439,
	MSM_CPU_SDM429,
	MSM_CPU_QM215,
	MSM_CPU_8953,
	MSM_CPU_SDM450,
};

struct msm_soc_info {
	enum msm_cpu generic_soc_type;
	char *soc_id_string;
};

enum pmic_model {
	PMIC_MODEL_PM8058	= 13,
	PMIC_MODEL_PM8028	= 14,
	PMIC_MODEL_PM8901	= 15,
	PMIC_MODEL_PM8027	= 16,
	PMIC_MODEL_ISL_9519	= 17,
	PMIC_MODEL_PM8921	= 18,
	PMIC_MODEL_PM8018	= 19,
	PMIC_MODEL_PM8015	= 20,
	PMIC_MODEL_PM8014	= 21,
	PMIC_MODEL_PM8821	= 22,
	PMIC_MODEL_PM8038	= 23,
	PMIC_MODEL_PM8922	= 24,
	PMIC_MODEL_PM8917	= 25,
	PMIC_MODEL_UNKNOWN	= 0xFFFFFFFF
};

<<<<<<< HEAD
#define HARDWARE_PLATFORM_UNKNOWN 0
#define HARDWARE_PLATFORM_CMI  1
#ifdef CONFIG_BOARD_XIAOMI_SM7250
#define HARDWARE_PLATFORM_VANGOGH  2
#define HARDWARE_PLATFORM_PICASSO  3
#define HARDWARE_PLATFORM_MONET    4
#endif
#define HARDWARE_PLATFORM_UMI  2
#define HARDWARE_PLATFORM_LMI  3
#define HARDWARE_PLATFORM_URD  4
#define HARDWARE_PLATFORM_VERTHANDI  5
#define HARDWARE_PLATFORM_SKULD  6
#define HARDWARE_PLATFORM_CAS  7
#define HARDWARE_PLATFORM_APOLLO  8
#define HARDWARE_PLATFORM_ALIOTH  9
#define HARDWARE_PLATFORM_THYME  10
#define HARDWARE_PLATFORM_ENUMA  11
#define HARDWARE_PLATFORM_ELISH  12
#define HARDWARE_PLATFORM_PSYCHE  13
#define HARDWARE_PLATFORM_MUNCH  15

#define HW_MAJOR_VERSION_B  9
#define HW_MINOR_VERSION_B  1


#define HW_MAJOR_VERSION_SHIFT 16
#define HW_MAJOR_VERSION_MASK  0xFFFF0000
#define HW_MINOR_VERSION_SHIFT 0
#define HW_MINOR_VERSION_MASK  0x0000FFFF
#define HW_COUNTRY_VERSION_MASK 0xFFF00000
#define HW_COUNTRY_VERSION_SHIFT 20
#define HW_BUILD_VERSION_MASK 0x000F0000
#define HW_BUILD_VERSION_SHIFT 16

typedef enum {
  CountryCN = 0,
  CountryGlobal = 1,
  CountryIndia = 2,
  INVALID,
} CountryType;

uint32_t get_hw_version_platform(void);
uint32_t get_hw_country_version(void);
uint32_t get_hw_version_major(void);
uint32_t get_hw_version_minor(void);
uint32_t get_hw_version_build(void);
const char *product_name_get(void);
=======
enum defective_part_type {
	PART_UNKNOWN      = 0,
	PART_GPU          = 1,
	PART_VIDEO        = 2,
	PART_CAMERA       = 3,
	PART_DISPLAY      = 4,
	PART_AUDIO        = 5,
	PART_MODEM        = 6,
	PART_WLAN         = 7,
	PART_COMP         = 8,
	PART_SENSORS      = 9,
	PART_NPU          = 10,
	PART_SPSS         = 11,
	PART_NAV          = 12,
	PART_COMP1        = 13,
	PART_DISPLAY1     = 14,
	NUM_PARTS_MAX,
};

enum defective_cluster_type {
	CLUSTER_CPUSS      = 0,
	NUM_CLUSTERS_MAX,
};
>>>>>>> b7af6d71

enum msm_cpu socinfo_get_msm_cpu(void);
uint32_t socinfo_get_id(void);
uint32_t socinfo_get_version(void);
uint32_t socinfo_get_raw_id(void);
char *socinfo_get_build_id(void);
char *socinfo_get_id_string(void);
uint32_t socinfo_get_platform_type(void);
uint32_t socinfo_get_platform_subtype(void);
uint32_t socinfo_get_platform_version(void);
uint32_t socinfo_get_serial_number(void);
uint32_t socinfo_get_cluster_info(enum defective_cluster_type cluster);
bool socinfo_get_part_info(enum defective_part_type part);
enum pmic_model socinfo_get_pmic_model(void);
uint32_t socinfo_get_pmic_die_revision(void);
int __init socinfo_init(void) __must_check;

#endif<|MERGE_RESOLUTION|>--- conflicted
+++ resolved
@@ -235,7 +235,30 @@
 	PMIC_MODEL_UNKNOWN	= 0xFFFFFFFF
 };
 
-<<<<<<< HEAD
+enum defective_part_type {
+	PART_UNKNOWN      = 0,
+	PART_GPU          = 1,
+	PART_VIDEO        = 2,
+	PART_CAMERA       = 3,
+	PART_DISPLAY      = 4,
+	PART_AUDIO        = 5,
+	PART_MODEM        = 6,
+	PART_WLAN         = 7,
+	PART_COMP         = 8,
+	PART_SENSORS      = 9,
+	PART_NPU          = 10,
+	PART_SPSS         = 11,
+	PART_NAV          = 12,
+	PART_COMP1        = 13,
+	PART_DISPLAY1     = 14,
+	NUM_PARTS_MAX,
+};
+
+enum defective_cluster_type {
+	CLUSTER_CPUSS      = 0,
+	NUM_CLUSTERS_MAX,
+};
+
 #define HARDWARE_PLATFORM_UNKNOWN 0
 #define HARDWARE_PLATFORM_CMI  1
 #ifdef CONFIG_BOARD_XIAOMI_SM7250
@@ -283,31 +306,6 @@
 uint32_t get_hw_version_minor(void);
 uint32_t get_hw_version_build(void);
 const char *product_name_get(void);
-=======
-enum defective_part_type {
-	PART_UNKNOWN      = 0,
-	PART_GPU          = 1,
-	PART_VIDEO        = 2,
-	PART_CAMERA       = 3,
-	PART_DISPLAY      = 4,
-	PART_AUDIO        = 5,
-	PART_MODEM        = 6,
-	PART_WLAN         = 7,
-	PART_COMP         = 8,
-	PART_SENSORS      = 9,
-	PART_NPU          = 10,
-	PART_SPSS         = 11,
-	PART_NAV          = 12,
-	PART_COMP1        = 13,
-	PART_DISPLAY1     = 14,
-	NUM_PARTS_MAX,
-};
-
-enum defective_cluster_type {
-	CLUSTER_CPUSS      = 0,
-	NUM_CLUSTERS_MAX,
-};
->>>>>>> b7af6d71
 
 enum msm_cpu socinfo_get_msm_cpu(void);
 uint32_t socinfo_get_id(void);
