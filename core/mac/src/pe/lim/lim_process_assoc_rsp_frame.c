--- conflicted
+++ resolved
@@ -809,11 +809,6 @@
 		return;
 	}
 	lim_copy_u16((uint8_t *) &mac_capab, caps);
-<<<<<<< HEAD
-	lim_handle_assoc_reject_status(mac_ctx, session_entry, assoc_rsp,
-				       hdr->sa);
-=======
->>>>>>> 543dcd6e
 
 	if (eSIR_MAC_XS_FRAME_LOSS_POOR_CHANNEL_RSSI_STATUS ==
 	   assoc_rsp->status_code &&
