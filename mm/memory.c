/*
 *  linux/mm/memory.c
 *
 *  Copyright (C) 1991, 1992, 1993, 1994  Linus Torvalds
 */

/*
 * demand-loading started 01.12.91 - seems it is high on the list of
 * things wanted, and it should be easy to implement. - Linus
 */

/*
 * Ok, demand-loading was easy, shared pages a little bit tricker. Shared
 * pages started 02.12.91, seems to work. - Linus.
 *
 * Tested sharing by executing about 30 /bin/sh: under the old kernel it
 * would have taken more than the 6M I have free, but it worked well as
 * far as I could see.
 *
 * Also corrected some "invalidate()"s - I wasn't doing enough of them.
 */

/*
 * Real VM (paging to/from disk) started 18.12.91. Much more work and
 * thought has to go into this. Oh, well..
 * 19.12.91  -  works, somewhat. Sometimes I get faults, don't know why.
 *		Found it. Everything seems to work now.
 * 20.12.91  -  Ok, making the swap-device changeable like the root.
 */

/*
 * 05.04.94  -  Multi-page memory management added for v1.1.
 *              Idea by Alex Bligh (alex@cconcepts.co.uk)
 *
 * 16.07.99  -  Support of BIGMEM added by Gerhard Wichert, Siemens AG
 *		(Gerhard.Wichert@pdb.siemens.de)
 *
 * Aug/Sep 2004 Changed to four level page tables (Andi Kleen)
 */

#include <linux/kernel_stat.h>
#include <linux/mm.h>
#include <linux/mm_inline.h>
#include <linux/sched/mm.h>
#include <linux/sched/coredump.h>
#include <linux/sched/numa_balancing.h>
#include <linux/sched/task.h>
#include <linux/hugetlb.h>
#include <linux/mman.h>
#include <linux/swap.h>
#include <linux/highmem.h>
#include <linux/pagemap.h>
#include <linux/memremap.h>
#include <linux/ksm.h>
#include <linux/rmap.h>
#include <linux/export.h>
#include <linux/delayacct.h>
#include <linux/init.h>
#include <linux/pfn_t.h>
#include <linux/writeback.h>
#include <linux/memcontrol.h>
#include <linux/mmu_notifier.h>
#include <linux/swapops.h>
#include <linux/elf.h>
#include <linux/gfp.h>
#include <linux/migrate.h>
#include <linux/string.h>
#include <linux/dma-debug.h>
#include <linux/debugfs.h>
#include <linux/userfaultfd_k.h>
#include <linux/dax.h>
#include <linux/oom.h>

#include <trace/events/kmem.h>

#include <asm/io.h>
#include <asm/mmu_context.h>
#include <asm/pgalloc.h>
#include <linux/uaccess.h>
#include <asm/tlb.h>
#include <asm/tlbflush.h>
#include <asm/pgtable.h>

#include "internal.h"

#if defined(LAST_CPUPID_NOT_IN_PAGE_FLAGS) && !defined(CONFIG_COMPILE_TEST)
#warning Unfortunate NUMA and NUMA Balancing config, growing page-frame for last_cpupid.
#endif

#ifndef CONFIG_NEED_MULTIPLE_NODES
/* use the per-pgdat data instead for discontigmem - mbligh */
unsigned long max_mapnr;
EXPORT_SYMBOL(max_mapnr);

struct page *mem_map;
EXPORT_SYMBOL(mem_map);
#endif

/*
 * A number of key systems in x86 including ioremap() rely on the assumption
 * that high_memory defines the upper bound on direct map memory, then end
 * of ZONE_NORMAL.  Under CONFIG_DISCONTIG this means that max_low_pfn and
 * highstart_pfn must be the same; there must be no gap between ZONE_NORMAL
 * and ZONE_HIGHMEM.
 */
void *high_memory;
EXPORT_SYMBOL(high_memory);

/*
 * Randomize the address space (stacks, mmaps, brk, etc.).
 *
 * ( When CONFIG_COMPAT_BRK=y we exclude brk from randomization,
 *   as ancient (libc5 based) binaries can segfault. )
 */
int randomize_va_space __read_mostly =
#ifdef CONFIG_COMPAT_BRK
					1;
#else
					2;
#endif

#ifndef arch_faults_on_old_pte
static inline bool arch_faults_on_old_pte(void)
{
	/*
	 * Those arches which don't have hw access flag feature need to
	 * implement their own helper. By default, "true" means pagefault
	 * will be hit on old pte.
	 */
	return true;
}
#endif

static int __init disable_randmaps(char *s)
{
	randomize_va_space = 0;
	return 1;
}
__setup("norandmaps", disable_randmaps);

unsigned long zero_pfn __read_mostly;
EXPORT_SYMBOL(zero_pfn);

unsigned long highest_memmap_pfn __read_mostly;

/*
 * CONFIG_MMU architectures set up ZERO_PAGE in their paging_init()
 */
static int __init init_zero_pfn(void)
{
	zero_pfn = page_to_pfn(ZERO_PAGE(0));
	return 0;
}
early_initcall(init_zero_pfn);

/*
 * Only trace rss_stat when there is a 512kb cross over.
 * Smaller changes may be lost unless every small change is
 * crossing into or returning to a 512kb boundary.
 */
#define TRACE_MM_COUNTER_THRESHOLD 128

void mm_trace_rss_stat(struct mm_struct *mm, int member, long count,
		       long value)
{
	long thresh_mask = ~(TRACE_MM_COUNTER_THRESHOLD - 1);

	/* Threshold roll-over, trace it */
	if ((count & thresh_mask) != ((count - value) & thresh_mask))
		trace_rss_stat(mm, member, count);
}
EXPORT_SYMBOL_GPL(mm_trace_rss_stat);

#if defined(SPLIT_RSS_COUNTING)

void sync_mm_rss(struct mm_struct *mm)
{
	int i;

	for (i = 0; i < NR_MM_COUNTERS; i++) {
		if (current->rss_stat.count[i]) {
			add_mm_counter(mm, i, current->rss_stat.count[i]);
			current->rss_stat.count[i] = 0;
		}
	}
	current->rss_stat.events = 0;
}

static void add_mm_counter_fast(struct mm_struct *mm, int member, int val)
{
	struct task_struct *task = current;

	if (likely(task->mm == mm))
		task->rss_stat.count[member] += val;
	else
		add_mm_counter(mm, member, val);
}
#define inc_mm_counter_fast(mm, member) add_mm_counter_fast(mm, member, 1)
#define dec_mm_counter_fast(mm, member) add_mm_counter_fast(mm, member, -1)

/* sync counter once per 64 page faults */
#define TASK_RSS_EVENTS_THRESH	(64)
static void check_sync_rss_stat(struct task_struct *task)
{
	if (unlikely(task != current))
		return;
	if (unlikely(task->rss_stat.events++ > TASK_RSS_EVENTS_THRESH))
		sync_mm_rss(task->mm);
}
#else /* SPLIT_RSS_COUNTING */

#define inc_mm_counter_fast(mm, member) inc_mm_counter(mm, member)
#define dec_mm_counter_fast(mm, member) dec_mm_counter(mm, member)

static void check_sync_rss_stat(struct task_struct *task)
{
}

#endif /* SPLIT_RSS_COUNTING */

#ifdef HAVE_GENERIC_MMU_GATHER

static bool tlb_next_batch(struct mmu_gather *tlb)
{
	struct mmu_gather_batch *batch;

	batch = tlb->active;
	if (batch->next) {
		tlb->active = batch->next;
		return true;
	}

	if (tlb->batch_count == MAX_GATHER_BATCH_COUNT)
		return false;

	batch = (void *)__get_free_pages(GFP_NOWAIT | __GFP_NOWARN, 0);
	if (!batch)
		return false;

	tlb->batch_count++;
	batch->next = NULL;
	batch->nr   = 0;
	batch->max  = MAX_GATHER_BATCH;

	tlb->active->next = batch;
	tlb->active = batch;

	return true;
}

void arch_tlb_gather_mmu(struct mmu_gather *tlb, struct mm_struct *mm,
				unsigned long start, unsigned long end)
{
	tlb->mm = mm;

	/* Is it from 0 to ~0? */
	tlb->fullmm     = !(start | (end+1));
	tlb->need_flush_all = 0;
	tlb->local.next = NULL;
	tlb->local.nr   = 0;
	tlb->local.max  = ARRAY_SIZE(tlb->__pages);
	tlb->active     = &tlb->local;
	tlb->batch_count = 0;

#ifdef CONFIG_HAVE_RCU_TABLE_FREE
	tlb->batch = NULL;
#endif
	tlb->page_size = 0;

	__tlb_reset_range(tlb);
}

static void tlb_flush_mmu_free(struct mmu_gather *tlb)
{
	struct mmu_gather_batch *batch;

#ifdef CONFIG_HAVE_RCU_TABLE_FREE
	tlb_table_flush(tlb);
#endif
	for (batch = &tlb->local; batch && batch->nr; batch = batch->next) {
		free_pages_and_swap_cache(batch->pages, batch->nr);
		batch->nr = 0;
	}
	tlb->active = &tlb->local;
}

void tlb_flush_mmu(struct mmu_gather *tlb)
{
	tlb_flush_mmu_tlbonly(tlb);
	tlb_flush_mmu_free(tlb);
}

/* tlb_finish_mmu
 *	Called at the end of the shootdown operation to free up any resources
 *	that were required.
 */
void arch_tlb_finish_mmu(struct mmu_gather *tlb,
		unsigned long start, unsigned long end, bool force)
{
	struct mmu_gather_batch *batch, *next;

	if (force)
		__tlb_adjust_range(tlb, start, end - start);

	tlb_flush_mmu(tlb);

	/* keep the page table cache within bounds */
	check_pgt_cache();

	for (batch = tlb->local.next; batch; batch = next) {
		next = batch->next;
		free_pages((unsigned long)batch, 0);
	}
	tlb->local.next = NULL;
}

/* __tlb_remove_page
 *	Must perform the equivalent to __free_pte(pte_get_and_clear(ptep)), while
 *	handling the additional races in SMP caused by other CPUs caching valid
 *	mappings in their TLBs. Returns the number of free page slots left.
 *	When out of page slots we must call tlb_flush_mmu().
 *returns true if the caller should flush.
 */
bool __tlb_remove_page_size(struct mmu_gather *tlb, struct page *page, int page_size)
{
	struct mmu_gather_batch *batch;

	VM_BUG_ON(!tlb->end);
	VM_WARN_ON(tlb->page_size != page_size);

	batch = tlb->active;
	/*
	 * Add the page and check if we are full. If so
	 * force a flush.
	 */
	batch->pages[batch->nr++] = page;
	if (batch->nr == batch->max) {
		if (!tlb_next_batch(tlb))
			return true;
		batch = tlb->active;
	}
	VM_BUG_ON_PAGE(batch->nr > batch->max, page);

	return false;
}

void tlb_flush_pmd_range(struct mmu_gather *tlb, unsigned long address,
			 unsigned long size)
{
	if (tlb->page_size != 0 && tlb->page_size != PMD_SIZE)
		tlb_flush_mmu(tlb);

	tlb->page_size = PMD_SIZE;
	tlb->start = min(tlb->start, address);
	tlb->end = max(tlb->end, address + size);
}
#endif /* HAVE_GENERIC_MMU_GATHER */

#ifdef CONFIG_HAVE_RCU_TABLE_FREE

/*
 * See the comment near struct mmu_table_batch.
 */

/*
 * If we want tlb_remove_table() to imply TLB invalidates.
 */
static inline void tlb_table_invalidate(struct mmu_gather *tlb)
{
#ifdef CONFIG_HAVE_RCU_TABLE_INVALIDATE
	/*
	 * Invalidate page-table caches used by hardware walkers. Then we still
	 * need to RCU-sched wait while freeing the pages because software
	 * walkers can still be in-flight.
	 */
	tlb_flush_mmu_tlbonly(tlb);
#endif
}

static void tlb_remove_table_smp_sync(void *arg)
{
	/* Simply deliver the interrupt */
}

static void tlb_remove_table_one(void *table)
{
	/*
	 * This isn't an RCU grace period and hence the page-tables cannot be
	 * assumed to be actually RCU-freed.
	 *
	 * It is however sufficient for software page-table walkers that rely on
	 * IRQ disabling. See the comment near struct mmu_table_batch.
	 */
	smp_call_function(tlb_remove_table_smp_sync, NULL, 1);
	__tlb_remove_table(table);
}

static void tlb_remove_table_rcu(struct rcu_head *head)
{
	struct mmu_table_batch *batch;
	int i;

	batch = container_of(head, struct mmu_table_batch, rcu);

	for (i = 0; i < batch->nr; i++)
		__tlb_remove_table(batch->tables[i]);

	free_page((unsigned long)batch);
}

void tlb_table_flush(struct mmu_gather *tlb)
{
	struct mmu_table_batch **batch = &tlb->batch;

	if (*batch) {
		tlb_table_invalidate(tlb);
		call_rcu_sched(&(*batch)->rcu, tlb_remove_table_rcu);
		*batch = NULL;
	}
}

void tlb_remove_table(struct mmu_gather *tlb, void *table)
{
	struct mmu_table_batch **batch = &tlb->batch;

	if (*batch == NULL) {
		*batch = (struct mmu_table_batch *)__get_free_page(GFP_NOWAIT | __GFP_NOWARN);
		if (*batch == NULL) {
			tlb_table_invalidate(tlb);
			tlb_remove_table_one(table);
			return;
		}
		(*batch)->nr = 0;
	}

	(*batch)->tables[(*batch)->nr++] = table;
	if ((*batch)->nr == MAX_TABLE_BATCH)
		tlb_table_flush(tlb);
}

#endif /* CONFIG_HAVE_RCU_TABLE_FREE */

/**
 * tlb_gather_mmu - initialize an mmu_gather structure for page-table tear-down
 * @tlb: the mmu_gather structure to initialize
 * @mm: the mm_struct of the target address space
 * @start: start of the region that will be removed from the page-table
 * @end: end of the region that will be removed from the page-table
 *
 * Called to initialize an (on-stack) mmu_gather structure for page-table
 * tear-down from @mm. The @start and @end are set to 0 and -1
 * respectively when @mm is without users and we're going to destroy
 * the full address space (exit/execve).
 */
void tlb_gather_mmu(struct mmu_gather *tlb, struct mm_struct *mm,
			unsigned long start, unsigned long end)
{
	arch_tlb_gather_mmu(tlb, mm, start, end);
	inc_tlb_flush_pending(tlb->mm);
}

void tlb_finish_mmu(struct mmu_gather *tlb,
		unsigned long start, unsigned long end)
{
	/*
	 * If there are parallel threads are doing PTE changes on same range
	 * under non-exclusive lock(e.g., mmap_sem read-side) but defer TLB
	 * flush by batching, a thread has stable TLB entry can fail to flush
	 * the TLB by observing pte_none|!pte_dirty, for example so flush TLB
	 * forcefully if we detect parallel PTE batching threads.
	 */
	bool force = mm_tlb_flush_nested(tlb->mm);

	arch_tlb_finish_mmu(tlb, start, end, force);
	dec_tlb_flush_pending(tlb->mm);
}

/*
 * Note: this doesn't free the actual pages themselves. That
 * has been handled earlier when unmapping all the memory regions.
 */
static void free_pte_range(struct mmu_gather *tlb, pmd_t *pmd,
			   unsigned long addr)
{
	pgtable_t token = pmd_pgtable(*pmd);
	pmd_clear(pmd);
	pte_free_tlb(tlb, token, addr);
	mm_dec_nr_ptes(tlb->mm);
}

static inline void free_pmd_range(struct mmu_gather *tlb, pud_t *pud,
				unsigned long addr, unsigned long end,
				unsigned long floor, unsigned long ceiling)
{
	pmd_t *pmd;
	unsigned long next;
	unsigned long start;

	start = addr;
	pmd = pmd_offset(pud, addr);
	do {
		next = pmd_addr_end(addr, end);
		if (pmd_none_or_clear_bad(pmd))
			continue;
		free_pte_range(tlb, pmd, addr);
	} while (pmd++, addr = next, addr != end);

	start &= PUD_MASK;
	if (start < floor)
		return;
	if (ceiling) {
		ceiling &= PUD_MASK;
		if (!ceiling)
			return;
	}
	if (end - 1 > ceiling - 1)
		return;

	pmd = pmd_offset(pud, start);
	pud_clear(pud);
	pmd_free_tlb(tlb, pmd, start);
	mm_dec_nr_pmds(tlb->mm);
}

static inline void free_pud_range(struct mmu_gather *tlb, p4d_t *p4d,
				unsigned long addr, unsigned long end,
				unsigned long floor, unsigned long ceiling)
{
	pud_t *pud;
	unsigned long next;
	unsigned long start;

	start = addr;
	pud = pud_offset(p4d, addr);
	do {
		next = pud_addr_end(addr, end);
		if (pud_none_or_clear_bad(pud))
			continue;
		free_pmd_range(tlb, pud, addr, next, floor, ceiling);
	} while (pud++, addr = next, addr != end);

	start &= P4D_MASK;
	if (start < floor)
		return;
	if (ceiling) {
		ceiling &= P4D_MASK;
		if (!ceiling)
			return;
	}
	if (end - 1 > ceiling - 1)
		return;

	pud = pud_offset(p4d, start);
	p4d_clear(p4d);
	pud_free_tlb(tlb, pud, start);
	mm_dec_nr_puds(tlb->mm);
}

static inline void free_p4d_range(struct mmu_gather *tlb, pgd_t *pgd,
				unsigned long addr, unsigned long end,
				unsigned long floor, unsigned long ceiling)
{
	p4d_t *p4d;
	unsigned long next;
	unsigned long start;

	start = addr;
	p4d = p4d_offset(pgd, addr);
	do {
		next = p4d_addr_end(addr, end);
		if (p4d_none_or_clear_bad(p4d))
			continue;
		free_pud_range(tlb, p4d, addr, next, floor, ceiling);
	} while (p4d++, addr = next, addr != end);

	start &= PGDIR_MASK;
	if (start < floor)
		return;
	if (ceiling) {
		ceiling &= PGDIR_MASK;
		if (!ceiling)
			return;
	}
	if (end - 1 > ceiling - 1)
		return;

	p4d = p4d_offset(pgd, start);
	pgd_clear(pgd);
	p4d_free_tlb(tlb, p4d, start);
}

/*
 * This function frees user-level page tables of a process.
 */
void free_pgd_range(struct mmu_gather *tlb,
			unsigned long addr, unsigned long end,
			unsigned long floor, unsigned long ceiling)
{
	pgd_t *pgd;
	unsigned long next;

	/*
	 * The next few lines have given us lots of grief...
	 *
	 * Why are we testing PMD* at this top level?  Because often
	 * there will be no work to do at all, and we'd prefer not to
	 * go all the way down to the bottom just to discover that.
	 *
	 * Why all these "- 1"s?  Because 0 represents both the bottom
	 * of the address space and the top of it (using -1 for the
	 * top wouldn't help much: the masks would do the wrong thing).
	 * The rule is that addr 0 and floor 0 refer to the bottom of
	 * the address space, but end 0 and ceiling 0 refer to the top
	 * Comparisons need to use "end - 1" and "ceiling - 1" (though
	 * that end 0 case should be mythical).
	 *
	 * Wherever addr is brought up or ceiling brought down, we must
	 * be careful to reject "the opposite 0" before it confuses the
	 * subsequent tests.  But what about where end is brought down
	 * by PMD_SIZE below? no, end can't go down to 0 there.
	 *
	 * Whereas we round start (addr) and ceiling down, by different
	 * masks at different levels, in order to test whether a table
	 * now has no other vmas using it, so can be freed, we don't
	 * bother to round floor or end up - the tests don't need that.
	 */

	addr &= PMD_MASK;
	if (addr < floor) {
		addr += PMD_SIZE;
		if (!addr)
			return;
	}
	if (ceiling) {
		ceiling &= PMD_MASK;
		if (!ceiling)
			return;
	}
	if (end - 1 > ceiling - 1)
		end -= PMD_SIZE;
	if (addr > end - 1)
		return;
	/*
	 * We add page table cache pages with PAGE_SIZE,
	 * (see pte_free_tlb()), flush the tlb if we need
	 */
	tlb_remove_check_page_size_change(tlb, PAGE_SIZE);
	pgd = pgd_offset(tlb->mm, addr);
	do {
		next = pgd_addr_end(addr, end);
		if (pgd_none_or_clear_bad(pgd))
			continue;
		free_p4d_range(tlb, pgd, addr, next, floor, ceiling);
	} while (pgd++, addr = next, addr != end);
}

void free_pgtables(struct mmu_gather *tlb, struct vm_area_struct *vma,
		unsigned long floor, unsigned long ceiling)
{
	while (vma) {
		struct vm_area_struct *next = vma->vm_next;
		unsigned long addr = vma->vm_start;

		/*
		 * Hide vma from rmap and truncate_pagecache before freeing
		 * pgtables
		 */
		unlink_anon_vmas(vma);
		unlink_file_vma(vma);

		if (is_vm_hugetlb_page(vma)) {
			hugetlb_free_pgd_range(tlb, addr, vma->vm_end,
				floor, next ? next->vm_start : ceiling);
		} else {
			/*
			 * Optimization: gather nearby vmas into one call down
			 */
			while (next && next->vm_start <= vma->vm_end + PMD_SIZE
			       && !is_vm_hugetlb_page(next)) {
				vma = next;
				next = vma->vm_next;
				unlink_anon_vmas(vma);
				unlink_file_vma(vma);
			}
			free_pgd_range(tlb, addr, vma->vm_end,
				floor, next ? next->vm_start : ceiling);
		}
		vma = next;
	}
}

int __pte_alloc(struct mm_struct *mm, pmd_t *pmd, unsigned long address)
{
	spinlock_t *ptl;
	pgtable_t new = pte_alloc_one(mm, address);
	if (!new)
		return -ENOMEM;

	/*
	 * Ensure all pte setup (eg. pte page lock and page clearing) are
	 * visible before the pte is made visible to other CPUs by being
	 * put into page tables.
	 *
	 * The other side of the story is the pointer chasing in the page
	 * table walking code (when walking the page table without locking;
	 * ie. most of the time). Fortunately, these data accesses consist
	 * of a chain of data-dependent loads, meaning most CPUs (alpha
	 * being the notable exception) will already guarantee loads are
	 * seen in-order. See the alpha page table accessors for the
	 * smp_read_barrier_depends() barriers in page table walking code.
	 */
	smp_wmb(); /* Could be smp_wmb__xxx(before|after)_spin_lock */

	ptl = pmd_lock(mm, pmd);
	if (likely(pmd_none(*pmd))) {	/* Has another populated it ? */
		mm_inc_nr_ptes(mm);
		pmd_populate(mm, pmd, new);
		new = NULL;
	}
	spin_unlock(ptl);
	if (new)
		pte_free(mm, new);
	return 0;
}

int __pte_alloc_kernel(pmd_t *pmd, unsigned long address)
{
	pte_t *new = pte_alloc_one_kernel(&init_mm, address);
	if (!new)
		return -ENOMEM;

	smp_wmb(); /* See comment in __pte_alloc */

	spin_lock(&init_mm.page_table_lock);
	if (likely(pmd_none(*pmd))) {	/* Has another populated it ? */
		pmd_populate_kernel(&init_mm, pmd, new);
		new = NULL;
	}
	spin_unlock(&init_mm.page_table_lock);
	if (new)
		pte_free_kernel(&init_mm, new);
	return 0;
}

static inline void init_rss_vec(int *rss)
{
	memset(rss, 0, sizeof(int) * NR_MM_COUNTERS);
}

static inline void add_mm_rss_vec(struct mm_struct *mm, int *rss)
{
	int i;

	if (current->mm == mm)
		sync_mm_rss(mm);
	for (i = 0; i < NR_MM_COUNTERS; i++)
		if (rss[i])
			add_mm_counter(mm, i, rss[i]);
}

/*
 * This function is called to print an error when a bad pte
 * is found. For example, we might have a PFN-mapped pte in
 * a region that doesn't allow it.
 *
 * The calling function must still handle the error.
 */
static void print_bad_pte(struct vm_area_struct *vma, unsigned long addr,
			  pte_t pte, struct page *page)
{
	pgd_t *pgd = pgd_offset(vma->vm_mm, addr);
	p4d_t *p4d = p4d_offset(pgd, addr);
	pud_t *pud = pud_offset(p4d, addr);
	pmd_t *pmd = pmd_offset(pud, addr);
	struct address_space *mapping;
	pgoff_t index;
	static unsigned long resume;
	static unsigned long nr_shown;
	static unsigned long nr_unshown;

	/*
	 * Allow a burst of 60 reports, then keep quiet for that minute;
	 * or allow a steady drip of one report per second.
	 */
	if (nr_shown == 60) {
		if (time_before(jiffies, resume)) {
			nr_unshown++;
			return;
		}
		if (nr_unshown) {
			pr_alert("BUG: Bad page map: %lu messages suppressed\n",
				 nr_unshown);
			nr_unshown = 0;
		}
		nr_shown = 0;
	}
	if (nr_shown++ == 0)
		resume = jiffies + 60 * HZ;

	mapping = vma->vm_file ? vma->vm_file->f_mapping : NULL;
	index = linear_page_index(vma, addr);

	pr_alert("BUG: Bad page map in process %s  pte:%08llx pmd:%08llx\n",
		 current->comm,
		 (long long)pte_val(pte), (long long)pmd_val(*pmd));
	if (page)
		dump_page(page, "bad pte");
	pr_alert("addr:%p vm_flags:%08lx anon_vma:%p mapping:%p index:%lx\n",
		 (void *)addr, vma->vm_flags, vma->anon_vma, mapping, index);
	pr_alert("file:%pD fault:%pf mmap:%pf readpage:%pf\n",
		 vma->vm_file,
		 vma->vm_ops ? vma->vm_ops->fault : NULL,
		 vma->vm_file ? vma->vm_file->f_op->mmap : NULL,
		 mapping ? mapping->a_ops->readpage : NULL);
	dump_stack();
	add_taint(TAINT_BAD_PAGE, LOCKDEP_NOW_UNRELIABLE);
}

/*
 * vm_normal_page -- This function gets the "struct page" associated with a pte.
 *
 * "Special" mappings do not wish to be associated with a "struct page" (either
 * it doesn't exist, or it exists but they don't want to touch it). In this
 * case, NULL is returned here. "Normal" mappings do have a struct page.
 *
 * There are 2 broad cases. Firstly, an architecture may define a pte_special()
 * pte bit, in which case this function is trivial. Secondly, an architecture
 * may not have a spare pte bit, which requires a more complicated scheme,
 * described below.
 *
 * A raw VM_PFNMAP mapping (ie. one that is not COWed) is always considered a
 * special mapping (even if there are underlying and valid "struct pages").
 * COWed pages of a VM_PFNMAP are always normal.
 *
 * The way we recognize COWed pages within VM_PFNMAP mappings is through the
 * rules set up by "remap_pfn_range()": the vma will have the VM_PFNMAP bit
 * set, and the vm_pgoff will point to the first PFN mapped: thus every special
 * mapping will always honor the rule
 *
 *	pfn_of_page == vma->vm_pgoff + ((addr - vma->vm_start) >> PAGE_SHIFT)
 *
 * And for normal mappings this is false.
 *
 * This restricts such mappings to be a linear translation from virtual address
 * to pfn. To get around this restriction, we allow arbitrary mappings so long
 * as the vma is not a COW mapping; in that case, we know that all ptes are
 * special (because none can have been COWed).
 *
 *
 * In order to support COW of arbitrary special mappings, we have VM_MIXEDMAP.
 *
 * VM_MIXEDMAP mappings can likewise contain memory with or without "struct
 * page" backing, however the difference is that _all_ pages with a struct
 * page (that is, those where pfn_valid is true) are refcounted and considered
 * normal pages by the VM. The disadvantage is that pages are refcounted
 * (which can be slower and simply not an option for some PFNMAP users). The
 * advantage is that we don't have to follow the strict linearity rule of
 * PFNMAP mappings in order to support COWable mappings.
 *
 */
struct page *_vm_normal_page(struct vm_area_struct *vma, unsigned long addr,
			     pte_t pte, bool with_public_device)
{
	unsigned long pfn = pte_pfn(pte);

	if (IS_ENABLED(CONFIG_ARCH_HAS_PTE_SPECIAL)) {
		if (likely(!pte_special(pte)))
			goto check_pfn;
		if (vma->vm_ops && vma->vm_ops->find_special_page)
			return vma->vm_ops->find_special_page(vma, addr);
		if (vma->vm_flags & (VM_PFNMAP | VM_MIXEDMAP))
			return NULL;
		if (is_zero_pfn(pfn))
			return NULL;

		/*
		 * Device public pages are special pages (they are ZONE_DEVICE
		 * pages but different from persistent memory). They behave
		 * allmost like normal pages. The difference is that they are
		 * not on the lru and thus should never be involve with any-
		 * thing that involve lru manipulation (mlock, numa balancing,
		 * ...).
		 *
		 * This is why we still want to return NULL for such page from
		 * vm_normal_page() so that we do not have to special case all
		 * call site of vm_normal_page().
		 */
		if (likely(pfn <= highest_memmap_pfn)) {
			struct page *page = pfn_to_page(pfn);

			if (is_device_public_page(page)) {
				if (with_public_device)
					return page;
				return NULL;
			}
		}

		if (pte_devmap(pte))
			return NULL;

		print_bad_pte(vma, addr, pte, NULL);
		return NULL;
	}

	/* !CONFIG_ARCH_HAS_PTE_SPECIAL case follows: */

	if (unlikely(vma->vm_flags & (VM_PFNMAP|VM_MIXEDMAP))) {
		if (vma->vm_flags & VM_MIXEDMAP) {
			if (!pfn_valid(pfn))
				return NULL;
			goto out;
		} else {
			unsigned long off;
			off = (addr - vma->vm_start) >> PAGE_SHIFT;
			if (pfn == vma->vm_pgoff + off)
				return NULL;
			if (!is_cow_mapping(vma->vm_flags))
				return NULL;
		}
	}

	if (is_zero_pfn(pfn))
		return NULL;

check_pfn:
	if (unlikely(pfn > highest_memmap_pfn)) {
		print_bad_pte(vma, addr, pte, NULL);
		return NULL;
	}

	/*
	 * NOTE! We still have PageReserved() pages in the page tables.
	 * eg. VDSO mappings can cause them to exist.
	 */
out:
	return pfn_to_page(pfn);
}

#ifdef CONFIG_TRANSPARENT_HUGEPAGE
struct page *vm_normal_page_pmd(struct vm_area_struct *vma, unsigned long addr,
				pmd_t pmd)
{
	unsigned long pfn = pmd_pfn(pmd);

	/*
	 * There is no pmd_special() but there may be special pmds, e.g.
	 * in a direct-access (dax) mapping, so let's just replicate the
	 * !CONFIG_ARCH_HAS_PTE_SPECIAL case from vm_normal_page() here.
	 */
	if (unlikely(vma->vm_flags & (VM_PFNMAP|VM_MIXEDMAP))) {
		if (vma->vm_flags & VM_MIXEDMAP) {
			if (!pfn_valid(pfn))
				return NULL;
			goto out;
		} else {
			unsigned long off;
			off = (addr - vma->vm_start) >> PAGE_SHIFT;
			if (pfn == vma->vm_pgoff + off)
				return NULL;
			if (!is_cow_mapping(vma->vm_flags))
				return NULL;
		}
	}

	if (pmd_devmap(pmd))
		return NULL;
	if (is_zero_pfn(pfn))
		return NULL;
	if (unlikely(pfn > highest_memmap_pfn))
		return NULL;

	/*
	 * NOTE! We still have PageReserved() pages in the page tables.
	 * eg. VDSO mappings can cause them to exist.
	 */
out:
	return pfn_to_page(pfn);
}
#endif

/*
 * copy one vm_area from one task to the other. Assumes the page tables
 * already present in the new task to be cleared in the whole range
 * covered by this vma.
 */

static inline unsigned long
copy_one_pte(struct mm_struct *dst_mm, struct mm_struct *src_mm,
		pte_t *dst_pte, pte_t *src_pte, struct vm_area_struct *vma,
		unsigned long addr, int *rss)
{
	unsigned long vm_flags = vma->vm_flags;
	pte_t pte = *src_pte;
	struct page *page;

	/* pte contains position in swap or file, so copy. */
	if (unlikely(!pte_present(pte))) {
		swp_entry_t entry = pte_to_swp_entry(pte);

		if (likely(!non_swap_entry(entry))) {
			if (swap_duplicate(entry) < 0)
				return entry.val;

			/* make sure dst_mm is on swapoff's mmlist. */
			if (unlikely(list_empty(&dst_mm->mmlist))) {
				spin_lock(&mmlist_lock);
				if (list_empty(&dst_mm->mmlist))
					list_add(&dst_mm->mmlist,
							&src_mm->mmlist);
				spin_unlock(&mmlist_lock);
			}
			rss[MM_SWAPENTS]++;
		} else if (is_migration_entry(entry)) {
			page = migration_entry_to_page(entry);

			rss[mm_counter(page)]++;

			if (is_write_migration_entry(entry) &&
					is_cow_mapping(vm_flags)) {
				/*
				 * COW mappings require pages in both
				 * parent and child to be set to read.
				 */
				make_migration_entry_read(&entry);
				pte = swp_entry_to_pte(entry);
				if (pte_swp_soft_dirty(*src_pte))
					pte = pte_swp_mksoft_dirty(pte);
				set_pte_at(src_mm, addr, src_pte, pte);
			}
		} else if (is_device_private_entry(entry)) {
			page = device_private_entry_to_page(entry);

			/*
			 * Update rss count even for unaddressable pages, as
			 * they should treated just like normal pages in this
			 * respect.
			 *
			 * We will likely want to have some new rss counters
			 * for unaddressable pages, at some point. But for now
			 * keep things as they are.
			 */
			get_page(page);
			rss[mm_counter(page)]++;
			page_dup_rmap(page, false);

			/*
			 * We do not preserve soft-dirty information, because so
			 * far, checkpoint/restore is the only feature that
			 * requires that. And checkpoint/restore does not work
			 * when a device driver is involved (you cannot easily
			 * save and restore device driver state).
			 */
			if (is_write_device_private_entry(entry) &&
			    is_cow_mapping(vm_flags)) {
				make_device_private_entry_read(&entry);
				pte = swp_entry_to_pte(entry);
				set_pte_at(src_mm, addr, src_pte, pte);
			}
		}
		goto out_set_pte;
	}

	/*
	 * If it's a COW mapping, write protect it both
	 * in the parent and the child
	 */
	if (is_cow_mapping(vm_flags) && pte_write(pte)) {
		ptep_set_wrprotect(src_mm, addr, src_pte);
		pte = pte_wrprotect(pte);
	}

	/*
	 * If it's a shared mapping, mark it clean in
	 * the child
	 */
	if (vm_flags & VM_SHARED)
		pte = pte_mkclean(pte);
	pte = pte_mkold(pte);

	page = vm_normal_page(vma, addr, pte);
	if (page) {
		get_page(page);
		page_dup_rmap(page, false);
		rss[mm_counter(page)]++;
	} else if (pte_devmap(pte)) {
		page = pte_page(pte);

		/*
		 * Cache coherent device memory behave like regular page and
		 * not like persistent memory page. For more informations see
		 * MEMORY_DEVICE_CACHE_COHERENT in memory_hotplug.h
		 */
		if (is_device_public_page(page)) {
			get_page(page);
			page_dup_rmap(page, false);
			rss[mm_counter(page)]++;
		}
	}

out_set_pte:
	set_pte_at(dst_mm, addr, dst_pte, pte);
	return 0;
}

static int copy_pte_range(struct mm_struct *dst_mm, struct mm_struct *src_mm,
		   pmd_t *dst_pmd, pmd_t *src_pmd, struct vm_area_struct *vma,
		   unsigned long addr, unsigned long end)
{
	pte_t *orig_src_pte, *orig_dst_pte;
	pte_t *src_pte, *dst_pte;
	spinlock_t *src_ptl, *dst_ptl;
	int progress = 0;
	int rss[NR_MM_COUNTERS];
	swp_entry_t entry = (swp_entry_t){0};

again:
	init_rss_vec(rss);

	dst_pte = pte_alloc_map_lock(dst_mm, dst_pmd, addr, &dst_ptl);
	if (!dst_pte)
		return -ENOMEM;
	src_pte = pte_offset_map(src_pmd, addr);
	src_ptl = pte_lockptr(src_mm, src_pmd);
	spin_lock_nested(src_ptl, SINGLE_DEPTH_NESTING);
	orig_src_pte = src_pte;
	orig_dst_pte = dst_pte;
	arch_enter_lazy_mmu_mode();

	do {
		/*
		 * We are holding two locks at this point - either of them
		 * could generate latencies in another task on another CPU.
		 */
		if (progress >= 32) {
			progress = 0;
			if (need_resched() ||
			    spin_needbreak(src_ptl) || spin_needbreak(dst_ptl))
				break;
		}
		if (pte_none(*src_pte)) {
			progress++;
			continue;
		}
		entry.val = copy_one_pte(dst_mm, src_mm, dst_pte, src_pte,
							vma, addr, rss);
		if (entry.val)
			break;
		progress += 8;
	} while (dst_pte++, src_pte++, addr += PAGE_SIZE, addr != end);

	arch_leave_lazy_mmu_mode();
	spin_unlock(src_ptl);
	pte_unmap(orig_src_pte);
	add_mm_rss_vec(dst_mm, rss);
	pte_unmap_unlock(orig_dst_pte, dst_ptl);
	cond_resched();

	if (entry.val) {
		if (add_swap_count_continuation(entry, GFP_KERNEL) < 0)
			return -ENOMEM;
		progress = 0;
	}
	if (addr != end)
		goto again;
	return 0;
}

static inline int copy_pmd_range(struct mm_struct *dst_mm, struct mm_struct *src_mm,
		pud_t *dst_pud, pud_t *src_pud, struct vm_area_struct *vma,
		unsigned long addr, unsigned long end)
{
	pmd_t *src_pmd, *dst_pmd;
	unsigned long next;

	dst_pmd = pmd_alloc(dst_mm, dst_pud, addr);
	if (!dst_pmd)
		return -ENOMEM;
	src_pmd = pmd_offset(src_pud, addr);
	do {
		next = pmd_addr_end(addr, end);
		if (is_swap_pmd(*src_pmd) || pmd_trans_huge(*src_pmd)
			|| pmd_devmap(*src_pmd)) {
			int err;
			VM_BUG_ON_VMA(next-addr != HPAGE_PMD_SIZE, vma);
			err = copy_huge_pmd(dst_mm, src_mm,
					    dst_pmd, src_pmd, addr, vma);
			if (err == -ENOMEM)
				return -ENOMEM;
			if (!err)
				continue;
			/* fall through */
		}
		if (pmd_none_or_clear_bad(src_pmd))
			continue;
		if (copy_pte_range(dst_mm, src_mm, dst_pmd, src_pmd,
						vma, addr, next))
			return -ENOMEM;
	} while (dst_pmd++, src_pmd++, addr = next, addr != end);
	return 0;
}

static inline int copy_pud_range(struct mm_struct *dst_mm, struct mm_struct *src_mm,
		p4d_t *dst_p4d, p4d_t *src_p4d, struct vm_area_struct *vma,
		unsigned long addr, unsigned long end)
{
	pud_t *src_pud, *dst_pud;
	unsigned long next;

	dst_pud = pud_alloc(dst_mm, dst_p4d, addr);
	if (!dst_pud)
		return -ENOMEM;
	src_pud = pud_offset(src_p4d, addr);
	do {
		next = pud_addr_end(addr, end);
		if (pud_trans_huge(*src_pud) || pud_devmap(*src_pud)) {
			int err;

			VM_BUG_ON_VMA(next-addr != HPAGE_PUD_SIZE, vma);
			err = copy_huge_pud(dst_mm, src_mm,
					    dst_pud, src_pud, addr, vma);
			if (err == -ENOMEM)
				return -ENOMEM;
			if (!err)
				continue;
			/* fall through */
		}
		if (pud_none_or_clear_bad(src_pud))
			continue;
		if (copy_pmd_range(dst_mm, src_mm, dst_pud, src_pud,
						vma, addr, next))
			return -ENOMEM;
	} while (dst_pud++, src_pud++, addr = next, addr != end);
	return 0;
}

static inline int copy_p4d_range(struct mm_struct *dst_mm, struct mm_struct *src_mm,
		pgd_t *dst_pgd, pgd_t *src_pgd, struct vm_area_struct *vma,
		unsigned long addr, unsigned long end)
{
	p4d_t *src_p4d, *dst_p4d;
	unsigned long next;

	dst_p4d = p4d_alloc(dst_mm, dst_pgd, addr);
	if (!dst_p4d)
		return -ENOMEM;
	src_p4d = p4d_offset(src_pgd, addr);
	do {
		next = p4d_addr_end(addr, end);
		if (p4d_none_or_clear_bad(src_p4d))
			continue;
		if (copy_pud_range(dst_mm, src_mm, dst_p4d, src_p4d,
						vma, addr, next))
			return -ENOMEM;
	} while (dst_p4d++, src_p4d++, addr = next, addr != end);
	return 0;
}

int copy_page_range(struct mm_struct *dst_mm, struct mm_struct *src_mm,
		struct vm_area_struct *vma)
{
	pgd_t *src_pgd, *dst_pgd;
	unsigned long next;
	unsigned long addr = vma->vm_start;
	unsigned long end = vma->vm_end;
	unsigned long mmun_start;	/* For mmu_notifiers */
	unsigned long mmun_end;		/* For mmu_notifiers */
	bool is_cow;
	int ret;

	/*
	 * Don't copy ptes where a page fault will fill them correctly.
	 * Fork becomes much lighter when there are big shared or private
	 * readonly mappings. The tradeoff is that copy_page_range is more
	 * efficient than faulting.
	 */
	if (!(vma->vm_flags & (VM_HUGETLB | VM_PFNMAP | VM_MIXEDMAP)) &&
			!vma->anon_vma)
		return 0;

	if (is_vm_hugetlb_page(vma))
		return copy_hugetlb_page_range(dst_mm, src_mm, vma);

	if (unlikely(vma->vm_flags & VM_PFNMAP)) {
		/*
		 * We do not free on error cases below as remove_vma
		 * gets called on error from higher level routine
		 */
		ret = track_pfn_copy(vma);
		if (ret)
			return ret;
	}

	/*
	 * We need to invalidate the secondary MMU mappings only when
	 * there could be a permission downgrade on the ptes of the
	 * parent mm. And a permission downgrade will only happen if
	 * is_cow_mapping() returns true.
	 */
	is_cow = is_cow_mapping(vma->vm_flags);
	mmun_start = addr;
	mmun_end   = end;
	if (is_cow)
		mmu_notifier_invalidate_range_start(src_mm, mmun_start,
						    mmun_end);

	ret = 0;
	dst_pgd = pgd_offset(dst_mm, addr);
	src_pgd = pgd_offset(src_mm, addr);
	do {
		next = pgd_addr_end(addr, end);
		if (pgd_none_or_clear_bad(src_pgd))
			continue;
		if (unlikely(copy_p4d_range(dst_mm, src_mm, dst_pgd, src_pgd,
					    vma, addr, next))) {
			ret = -ENOMEM;
			break;
		}
	} while (dst_pgd++, src_pgd++, addr = next, addr != end);

	if (is_cow)
		mmu_notifier_invalidate_range_end(src_mm, mmun_start, mmun_end);
	return ret;
}

/* Whether we should zap all COWed (private) pages too */
static inline bool should_zap_cows(struct zap_details *details)
{
	/* By default, zap all pages */
	if (!details)
		return true;

	/* Or, we zap COWed pages only if the caller wants to */
	return !details->check_mapping;
}

static unsigned long zap_pte_range(struct mmu_gather *tlb,
				struct vm_area_struct *vma, pmd_t *pmd,
				unsigned long addr, unsigned long end,
				struct zap_details *details)
{
	struct mm_struct *mm = tlb->mm;
	int force_flush = 0;
	int rss[NR_MM_COUNTERS];
	spinlock_t *ptl;
	pte_t *start_pte;
	pte_t *pte;
	swp_entry_t entry;

	tlb_remove_check_page_size_change(tlb, PAGE_SIZE);
again:
	init_rss_vec(rss);
	start_pte = pte_offset_map_lock(mm, pmd, addr, &ptl);
	pte = start_pte;
	flush_tlb_batched_pending(mm);
	arch_enter_lazy_mmu_mode();
	do {
		pte_t ptent = *pte;
		if (pte_none(ptent))
			continue;

		if (need_resched())
			break;

		if (pte_present(ptent)) {
			struct page *page;

			page = _vm_normal_page(vma, addr, ptent, true);
			if (unlikely(details) && page) {
				/*
				 * unmap_shared_mapping_pages() wants to
				 * invalidate cache without truncating:
				 * unmap shared but keep private pages.
				 */
				if (details->check_mapping &&
				    details->check_mapping != page_rmapping(page))
					continue;
			}
			ptent = ptep_get_and_clear_full(mm, addr, pte,
							tlb->fullmm);
			tlb_remove_tlb_entry(tlb, pte, addr);
			if (unlikely(!page))
				continue;

			if (!PageAnon(page)) {
				if (pte_dirty(ptent)) {
					force_flush = 1;
					set_page_dirty(page);
				}
				if (pte_young(ptent) &&
				    likely(!(vma->vm_flags & VM_SEQ_READ)))
					mark_page_accessed(page);
			}
			rss[mm_counter(page)]--;
			page_remove_rmap(page, false);
			if (unlikely(page_mapcount(page) < 0))
				print_bad_pte(vma, addr, ptent, page);
			if (unlikely(__tlb_remove_page(tlb, page))) {
				force_flush = 1;
				addr += PAGE_SIZE;
				break;
			}
			continue;
		}

		entry = pte_to_swp_entry(ptent);
		if (non_swap_entry(entry) && is_device_private_entry(entry)) {
			struct page *page = device_private_entry_to_page(entry);

			if (unlikely(details && details->check_mapping)) {
				/*
				 * unmap_shared_mapping_pages() wants to
				 * invalidate cache without truncating:
				 * unmap shared but keep private pages.
				 */
				if (details->check_mapping !=
				    page_rmapping(page))
					continue;
			}

			pte_clear_not_present_full(mm, addr, pte, tlb->fullmm);
			rss[mm_counter(page)]--;
			page_remove_rmap(page, false);
			put_page(page);
			continue;
		}

		entry = pte_to_swp_entry(ptent);
		if (!non_swap_entry(entry)) {
			/* Genuine swap entry, hence a private anon page */
			if (!should_zap_cows(details))
				continue;
			rss[MM_SWAPENTS]--;
		} else if (is_migration_entry(entry)) {
			struct page *page;

			page = migration_entry_to_page(entry);
			if (details && details->check_mapping &&
			    details->check_mapping != page_rmapping(page))
				continue;
			rss[mm_counter(page)]--;
		}
		if (unlikely(!free_swap_and_cache(entry)))
			print_bad_pte(vma, addr, ptent, NULL);
		pte_clear_not_present_full(mm, addr, pte, tlb->fullmm);
	} while (pte++, addr += PAGE_SIZE, addr != end);

	add_mm_rss_vec(mm, rss);
	arch_leave_lazy_mmu_mode();

	/* Do the actual TLB flush before dropping ptl */
	if (force_flush)
		tlb_flush_mmu_tlbonly(tlb);
	pte_unmap_unlock(start_pte, ptl);

	/*
	 * If we forced a TLB flush (either due to running out of
	 * batch buffers or because we needed to flush dirty TLB
	 * entries before releasing the ptl), free the batched
	 * memory too. Restart if we didn't do everything.
	 */
	if (force_flush) {
		force_flush = 0;
		tlb_flush_mmu_free(tlb);
	}

	if (addr != end) {
		cond_resched();
		goto again;
	}

	return addr;
}

static inline unsigned long zap_pmd_range(struct mmu_gather *tlb,
				struct vm_area_struct *vma, pud_t *pud,
				unsigned long addr, unsigned long end,
				struct zap_details *details)
{
	pmd_t *pmd;
	unsigned long next;

	pmd = pmd_offset(pud, addr);
	do {
		next = pmd_addr_end(addr, end);
		if (is_swap_pmd(*pmd) || pmd_trans_huge(*pmd) || pmd_devmap(*pmd)) {
			if (next - addr != HPAGE_PMD_SIZE)
				__split_huge_pmd(vma, pmd, addr, false, NULL);
			else if (zap_huge_pmd(tlb, vma, pmd, addr))
				goto next;
			/* fall through */
		} else if (details && details->single_page &&
			   PageTransCompound(details->single_page) &&
			   next - addr == HPAGE_PMD_SIZE && pmd_none(*pmd)) {
			spinlock_t *ptl = pmd_lock(tlb->mm, pmd);
			/*
			 * Take and drop THP pmd lock so that we cannot return
			 * prematurely, while zap_huge_pmd() has cleared *pmd,
			 * but not yet decremented compound_mapcount().
			 */
			spin_unlock(ptl);
		}

		/*
		 * Here there can be other concurrent MADV_DONTNEED or
		 * trans huge page faults running, and if the pmd is
		 * none or trans huge it can change under us. This is
		 * because MADV_DONTNEED holds the mmap_sem in read
		 * mode.
		 */
		if (pmd_none_or_trans_huge_or_clear_bad(pmd))
			goto next;
		next = zap_pte_range(tlb, vma, pmd, addr, next, details);
next:
		cond_resched();
	} while (pmd++, addr = next, addr != end);

	return addr;
}

static inline unsigned long zap_pud_range(struct mmu_gather *tlb,
				struct vm_area_struct *vma, p4d_t *p4d,
				unsigned long addr, unsigned long end,
				struct zap_details *details)
{
	pud_t *pud;
	unsigned long next;

	pud = pud_offset(p4d, addr);
	do {
		next = pud_addr_end(addr, end);
		if (pud_trans_huge(*pud) || pud_devmap(*pud)) {
			if (next - addr != HPAGE_PUD_SIZE) {
				VM_BUG_ON_VMA(!rwsem_is_locked(&tlb->mm->mmap_sem), vma);
				split_huge_pud(vma, pud, addr);
			} else if (zap_huge_pud(tlb, vma, pud, addr))
				goto next;
			/* fall through */
		}
		if (pud_none_or_clear_bad(pud))
			continue;
		next = zap_pmd_range(tlb, vma, pud, addr, next, details);
next:
		cond_resched();
	} while (pud++, addr = next, addr != end);

	return addr;
}

static inline unsigned long zap_p4d_range(struct mmu_gather *tlb,
				struct vm_area_struct *vma, pgd_t *pgd,
				unsigned long addr, unsigned long end,
				struct zap_details *details)
{
	p4d_t *p4d;
	unsigned long next;

	p4d = p4d_offset(pgd, addr);
	do {
		next = p4d_addr_end(addr, end);
		if (p4d_none_or_clear_bad(p4d))
			continue;
		next = zap_pud_range(tlb, vma, p4d, addr, next, details);
	} while (p4d++, addr = next, addr != end);

	return addr;
}

void unmap_page_range(struct mmu_gather *tlb,
			     struct vm_area_struct *vma,
			     unsigned long addr, unsigned long end,
			     struct zap_details *details)
{
	pgd_t *pgd;
	unsigned long next;

	BUG_ON(addr >= end);
	tlb_start_vma(tlb, vma);
	pgd = pgd_offset(vma->vm_mm, addr);
	do {
		next = pgd_addr_end(addr, end);
		if (pgd_none_or_clear_bad(pgd))
			continue;
		next = zap_p4d_range(tlb, vma, pgd, addr, next, details);
	} while (pgd++, addr = next, addr != end);
	tlb_end_vma(tlb, vma);
}


static void unmap_single_vma(struct mmu_gather *tlb,
		struct vm_area_struct *vma, unsigned long start_addr,
		unsigned long end_addr,
		struct zap_details *details)
{
	unsigned long start = max(vma->vm_start, start_addr);
	unsigned long end;

	if (start >= vma->vm_end)
		return;
	end = min(vma->vm_end, end_addr);
	if (end <= vma->vm_start)
		return;

	if (vma->vm_file)
		uprobe_munmap(vma, start, end);

	if (unlikely(vma->vm_flags & VM_PFNMAP))
		untrack_pfn(vma, 0, 0);

	if (start != end) {
		if (unlikely(is_vm_hugetlb_page(vma))) {
			/*
			 * It is undesirable to test vma->vm_file as it
			 * should be non-null for valid hugetlb area.
			 * However, vm_file will be NULL in the error
			 * cleanup path of mmap_region. When
			 * hugetlbfs ->mmap method fails,
			 * mmap_region() nullifies vma->vm_file
			 * before calling this function to clean up.
			 * Since no pte has actually been setup, it is
			 * safe to do nothing in this case.
			 */
			if (vma->vm_file) {
				i_mmap_lock_write(vma->vm_file->f_mapping);
				__unmap_hugepage_range_final(tlb, vma, start, end, NULL);
				i_mmap_unlock_write(vma->vm_file->f_mapping);
			}
		} else
			unmap_page_range(tlb, vma, start, end, details);
	}
}

/**
 * unmap_vmas - unmap a range of memory covered by a list of vma's
 * @tlb: address of the caller's struct mmu_gather
 * @vma: the starting vma
 * @start_addr: virtual address at which to start unmapping
 * @end_addr: virtual address at which to end unmapping
 *
 * Unmap all pages in the vma list.
 *
 * Only addresses between `start' and `end' will be unmapped.
 *
 * The VMA list must be sorted in ascending virtual address order.
 *
 * unmap_vmas() assumes that the caller will flush the whole unmapped address
 * range after unmap_vmas() returns.  So the only responsibility here is to
 * ensure that any thus-far unmapped pages are flushed before unmap_vmas()
 * drops the lock and schedules.
 */
void unmap_vmas(struct mmu_gather *tlb,
		struct vm_area_struct *vma, unsigned long start_addr,
		unsigned long end_addr)
{
	struct mm_struct *mm = vma->vm_mm;

	mmu_notifier_invalidate_range_start(mm, start_addr, end_addr);
	for ( ; vma && vma->vm_start < end_addr; vma = vma->vm_next)
		unmap_single_vma(tlb, vma, start_addr, end_addr, NULL);
	mmu_notifier_invalidate_range_end(mm, start_addr, end_addr);
}

/**
 * zap_page_range - remove user pages in a given range
 * @vma: vm_area_struct holding the applicable pages
 * @start: starting address of pages to zap
 * @size: number of bytes to zap
 *
 * Caller must protect the VMA list
 */
void zap_page_range(struct vm_area_struct *vma, unsigned long start,
		unsigned long size)
{
	struct mm_struct *mm = vma->vm_mm;
	struct mmu_gather tlb;
	unsigned long end = start + size;

	lru_add_drain();
	tlb_gather_mmu(&tlb, mm, start, end);
	update_hiwater_rss(mm);
	mmu_notifier_invalidate_range_start(mm, start, end);
	for ( ; vma && vma->vm_start < end; vma = vma->vm_next)
		unmap_single_vma(&tlb, vma, start, end, NULL);
	mmu_notifier_invalidate_range_end(mm, start, end);
	tlb_finish_mmu(&tlb, start, end);
}

/**
 * zap_page_range_single - remove user pages in a given range
 * @vma: vm_area_struct holding the applicable pages
 * @address: starting address of pages to zap
 * @size: number of bytes to zap
 * @details: details of shared cache invalidation
 *
 * The range must fit into one VMA.
 */
static void zap_page_range_single(struct vm_area_struct *vma, unsigned long address,
		unsigned long size, struct zap_details *details)
{
	struct mm_struct *mm = vma->vm_mm;
	struct mmu_gather tlb;
	unsigned long end = address + size;

	lru_add_drain();
	tlb_gather_mmu(&tlb, mm, address, end);
	update_hiwater_rss(mm);
	mmu_notifier_invalidate_range_start(mm, address, end);
	unmap_single_vma(&tlb, vma, address, end, details);
	mmu_notifier_invalidate_range_end(mm, address, end);
	tlb_finish_mmu(&tlb, address, end);
}

/**
 * zap_vma_ptes - remove ptes mapping the vma
 * @vma: vm_area_struct holding ptes to be zapped
 * @address: starting address of pages to zap
 * @size: number of bytes to zap
 *
 * This function only unmaps ptes assigned to VM_PFNMAP vmas.
 *
 * The entire address range must be fully contained within the vma.
 *
 */
void zap_vma_ptes(struct vm_area_struct *vma, unsigned long address,
		unsigned long size)
{
	if (address < vma->vm_start || address + size > vma->vm_end ||
	    		!(vma->vm_flags & VM_PFNMAP))
		return;

	zap_page_range_single(vma, address, size, NULL);
}
EXPORT_SYMBOL_GPL(zap_vma_ptes);

pte_t *__get_locked_pte(struct mm_struct *mm, unsigned long addr,
			spinlock_t **ptl)
{
	pgd_t *pgd;
	p4d_t *p4d;
	pud_t *pud;
	pmd_t *pmd;

	pgd = pgd_offset(mm, addr);
	p4d = p4d_alloc(mm, pgd, addr);
	if (!p4d)
		return NULL;
	pud = pud_alloc(mm, p4d, addr);
	if (!pud)
		return NULL;
	pmd = pmd_alloc(mm, pud, addr);
	if (!pmd)
		return NULL;

	VM_BUG_ON(pmd_trans_huge(*pmd));
	return pte_alloc_map_lock(mm, pmd, addr, ptl);
}

/*
 * This is the old fallback for page remapping.
 *
 * For historical reasons, it only allows reserved pages. Only
 * old drivers should use this, and they needed to mark their
 * pages reserved for the old functions anyway.
 */
static int insert_page(struct vm_area_struct *vma, unsigned long addr,
			struct page *page, pgprot_t prot)
{
	struct mm_struct *mm = vma->vm_mm;
	int retval;
	pte_t *pte;
	spinlock_t *ptl;

	retval = -EINVAL;
	if (PageAnon(page))
		goto out;
	retval = -ENOMEM;
	flush_dcache_page(page);
	pte = get_locked_pte(mm, addr, &ptl);
	if (!pte)
		goto out;
	retval = -EBUSY;
	if (!pte_none(*pte))
		goto out_unlock;

	/* Ok, finally just insert the thing.. */
	get_page(page);
	inc_mm_counter_fast(mm, mm_counter_file(page));
	page_add_file_rmap(page, false);
	set_pte_at(mm, addr, pte, mk_pte(page, prot));

	retval = 0;
	pte_unmap_unlock(pte, ptl);
	return retval;
out_unlock:
	pte_unmap_unlock(pte, ptl);
out:
	return retval;
}

/**
 * vm_insert_page - insert single page into user vma
 * @vma: user vma to map to
 * @addr: target user address of this page
 * @page: source kernel page
 *
 * This allows drivers to insert individual pages they've allocated
 * into a user vma.
 *
 * The page has to be a nice clean _individual_ kernel allocation.
 * If you allocate a compound page, you need to have marked it as
 * such (__GFP_COMP), or manually just split the page up yourself
 * (see split_page()).
 *
 * NOTE! Traditionally this was done with "remap_pfn_range()" which
 * took an arbitrary page protection parameter. This doesn't allow
 * that. Your vma protection will have to be set up correctly, which
 * means that if you want a shared writable mapping, you'd better
 * ask for a shared writable mapping!
 *
 * The page does not need to be reserved.
 *
 * Usually this function is called from f_op->mmap() handler
 * under mm->mmap_sem write-lock, so it can change vma->vm_flags.
 * Caller must set VM_MIXEDMAP on vma if it wants to call this
 * function from other places, for example from page-fault handler.
 */
int vm_insert_page(struct vm_area_struct *vma, unsigned long addr,
			struct page *page)
{
	if (addr < vma->vm_start || addr >= vma->vm_end)
		return -EFAULT;
	if (!page_count(page))
		return -EINVAL;
	if (!(vma->vm_flags & VM_MIXEDMAP)) {
		BUG_ON(down_read_trylock(&vma->vm_mm->mmap_sem));
		BUG_ON(vma->vm_flags & VM_PFNMAP);
		vma->vm_flags |= VM_MIXEDMAP;
	}
	return insert_page(vma, addr, page, vma->vm_page_prot);
}
EXPORT_SYMBOL(vm_insert_page);

static int insert_pfn(struct vm_area_struct *vma, unsigned long addr,
			pfn_t pfn, pgprot_t prot, bool mkwrite)
{
	struct mm_struct *mm = vma->vm_mm;
	int retval;
	pte_t *pte, entry;
	spinlock_t *ptl;

	retval = -ENOMEM;
	pte = get_locked_pte(mm, addr, &ptl);
	if (!pte)
		goto out;
	retval = -EBUSY;
	if (!pte_none(*pte)) {
		if (mkwrite) {
			/*
			 * For read faults on private mappings the PFN passed
			 * in may not match the PFN we have mapped if the
			 * mapped PFN is a writeable COW page.  In the mkwrite
			 * case we are creating a writable PTE for a shared
			 * mapping and we expect the PFNs to match. If they
			 * don't match, we are likely racing with block
			 * allocation and mapping invalidation so just skip the
			 * update.
			 */
			if (pte_pfn(*pte) != pfn_t_to_pfn(pfn)) {
				WARN_ON_ONCE(!is_zero_pfn(pte_pfn(*pte)));
				goto out_unlock;
			}
			entry = pte_mkyoung(*pte);
			entry = maybe_mkwrite(pte_mkdirty(entry), vma);
			if (ptep_set_access_flags(vma, addr, pte, entry, 1))
				update_mmu_cache(vma, addr, pte);
		}
		goto out_unlock;
	}

	/* Ok, finally just insert the thing.. */
	if (pfn_t_devmap(pfn))
		entry = pte_mkdevmap(pfn_t_pte(pfn, prot));
	else
		entry = pte_mkspecial(pfn_t_pte(pfn, prot));

	if (mkwrite) {
		entry = pte_mkyoung(entry);
		entry = maybe_mkwrite(pte_mkdirty(entry), vma);
	}

	set_pte_at(mm, addr, pte, entry);
	update_mmu_cache(vma, addr, pte); /* XXX: why not for insert_page? */

	retval = 0;
out_unlock:
	pte_unmap_unlock(pte, ptl);
out:
	return retval;
}

/**
 * vm_insert_pfn - insert single pfn into user vma
 * @vma: user vma to map to
 * @addr: target user address of this page
 * @pfn: source kernel pfn
 *
 * Similar to vm_insert_page, this allows drivers to insert individual pages
 * they've allocated into a user vma. Same comments apply.
 *
 * This function should only be called from a vm_ops->fault handler, and
 * in that case the handler should return NULL.
 *
 * vma cannot be a COW mapping.
 *
 * As this is called only for pages that do not currently exist, we
 * do not need to flush old virtual caches or the TLB.
 */
int vm_insert_pfn(struct vm_area_struct *vma, unsigned long addr,
			unsigned long pfn)
{
	return vm_insert_pfn_prot(vma, addr, pfn, vma->vm_page_prot);
}
EXPORT_SYMBOL(vm_insert_pfn);

/**
 * vm_insert_pfn_prot - insert single pfn into user vma with specified pgprot
 * @vma: user vma to map to
 * @addr: target user address of this page
 * @pfn: source kernel pfn
 * @pgprot: pgprot flags for the inserted page
 *
 * This is exactly like vm_insert_pfn, except that it allows drivers to
 * to override pgprot on a per-page basis.
 *
 * This only makes sense for IO mappings, and it makes no sense for
 * cow mappings.  In general, using multiple vmas is preferable;
 * vm_insert_pfn_prot should only be used if using multiple VMAs is
 * impractical.
 */
int vm_insert_pfn_prot(struct vm_area_struct *vma, unsigned long addr,
			unsigned long pfn, pgprot_t pgprot)
{
	int ret;
	/*
	 * Technically, architectures with pte_special can avoid all these
	 * restrictions (same for remap_pfn_range).  However we would like
	 * consistency in testing and feature parity among all, so we should
	 * try to keep these invariants in place for everybody.
	 */
	BUG_ON(!(vma->vm_flags & (VM_PFNMAP|VM_MIXEDMAP)));
	BUG_ON((vma->vm_flags & (VM_PFNMAP|VM_MIXEDMAP)) ==
						(VM_PFNMAP|VM_MIXEDMAP));
	BUG_ON((vma->vm_flags & VM_PFNMAP) && is_cow_mapping(vma->vm_flags));
	BUG_ON((vma->vm_flags & VM_MIXEDMAP) && pfn_valid(pfn));

	if (addr < vma->vm_start || addr >= vma->vm_end)
		return -EFAULT;

	if (!pfn_modify_allowed(pfn, pgprot))
		return -EACCES;

	track_pfn_insert(vma, &pgprot, __pfn_to_pfn_t(pfn, PFN_DEV));

	ret = insert_pfn(vma, addr, __pfn_to_pfn_t(pfn, PFN_DEV), pgprot,
			false);

	return ret;
}
EXPORT_SYMBOL(vm_insert_pfn_prot);

static bool vm_mixed_ok(struct vm_area_struct *vma, pfn_t pfn)
{
	/* these checks mirror the abort conditions in vm_normal_page */
	if (vma->vm_flags & VM_MIXEDMAP)
		return true;
	if (pfn_t_devmap(pfn))
		return true;
	if (pfn_t_special(pfn))
		return true;
	if (is_zero_pfn(pfn_t_to_pfn(pfn)))
		return true;
	return false;
}

static int __vm_insert_mixed(struct vm_area_struct *vma, unsigned long addr,
			pfn_t pfn, bool mkwrite)
{
	pgprot_t pgprot = vma->vm_page_prot;

	BUG_ON(!vm_mixed_ok(vma, pfn));

	if (addr < vma->vm_start || addr >= vma->vm_end)
		return -EFAULT;

	track_pfn_insert(vma, &pgprot, pfn);

	if (!pfn_modify_allowed(pfn_t_to_pfn(pfn), pgprot))
		return -EACCES;

	/*
	 * If we don't have pte special, then we have to use the pfn_valid()
	 * based VM_MIXEDMAP scheme (see vm_normal_page), and thus we *must*
	 * refcount the page if pfn_valid is true (hence insert_page rather
	 * than insert_pfn).  If a zero_pfn were inserted into a VM_MIXEDMAP
	 * without pte special, it would there be refcounted as a normal page.
	 */
	if (!IS_ENABLED(CONFIG_ARCH_HAS_PTE_SPECIAL) &&
	    !pfn_t_devmap(pfn) && pfn_t_valid(pfn)) {
		struct page *page;

		/*
		 * At this point we are committed to insert_page()
		 * regardless of whether the caller specified flags that
		 * result in pfn_t_has_page() == false.
		 */
		page = pfn_to_page(pfn_t_to_pfn(pfn));
		return insert_page(vma, addr, page, pgprot);
	}
	return insert_pfn(vma, addr, pfn, pgprot, mkwrite);
}

int vm_insert_mixed(struct vm_area_struct *vma, unsigned long addr,
			pfn_t pfn)
{
	return __vm_insert_mixed(vma, addr, pfn, false);

}
EXPORT_SYMBOL(vm_insert_mixed);

/*
 *  If the insertion of PTE failed because someone else already added a
 *  different entry in the mean time, we treat that as success as we assume
 *  the same entry was actually inserted.
 */

vm_fault_t vmf_insert_mixed_mkwrite(struct vm_area_struct *vma,
		unsigned long addr, pfn_t pfn)
{
	int err;

	err =  __vm_insert_mixed(vma, addr, pfn, true);
	if (err == -ENOMEM)
		return VM_FAULT_OOM;
	if (err < 0 && err != -EBUSY)
		return VM_FAULT_SIGBUS;
	return VM_FAULT_NOPAGE;
}
EXPORT_SYMBOL(vmf_insert_mixed_mkwrite);

/*
 * maps a range of physical memory into the requested pages. the old
 * mappings are removed. any references to nonexistent pages results
 * in null mappings (currently treated as "copy-on-access")
 */
static int remap_pte_range(struct mm_struct *mm, pmd_t *pmd,
			unsigned long addr, unsigned long end,
			unsigned long pfn, pgprot_t prot)
{
	pte_t *pte, *mapped_pte;
	spinlock_t *ptl;
	int err = 0;

	mapped_pte = pte = pte_alloc_map_lock(mm, pmd, addr, &ptl);
	if (!pte)
		return -ENOMEM;
	arch_enter_lazy_mmu_mode();
	do {
		BUG_ON(!pte_none(*pte));
		if (!pfn_modify_allowed(pfn, prot)) {
			err = -EACCES;
			break;
		}
		set_pte_at(mm, addr, pte, pte_mkspecial(pfn_pte(pfn, prot)));
		pfn++;
	} while (pte++, addr += PAGE_SIZE, addr != end);
	arch_leave_lazy_mmu_mode();
	pte_unmap_unlock(mapped_pte, ptl);
	return err;
}

static inline int remap_pmd_range(struct mm_struct *mm, pud_t *pud,
			unsigned long addr, unsigned long end,
			unsigned long pfn, pgprot_t prot)
{
	pmd_t *pmd;
	unsigned long next;
	int err;

	pfn -= addr >> PAGE_SHIFT;
	pmd = pmd_alloc(mm, pud, addr);
	if (!pmd)
		return -ENOMEM;
	VM_BUG_ON(pmd_trans_huge(*pmd));
	do {
		next = pmd_addr_end(addr, end);
		err = remap_pte_range(mm, pmd, addr, next,
				pfn + (addr >> PAGE_SHIFT), prot);
		if (err)
			return err;
	} while (pmd++, addr = next, addr != end);
	return 0;
}

static inline int remap_pud_range(struct mm_struct *mm, p4d_t *p4d,
			unsigned long addr, unsigned long end,
			unsigned long pfn, pgprot_t prot)
{
	pud_t *pud;
	unsigned long next;
	int err;

	pfn -= addr >> PAGE_SHIFT;
	pud = pud_alloc(mm, p4d, addr);
	if (!pud)
		return -ENOMEM;
	do {
		next = pud_addr_end(addr, end);
		err = remap_pmd_range(mm, pud, addr, next,
				pfn + (addr >> PAGE_SHIFT), prot);
		if (err)
			return err;
	} while (pud++, addr = next, addr != end);
	return 0;
}

static inline int remap_p4d_range(struct mm_struct *mm, pgd_t *pgd,
			unsigned long addr, unsigned long end,
			unsigned long pfn, pgprot_t prot)
{
	p4d_t *p4d;
	unsigned long next;
	int err;

	pfn -= addr >> PAGE_SHIFT;
	p4d = p4d_alloc(mm, pgd, addr);
	if (!p4d)
		return -ENOMEM;
	do {
		next = p4d_addr_end(addr, end);
		err = remap_pud_range(mm, p4d, addr, next,
				pfn + (addr >> PAGE_SHIFT), prot);
		if (err)
			return err;
	} while (p4d++, addr = next, addr != end);
	return 0;
}

/**
 * remap_pfn_range - remap kernel memory to userspace
 * @vma: user vma to map to
 * @addr: target user address to start at
 * @pfn: physical address of kernel memory
 * @size: size of map area
 * @prot: page protection flags for this mapping
 *
 *  Note: this is only safe if the mm semaphore is held when called.
 */
int remap_pfn_range(struct vm_area_struct *vma, unsigned long addr,
		    unsigned long pfn, unsigned long size, pgprot_t prot)
{
	pgd_t *pgd;
	unsigned long next;
	unsigned long end = addr + PAGE_ALIGN(size);
	struct mm_struct *mm = vma->vm_mm;
	unsigned long remap_pfn = pfn;
	int err;

	/*
	 * Physically remapped pages are special. Tell the
	 * rest of the world about it:
	 *   VM_IO tells people not to look at these pages
	 *	(accesses can have side effects).
	 *   VM_PFNMAP tells the core MM that the base pages are just
	 *	raw PFN mappings, and do not have a "struct page" associated
	 *	with them.
	 *   VM_DONTEXPAND
	 *      Disable vma merging and expanding with mremap().
	 *   VM_DONTDUMP
	 *      Omit vma from core dump, even when VM_IO turned off.
	 *
	 * There's a horrible special case to handle copy-on-write
	 * behaviour that some programs depend on. We mark the "original"
	 * un-COW'ed pages by matching them up with "vma->vm_pgoff".
	 * See vm_normal_page() for details.
	 */
	if (is_cow_mapping(vma->vm_flags)) {
		if (addr != vma->vm_start || end != vma->vm_end)
			return -EINVAL;
		vma->vm_pgoff = pfn;
	}

	err = track_pfn_remap(vma, &prot, remap_pfn, addr, PAGE_ALIGN(size));
	if (err)
		return -EINVAL;

	vma->vm_flags |= VM_IO | VM_PFNMAP | VM_DONTEXPAND | VM_DONTDUMP;

	BUG_ON(addr >= end);
	pfn -= addr >> PAGE_SHIFT;
	pgd = pgd_offset(mm, addr);
	flush_cache_range(vma, addr, end);
	do {
		next = pgd_addr_end(addr, end);
		err = remap_p4d_range(mm, pgd, addr, next,
				pfn + (addr >> PAGE_SHIFT), prot);
		if (err)
			break;
	} while (pgd++, addr = next, addr != end);

	if (err)
		untrack_pfn(vma, remap_pfn, PAGE_ALIGN(size));

	return err;
}
EXPORT_SYMBOL(remap_pfn_range);

/**
 * vm_iomap_memory - remap memory to userspace
 * @vma: user vma to map to
 * @start: start of area
 * @len: size of area
 *
 * This is a simplified io_remap_pfn_range() for common driver use. The
 * driver just needs to give us the physical memory range to be mapped,
 * we'll figure out the rest from the vma information.
 *
 * NOTE! Some drivers might want to tweak vma->vm_page_prot first to get
 * whatever write-combining details or similar.
 */
int vm_iomap_memory(struct vm_area_struct *vma, phys_addr_t start, unsigned long len)
{
	unsigned long vm_len, pfn, pages;

	/* Check that the physical memory area passed in looks valid */
	if (start + len < start)
		return -EINVAL;
	/*
	 * You *really* shouldn't map things that aren't page-aligned,
	 * but we've historically allowed it because IO memory might
	 * just have smaller alignment.
	 */
	len += start & ~PAGE_MASK;
	pfn = start >> PAGE_SHIFT;
	pages = (len + ~PAGE_MASK) >> PAGE_SHIFT;
	if (pfn + pages < pfn)
		return -EINVAL;

	/* We start the mapping 'vm_pgoff' pages into the area */
	if (vma->vm_pgoff > pages)
		return -EINVAL;
	pfn += vma->vm_pgoff;
	pages -= vma->vm_pgoff;

	/* Can we fit all of the mapping? */
	vm_len = vma->vm_end - vma->vm_start;
	if (vm_len >> PAGE_SHIFT > pages)
		return -EINVAL;

	/* Ok, let it rip */
	return io_remap_pfn_range(vma, vma->vm_start, pfn, vm_len, vma->vm_page_prot);
}
EXPORT_SYMBOL(vm_iomap_memory);

static int apply_to_pte_range(struct mm_struct *mm, pmd_t *pmd,
				     unsigned long addr, unsigned long end,
				     pte_fn_t fn, void *data)
{
	pte_t *pte;
	int err;
	pgtable_t token;
	spinlock_t *uninitialized_var(ptl);

	pte = (mm == &init_mm) ?
		pte_alloc_kernel(pmd, addr) :
		pte_alloc_map_lock(mm, pmd, addr, &ptl);
	if (!pte)
		return -ENOMEM;

	BUG_ON(pmd_huge(*pmd));

	arch_enter_lazy_mmu_mode();

	token = pmd_pgtable(*pmd);

	do {
		err = fn(pte++, token, addr, data);
		if (err)
			break;
	} while (addr += PAGE_SIZE, addr != end);

	arch_leave_lazy_mmu_mode();

	if (mm != &init_mm)
		pte_unmap_unlock(pte-1, ptl);
	return err;
}

static int apply_to_pmd_range(struct mm_struct *mm, pud_t *pud,
				     unsigned long addr, unsigned long end,
				     pte_fn_t fn, void *data)
{
	pmd_t *pmd;
	unsigned long next;
	int err;

	BUG_ON(pud_huge(*pud));

	pmd = pmd_alloc(mm, pud, addr);
	if (!pmd)
		return -ENOMEM;
	do {
		next = pmd_addr_end(addr, end);
		err = apply_to_pte_range(mm, pmd, addr, next, fn, data);
		if (err)
			break;
	} while (pmd++, addr = next, addr != end);
	return err;
}

static int apply_to_pud_range(struct mm_struct *mm, p4d_t *p4d,
				     unsigned long addr, unsigned long end,
				     pte_fn_t fn, void *data)
{
	pud_t *pud;
	unsigned long next;
	int err;

	pud = pud_alloc(mm, p4d, addr);
	if (!pud)
		return -ENOMEM;
	do {
		next = pud_addr_end(addr, end);
		err = apply_to_pmd_range(mm, pud, addr, next, fn, data);
		if (err)
			break;
	} while (pud++, addr = next, addr != end);
	return err;
}

static int apply_to_p4d_range(struct mm_struct *mm, pgd_t *pgd,
				     unsigned long addr, unsigned long end,
				     pte_fn_t fn, void *data)
{
	p4d_t *p4d;
	unsigned long next;
	int err;

	p4d = p4d_alloc(mm, pgd, addr);
	if (!p4d)
		return -ENOMEM;
	do {
		next = p4d_addr_end(addr, end);
		err = apply_to_pud_range(mm, p4d, addr, next, fn, data);
		if (err)
			break;
	} while (p4d++, addr = next, addr != end);
	return err;
}

/*
 * Scan a region of virtual memory, filling in page tables as necessary
 * and calling a provided function on each leaf page table.
 */
int apply_to_page_range(struct mm_struct *mm, unsigned long addr,
			unsigned long size, pte_fn_t fn, void *data)
{
	pgd_t *pgd;
	unsigned long next;
	unsigned long end = addr + size;
	int err;

	if (WARN_ON(addr >= end))
		return -EINVAL;

	pgd = pgd_offset(mm, addr);
	do {
		next = pgd_addr_end(addr, end);
		err = apply_to_p4d_range(mm, pgd, addr, next, fn, data);
		if (err)
			break;
	} while (pgd++, addr = next, addr != end);

	return err;
}
EXPORT_SYMBOL_GPL(apply_to_page_range);

/*
 * handle_pte_fault chooses page fault handler according to an entry which was
 * read non-atomically.  Before making any commitment, on those architectures
 * or configurations (e.g. i386 with PAE) which might give a mix of unmatched
 * parts, do_swap_page must check under lock before unmapping the pte and
 * proceeding (but do_wp_page is only called after already making such a check;
 * and do_anonymous_page can safely check later on).
 */
static inline int pte_unmap_same(struct mm_struct *mm, pmd_t *pmd,
				pte_t *page_table, pte_t orig_pte)
{
	int same = 1;
#if defined(CONFIG_SMP) || defined(CONFIG_PREEMPT)
	if (sizeof(pte_t) > sizeof(unsigned long)) {
		spinlock_t *ptl = pte_lockptr(mm, pmd);
		spin_lock(ptl);
		same = pte_same(*page_table, orig_pte);
		spin_unlock(ptl);
	}
#endif
	pte_unmap(page_table);
	return same;
}

static inline bool cow_user_page(struct page *dst, struct page *src,
				 struct vm_fault *vmf)
{
	bool ret;
	void *kaddr;
	void __user *uaddr;
	bool locked = false;
	struct vm_area_struct *vma = vmf->vma;
	struct mm_struct *mm = vma->vm_mm;
	unsigned long addr = vmf->address;

	debug_dma_assert_idle(src);

	if (likely(src)) {
		copy_user_highpage(dst, src, addr, vma);
		return true;
	}

	/*
	 * If the source page was a PFN mapping, we don't have
	 * a "struct page" for it. We do a best-effort copy by
	 * just copying from the original user address. If that
	 * fails, we just zero-fill it. Live with it.
	 */
	kaddr = kmap_atomic(dst);
	uaddr = (void __user *)(addr & PAGE_MASK);

	/*
	 * On architectures with software "accessed" bits, we would
	 * take a double page fault, so mark it accessed here.
	 */
	if (arch_faults_on_old_pte() && !pte_young(vmf->orig_pte)) {
		pte_t entry;

		vmf->pte = pte_offset_map_lock(mm, vmf->pmd, addr, &vmf->ptl);
		locked = true;
		if (!likely(pte_same(*vmf->pte, vmf->orig_pte))) {
			/*
			 * Other thread has already handled the fault
			 * and we don't need to do anything. If it's
			 * not the case, the fault will be triggered
			 * again on the same address.
			 */
			ret = false;
			goto pte_unlock;
		}

		entry = pte_mkyoung(vmf->orig_pte);
		if (ptep_set_access_flags(vma, addr, vmf->pte, entry, 0))
			update_mmu_cache(vma, addr, vmf->pte);
	}

	/*
	 * This really shouldn't fail, because the page is there
	 * in the page tables. But it might just be unreadable,
	 * in which case we just give up and fill the result with
	 * zeroes.
	 */
	if (__copy_from_user_inatomic(kaddr, uaddr, PAGE_SIZE)) {
		if (locked)
			goto warn;

		/* Re-validate under PTL if the page is still mapped */
		vmf->pte = pte_offset_map_lock(mm, vmf->pmd, addr, &vmf->ptl);
		locked = true;
		if (!likely(pte_same(*vmf->pte, vmf->orig_pte))) {
			/* The PTE changed under us. Retry page fault. */
			ret = false;
			goto pte_unlock;
		}

		/*
		 * The same page can be mapped back since last copy attampt.
		 * Try to copy again under PTL.
		 */
		if (__copy_from_user_inatomic(kaddr, uaddr, PAGE_SIZE)) {
			/*
			 * Give a warn in case there can be some obscure
			 * use-case
			 */
warn:
			WARN_ON_ONCE(1);
			clear_page(kaddr);
		}
	}

	ret = true;

pte_unlock:
	if (locked)
		pte_unmap_unlock(vmf->pte, vmf->ptl);
	kunmap_atomic(kaddr);
	flush_dcache_page(dst);

	return ret;
}

static gfp_t __get_fault_gfp_mask(struct vm_area_struct *vma)
{
	struct file *vm_file = vma->vm_file;

	if (vm_file)
		return mapping_gfp_mask(vm_file->f_mapping) | __GFP_FS | __GFP_IO;

	/*
	 * Special mappings (e.g. VDSO) do not have any file so fake
	 * a default GFP_KERNEL for them.
	 */
	return GFP_KERNEL;
}

/*
 * Notify the address space that the page is about to become writable so that
 * it can prohibit this or wait for the page to get into an appropriate state.
 *
 * We do this without the lock held, so that it can sleep if it needs to.
 */
static vm_fault_t do_page_mkwrite(struct vm_fault *vmf)
{
	vm_fault_t ret;
	struct page *page = vmf->page;
	unsigned int old_flags = vmf->flags;

	vmf->flags = FAULT_FLAG_WRITE|FAULT_FLAG_MKWRITE;

	if (vmf->vma->vm_file &&
	    IS_SWAPFILE(vmf->vma->vm_file->f_mapping->host))
		return VM_FAULT_SIGBUS;

	ret = vmf->vma->vm_ops->page_mkwrite(vmf);
	/* Restore original flags so that caller is not surprised */
	vmf->flags = old_flags;
	if (unlikely(ret & (VM_FAULT_ERROR | VM_FAULT_NOPAGE)))
		return ret;
	if (unlikely(!(ret & VM_FAULT_LOCKED))) {
		lock_page(page);
		if (!page->mapping) {
			unlock_page(page);
			return 0; /* retry */
		}
		ret |= VM_FAULT_LOCKED;
	} else
		VM_BUG_ON_PAGE(!PageLocked(page), page);
	return ret;
}

/*
 * Handle dirtying of a page in shared file mapping on a write fault.
 *
 * The function expects the page to be locked and unlocks it.
 */
static void fault_dirty_shared_page(struct vm_area_struct *vma,
				    struct page *page)
{
	struct address_space *mapping;
	bool dirtied;
	bool page_mkwrite = vma->vm_ops && vma->vm_ops->page_mkwrite;

	dirtied = set_page_dirty(page);
	VM_BUG_ON_PAGE(PageAnon(page), page);
	/*
	 * Take a local copy of the address_space - page.mapping may be zeroed
	 * by truncate after unlock_page().   The address_space itself remains
	 * pinned by vma->vm_file's reference.  We rely on unlock_page()'s
	 * release semantics to prevent the compiler from undoing this copying.
	 */
	mapping = page_rmapping(page);
	unlock_page(page);

	if ((dirtied || page_mkwrite) && mapping) {
		/*
		 * Some device drivers do not set page.mapping
		 * but still dirty their pages
		 */
		balance_dirty_pages_ratelimited(mapping);
	}

	if (!page_mkwrite)
		file_update_time(vma->vm_file);
}

/*
 * Handle write page faults for pages that can be reused in the current vma
 *
 * This can happen either due to the mapping being with the VM_SHARED flag,
 * or due to us being the last reference standing to the page. In either
 * case, all we need to do here is to mark the page as writable and update
 * any related book-keeping.
 */
static inline void wp_page_reuse(struct vm_fault *vmf)
	__releases(vmf->ptl)
{
	struct vm_area_struct *vma = vmf->vma;
	struct page *page = vmf->page;
	pte_t entry;
	/*
	 * Clear the pages cpupid information as the existing
	 * information potentially belongs to a now completely
	 * unrelated process.
	 */
	if (page)
		page_cpupid_xchg_last(page, (1 << LAST_CPUPID_SHIFT) - 1);

	flush_cache_page(vma, vmf->address, pte_pfn(vmf->orig_pte));
	entry = pte_mkyoung(vmf->orig_pte);
	entry = maybe_mkwrite(pte_mkdirty(entry), vma);
	if (ptep_set_access_flags(vma, vmf->address, vmf->pte, entry, 1))
		update_mmu_cache(vma, vmf->address, vmf->pte);
	pte_unmap_unlock(vmf->pte, vmf->ptl);
}

/*
 * Handle the case of a page which we actually need to copy to a new page.
 *
 * Called with mmap_sem locked and the old page referenced, but
 * without the ptl held.
 *
 * High level logic flow:
 *
 * - Allocate a page, copy the content of the old page to the new one.
 * - Handle book keeping and accounting - cgroups, mmu-notifiers, etc.
 * - Take the PTL. If the pte changed, bail out and release the allocated page
 * - If the pte is still the way we remember it, update the page table and all
 *   relevant references. This includes dropping the reference the page-table
 *   held to the old page, as well as updating the rmap.
 * - In any case, unlock the PTL and drop the reference we took to the old page.
 */
static vm_fault_t wp_page_copy(struct vm_fault *vmf)
{
	struct vm_area_struct *vma = vmf->vma;
	struct mm_struct *mm = vma->vm_mm;
	struct page *old_page = vmf->page;
	struct page *new_page = NULL;
	pte_t entry;
	int page_copied = 0;
	const unsigned long mmun_start = vmf->address & PAGE_MASK;
	const unsigned long mmun_end = mmun_start + PAGE_SIZE;
	struct mem_cgroup *memcg;

	if (unlikely(anon_vma_prepare(vma)))
		goto oom;

	if (is_zero_pfn(pte_pfn(vmf->orig_pte))) {
		new_page = alloc_zeroed_user_highpage_movable(vma,
							      vmf->address);
		if (!new_page)
			goto oom;
	} else {
		new_page = alloc_page_vma(GFP_HIGHUSER_MOVABLE, vma,
				vmf->address);
		if (!new_page)
			goto oom;

		if (!cow_user_page(new_page, old_page, vmf)) {
			/*
			 * COW failed, if the fault was solved by other,
			 * it's fine. If not, userspace would re-fault on
			 * the same address and we will handle the fault
			 * from the second attempt.
			 */
			put_page(new_page);
			if (old_page)
				put_page(old_page);
			return 0;
		}
	}

	if (mem_cgroup_try_charge_delay(new_page, mm, GFP_KERNEL, &memcg, false))
		goto oom_free_new;

	__SetPageUptodate(new_page);

	mmu_notifier_invalidate_range_start(mm, mmun_start, mmun_end);

	/*
	 * Re-check the pte - we dropped the lock
	 */
	vmf->pte = pte_offset_map_lock(mm, vmf->pmd, vmf->address, &vmf->ptl);
	if (likely(pte_same(*vmf->pte, vmf->orig_pte))) {
		if (old_page) {
			if (!PageAnon(old_page)) {
				dec_mm_counter_fast(mm,
						mm_counter_file(old_page));
				inc_mm_counter_fast(mm, MM_ANONPAGES);
			}
		} else {
			inc_mm_counter_fast(mm, MM_ANONPAGES);
		}
		flush_cache_page(vma, vmf->address, pte_pfn(vmf->orig_pte));
		entry = mk_pte(new_page, vma->vm_page_prot);
		entry = maybe_mkwrite(pte_mkdirty(entry), vma);
		/*
		 * Clear the pte entry and flush it first, before updating the
		 * pte with the new entry. This will avoid a race condition
		 * seen in the presence of one thread doing SMC and another
		 * thread doing COW.
		 */
		ptep_clear_flush_notify(vma, vmf->address, vmf->pte);
		page_add_new_anon_rmap(new_page, vma, vmf->address, false);
		mem_cgroup_commit_charge(new_page, memcg, false, false);
		lru_cache_add_active_or_unevictable(new_page, vma);
		/*
		 * We call the notify macro here because, when using secondary
		 * mmu page tables (such as kvm shadow page tables), we want the
		 * new page to be mapped directly into the secondary page table.
		 */
		set_pte_at_notify(mm, vmf->address, vmf->pte, entry);
		update_mmu_cache(vma, vmf->address, vmf->pte);
		if (old_page) {
			/*
			 * Only after switching the pte to the new page may
			 * we remove the mapcount here. Otherwise another
			 * process may come and find the rmap count decremented
			 * before the pte is switched to the new page, and
			 * "reuse" the old page writing into it while our pte
			 * here still points into it and can be read by other
			 * threads.
			 *
			 * The critical issue is to order this
			 * page_remove_rmap with the ptp_clear_flush above.
			 * Those stores are ordered by (if nothing else,)
			 * the barrier present in the atomic_add_negative
			 * in page_remove_rmap.
			 *
			 * Then the TLB flush in ptep_clear_flush ensures that
			 * no process can access the old page before the
			 * decremented mapcount is visible. And the old page
			 * cannot be reused until after the decremented
			 * mapcount is visible. So transitively, TLBs to
			 * old page will be flushed before it can be reused.
			 */
			page_remove_rmap(old_page, false);
		}

		/* Free the old page.. */
		new_page = old_page;
		page_copied = 1;
	} else {
		mem_cgroup_cancel_charge(new_page, memcg, false);
	}

	if (new_page)
		put_page(new_page);

	pte_unmap_unlock(vmf->pte, vmf->ptl);
	/*
	 * No need to double call mmu_notifier->invalidate_range() callback as
	 * the above ptep_clear_flush_notify() did already call it.
	 */
	mmu_notifier_invalidate_range_only_end(mm, mmun_start, mmun_end);
	if (old_page) {
		/*
		 * Don't let another task, with possibly unlocked vma,
		 * keep the mlocked page.
		 */
		if (page_copied && (vma->vm_flags & VM_LOCKED)) {
			lock_page(old_page);	/* LRU manipulation */
			if (PageMlocked(old_page))
				munlock_vma_page(old_page);
			unlock_page(old_page);
		}
		put_page(old_page);
	}
	return page_copied ? VM_FAULT_WRITE : 0;
oom_free_new:
	put_page(new_page);
oom:
	if (old_page)
		put_page(old_page);
	return VM_FAULT_OOM;
}

/**
 * finish_mkwrite_fault - finish page fault for a shared mapping, making PTE
 *			  writeable once the page is prepared
 *
 * @vmf: structure describing the fault
 *
 * This function handles all that is needed to finish a write page fault in a
 * shared mapping due to PTE being read-only once the mapped page is prepared.
 * It handles locking of PTE and modifying it. The function returns
 * VM_FAULT_WRITE on success, 0 when PTE got changed before we acquired PTE
 * lock.
 *
 * The function expects the page to be locked or other protection against
 * concurrent faults / writeback (such as DAX radix tree locks).
 */
vm_fault_t finish_mkwrite_fault(struct vm_fault *vmf)
{
	WARN_ON_ONCE(!(vmf->vma->vm_flags & VM_SHARED));
	vmf->pte = pte_offset_map_lock(vmf->vma->vm_mm, vmf->pmd, vmf->address,
				       &vmf->ptl);
	/*
	 * We might have raced with another page fault while we released the
	 * pte_offset_map_lock.
	 */
	if (!pte_same(*vmf->pte, vmf->orig_pte)) {
		pte_unmap_unlock(vmf->pte, vmf->ptl);
		return VM_FAULT_NOPAGE;
	}
	wp_page_reuse(vmf);
	return 0;
}

/*
 * Handle write page faults for VM_MIXEDMAP or VM_PFNMAP for a VM_SHARED
 * mapping
 */
static vm_fault_t wp_pfn_shared(struct vm_fault *vmf)
{
	struct vm_area_struct *vma = vmf->vma;

	if (vma->vm_ops && vma->vm_ops->pfn_mkwrite) {
		vm_fault_t ret;

		pte_unmap_unlock(vmf->pte, vmf->ptl);
		vmf->flags |= FAULT_FLAG_MKWRITE;
		ret = vma->vm_ops->pfn_mkwrite(vmf);
		if (ret & (VM_FAULT_ERROR | VM_FAULT_NOPAGE))
			return ret;
		return finish_mkwrite_fault(vmf);
	}
	wp_page_reuse(vmf);
	return VM_FAULT_WRITE;
}

static vm_fault_t wp_page_shared(struct vm_fault *vmf)
	__releases(vmf->ptl)
{
	struct vm_area_struct *vma = vmf->vma;

	get_page(vmf->page);

	if (vma->vm_ops && vma->vm_ops->page_mkwrite) {
		vm_fault_t tmp;

		pte_unmap_unlock(vmf->pte, vmf->ptl);
		tmp = do_page_mkwrite(vmf);
		if (unlikely(!tmp || (tmp &
				      (VM_FAULT_ERROR | VM_FAULT_NOPAGE)))) {
			put_page(vmf->page);
			return tmp;
		}
		tmp = finish_mkwrite_fault(vmf);
		if (unlikely(tmp & (VM_FAULT_ERROR | VM_FAULT_NOPAGE))) {
			unlock_page(vmf->page);
			put_page(vmf->page);
			return tmp;
		}
	} else {
		wp_page_reuse(vmf);
		lock_page(vmf->page);
	}
	fault_dirty_shared_page(vma, vmf->page);
	put_page(vmf->page);

	return VM_FAULT_WRITE;
}

/*
 * This routine handles present pages, when users try to write
 * to a shared page. It is done by copying the page to a new address
 * and decrementing the shared-page counter for the old page.
 *
 * Note that this routine assumes that the protection checks have been
 * done by the caller (the low-level page fault routine in most cases).
 * Thus we can safely just mark it writable once we've done any necessary
 * COW.
 *
 * We also mark the page dirty at this point even though the page will
 * change only once the write actually happens. This avoids a few races,
 * and potentially makes it more efficient.
 *
 * We enter with non-exclusive mmap_sem (to exclude vma changes,
 * but allow concurrent faults), with pte both mapped and locked.
 * We return with mmap_sem still held, but pte unmapped and unlocked.
 */
static vm_fault_t do_wp_page(struct vm_fault *vmf)
	__releases(vmf->ptl)
{
	struct vm_area_struct *vma = vmf->vma;

	vmf->page = vm_normal_page(vma, vmf->address, vmf->orig_pte);
	if (!vmf->page) {
		/*
		 * VM_MIXEDMAP !pfn_valid() case, or VM_SOFTDIRTY clear on a
		 * VM_PFNMAP VMA.
		 *
		 * We should not cow pages in a shared writeable mapping.
		 * Just mark the pages writable and/or call ops->pfn_mkwrite.
		 */
		if ((vma->vm_flags & (VM_WRITE|VM_SHARED)) ==
				     (VM_WRITE|VM_SHARED))
			return wp_pfn_shared(vmf);

		pte_unmap_unlock(vmf->pte, vmf->ptl);
		return wp_page_copy(vmf);
	}

	/*
	 * Take out anonymous pages first, anonymous shared vmas are
	 * not dirty accountable.
	 */
	if (PageAnon(vmf->page)) {
<<<<<<< HEAD
		int total_map_swapcount;
		if (PageKsm(vmf->page) && (PageSwapCache(vmf->page) ||
					   page_count(vmf->page) != 1))
			goto copy;
		if (!trylock_page(vmf->page)) {
			get_page(vmf->page);
			pte_unmap_unlock(vmf->pte, vmf->ptl);
			lock_page(vmf->page);
			vmf->pte = pte_offset_map_lock(vma->vm_mm, vmf->pmd,
					vmf->address, &vmf->ptl);
			if (!pte_same(*vmf->pte, vmf->orig_pte)) {
				unlock_page(vmf->page);
				pte_unmap_unlock(vmf->pte, vmf->ptl);
				put_page(vmf->page);
				return 0;
			}
			put_page(vmf->page);
		}
		if (PageKsm(vmf->page)) {
			bool reused = reuse_ksm_page(vmf->page, vmf->vma,
						     vmf->address);
			unlock_page(vmf->page);
			if (!reused)
				goto copy;
			wp_page_reuse(vmf);
			return VM_FAULT_WRITE;
		}
		if (reuse_swap_page(vmf->page, &total_map_swapcount)) {
			if (total_map_swapcount == 1) {
				/*
				 * The page is all ours. Move it to
				 * our anon_vma so the rmap code will
				 * not search our parent or siblings.
				 * Protected against the rmap code by
				 * the page lock.
				 */
				page_move_anon_rmap(vmf->page, vma);
			}
			unlock_page(vmf->page);
			wp_page_reuse(vmf);
			return VM_FAULT_WRITE;
=======
		struct page *page = vmf->page;

		/* PageKsm() doesn't necessarily raise the page refcount */
		if (PageKsm(page) || page_count(page) != 1)
			goto copy;
		if (!trylock_page(page))
			goto copy;
		if (PageKsm(page) || page_mapcount(page) != 1 || page_count(page) != 1) {
			unlock_page(page);
			goto copy;
>>>>>>> 70f060f9
		}
		/*
		 * Ok, we've got the only map reference, and the only
		 * page count reference, and the page is locked,
		 * it's dark out, and we're wearing sunglasses. Hit it.
		 */
		unlock_page(page);
		wp_page_reuse(vmf);
		return VM_FAULT_WRITE;
	} else if (unlikely((vma->vm_flags & (VM_WRITE|VM_SHARED)) ==
					(VM_WRITE|VM_SHARED))) {
		return wp_page_shared(vmf);
	}
copy:
	/*
	 * Ok, we need to copy. Oh, well..
	 */
	get_page(vmf->page);

	pte_unmap_unlock(vmf->pte, vmf->ptl);
	return wp_page_copy(vmf);
}

static void unmap_mapping_range_vma(struct vm_area_struct *vma,
		unsigned long start_addr, unsigned long end_addr,
		struct zap_details *details)
{
	zap_page_range_single(vma, start_addr, end_addr - start_addr, details);
}

static inline void unmap_mapping_range_tree(struct rb_root_cached *root,
					    struct zap_details *details)
{
	struct vm_area_struct *vma;
	pgoff_t vba, vea, zba, zea;

	vma_interval_tree_foreach(vma, root,
			details->first_index, details->last_index) {

		vba = vma->vm_pgoff;
		vea = vba + vma_pages(vma) - 1;
		zba = details->first_index;
		if (zba < vba)
			zba = vba;
		zea = details->last_index;
		if (zea > vea)
			zea = vea;

		unmap_mapping_range_vma(vma,
			((zba - vba) << PAGE_SHIFT) + vma->vm_start,
			((zea - vba + 1) << PAGE_SHIFT) + vma->vm_start,
				details);
	}
}

/**
 * unmap_mapping_page() - Unmap single page from processes.
 * @page: The locked page to be unmapped.
 *
 * Unmap this page from any userspace process which still has it mmaped.
 * Typically, for efficiency, the range of nearby pages has already been
 * unmapped by unmap_mapping_pages() or unmap_mapping_range().  But once
 * truncation or invalidation holds the lock on a page, it may find that
 * the page has been remapped again: and then uses unmap_mapping_page()
 * to unmap it finally.
 */
void unmap_mapping_page(struct page *page)
{
	struct address_space *mapping = page->mapping;
	struct zap_details details = { };

	VM_BUG_ON(!PageLocked(page));
	VM_BUG_ON(PageTail(page));

	details.check_mapping = mapping;
	details.first_index = page->index;
	details.last_index = page->index + hpage_nr_pages(page) - 1;
	details.single_page = page;

	i_mmap_lock_write(mapping);
	if (unlikely(!RB_EMPTY_ROOT(&mapping->i_mmap.rb_root)))
		unmap_mapping_range_tree(&mapping->i_mmap, &details);
	i_mmap_unlock_write(mapping);
}

/**
 * unmap_mapping_pages() - Unmap pages from processes.
 * @mapping: The address space containing pages to be unmapped.
 * @start: Index of first page to be unmapped.
 * @nr: Number of pages to be unmapped.  0 to unmap to end of file.
 * @even_cows: Whether to unmap even private COWed pages.
 *
 * Unmap the pages in this address space from any userspace process which
 * has them mmaped.  Generally, you want to remove COWed pages as well when
 * a file is being truncated, but not when invalidating pages from the page
 * cache.
 */
void unmap_mapping_pages(struct address_space *mapping, pgoff_t start,
		pgoff_t nr, bool even_cows)
{
	struct zap_details details = { };

	details.check_mapping = even_cows ? NULL : mapping;
	details.first_index = start;
	details.last_index = start + nr - 1;
	if (details.last_index < details.first_index)
		details.last_index = ULONG_MAX;

	i_mmap_lock_write(mapping);
	if (unlikely(!RB_EMPTY_ROOT(&mapping->i_mmap.rb_root)))
		unmap_mapping_range_tree(&mapping->i_mmap, &details);
	i_mmap_unlock_write(mapping);
}

/**
 * unmap_mapping_range - unmap the portion of all mmaps in the specified
 * address_space corresponding to the specified byte range in the underlying
 * file.
 *
 * @mapping: the address space containing mmaps to be unmapped.
 * @holebegin: byte in first page to unmap, relative to the start of
 * the underlying file.  This will be rounded down to a PAGE_SIZE
 * boundary.  Note that this is different from truncate_pagecache(), which
 * must keep the partial page.  In contrast, we must get rid of
 * partial pages.
 * @holelen: size of prospective hole in bytes.  This will be rounded
 * up to a PAGE_SIZE boundary.  A holelen of zero truncates to the
 * end of the file.
 * @even_cows: 1 when truncating a file, unmap even private COWed pages;
 * but 0 when invalidating pagecache, don't throw away private data.
 */
void unmap_mapping_range(struct address_space *mapping,
		loff_t const holebegin, loff_t const holelen, int even_cows)
{
	pgoff_t hba = holebegin >> PAGE_SHIFT;
	pgoff_t hlen = (holelen + PAGE_SIZE - 1) >> PAGE_SHIFT;

	/* Check for overflow. */
	if (sizeof(holelen) > sizeof(hlen)) {
		long long holeend =
			(holebegin + holelen + PAGE_SIZE - 1) >> PAGE_SHIFT;
		if (holeend & ~(long long)ULONG_MAX)
			hlen = ULONG_MAX - hba + 1;
	}

	unmap_mapping_pages(mapping, hba, hlen, even_cows);
}
EXPORT_SYMBOL(unmap_mapping_range);

#ifdef CONFIG_LRU_GEN
static void lru_gen_enter_fault(struct vm_area_struct *vma)
{
	/* the LRU algorithm doesn't apply to sequential or random reads */
	current->in_lru_fault = !(vma->vm_flags & (VM_SEQ_READ | VM_RAND_READ));
}

static void lru_gen_exit_fault(void)
{
	current->in_lru_fault = false;
}

static void lru_gen_swap_refault(struct page *page, swp_entry_t entry)
{
	void *item;
	struct address_space *mapping = swap_address_space(entry);
	pgoff_t index = swp_offset(entry);

	if (!lru_gen_enabled())
		return;

	rcu_read_lock();
	item = radix_tree_lookup(&mapping->i_pages, index);
	rcu_read_unlock();
	if (radix_tree_exceptional_entry(item))
		lru_gen_refault(page, item);
}
#else
static void lru_gen_enter_fault(struct vm_area_struct *vma)
{
}

static void lru_gen_exit_fault(void)
{
}

static void lru_gen_swap_refault(struct page *page, swp_entry_t entry)
{
}
#endif /* CONFIG_LRU_GEN */

/*
 * We enter with non-exclusive mmap_sem (to exclude vma changes,
 * but allow concurrent faults), and pte mapped but not yet locked.
 * We return with pte unmapped and unlocked.
 *
 * We return with the mmap_sem locked or unlocked in the same cases
 * as does filemap_fault().
 */
vm_fault_t do_swap_page(struct vm_fault *vmf)
{
	struct vm_area_struct *vma = vmf->vma;
	struct page *page = NULL, *swapcache;
	struct mem_cgroup *memcg;
	swp_entry_t entry;
	pte_t pte;
	int locked;
	int exclusive = 0;
	vm_fault_t ret = 0;

	if (!pte_unmap_same(vma->vm_mm, vmf->pmd, vmf->pte, vmf->orig_pte))
		goto out;

	entry = pte_to_swp_entry(vmf->orig_pte);
	if (unlikely(non_swap_entry(entry))) {
		if (is_migration_entry(entry)) {
			migration_entry_wait(vma->vm_mm, vmf->pmd,
					     vmf->address);
		} else if (is_device_private_entry(entry)) {
			/*
			 * For un-addressable device memory we call the pgmap
			 * fault handler callback. The callback must migrate
			 * the page back to some CPU accessible page.
			 */
			ret = device_private_entry_fault(vma, vmf->address, entry,
						 vmf->flags, vmf->pmd);
		} else if (is_hwpoison_entry(entry)) {
			ret = VM_FAULT_HWPOISON;
		} else {
			print_bad_pte(vma, vmf->address, vmf->orig_pte, NULL);
			ret = VM_FAULT_SIGBUS;
		}
		goto out;
	}


	delayacct_set_flag(DELAYACCT_PF_SWAPIN);
	page = lookup_swap_cache(entry, vma, vmf->address);
	swapcache = page;

	if (!page) {
		struct swap_info_struct *si = swp_swap_info(entry);

		if (si->flags & SWP_SYNCHRONOUS_IO &&
				__swap_count(si, entry) == 1) {
			/* skip swapcache */
			page = alloc_page_vma(GFP_HIGHUSER_MOVABLE | __GFP_CMA,
					      vma, vmf->address);
			if (page) {
				__SetPageLocked(page);
				__SetPageSwapBacked(page);
				set_page_private(page, entry.val);
				lru_gen_swap_refault(page, entry);
				lru_cache_add_anon(page);
				swap_readpage(page, true);
			}
		} else {
			page = swapin_readahead(entry, GFP_HIGHUSER_MOVABLE,
						vmf);
			swapcache = page;
		}

		if (!page) {
			/*
			 * Back out if somebody else faulted in this pte
			 * while we released the pte lock.
			 */
			vmf->pte = pte_offset_map_lock(vma->vm_mm, vmf->pmd,
					vmf->address, &vmf->ptl);
			if (likely(pte_same(*vmf->pte, vmf->orig_pte)))
				ret = VM_FAULT_OOM;
			delayacct_clear_flag(DELAYACCT_PF_SWAPIN);
			goto unlock;
		}

		/* Had to read the page from swap area: Major fault */
		ret = VM_FAULT_MAJOR;
		count_vm_event(PGMAJFAULT);
		count_memcg_event_mm(vma->vm_mm, PGMAJFAULT);
	} else if (PageHWPoison(page)) {
		/*
		 * hwpoisoned dirty swapcache pages are kept for killing
		 * owner processes (which may be unknown at hwpoison time)
		 */
		ret = VM_FAULT_HWPOISON;
		delayacct_clear_flag(DELAYACCT_PF_SWAPIN);
		goto out_release;
	}

	locked = lock_page_or_retry(page, vma->vm_mm, vmf->flags);

	delayacct_clear_flag(DELAYACCT_PF_SWAPIN);
	if (!locked) {
		ret |= VM_FAULT_RETRY;
		goto out_release;
	}

	/*
	 * Make sure try_to_free_swap or reuse_swap_page or swapoff did not
	 * release the swapcache from under us.  The page pin, and pte_same
	 * test below, are not enough to exclude that.  Even if it is still
	 * swapcache, we need to check that the page's swap has not changed.
	 */
	if (unlikely((!PageSwapCache(page) ||
			page_private(page) != entry.val)) && swapcache)
		goto out_page;

	page = ksm_might_need_to_copy(page, vma, vmf->address);
	if (unlikely(!page)) {
		ret = VM_FAULT_OOM;
		page = swapcache;
		goto out_page;
	}

	if (mem_cgroup_try_charge_delay(page, vma->vm_mm, GFP_KERNEL,
					&memcg, false)) {
		ret = VM_FAULT_OOM;
		goto out_page;
	}

	/*
	 * Back out if somebody else already faulted in this pte.
	 */
	vmf->pte = pte_offset_map_lock(vma->vm_mm, vmf->pmd, vmf->address,
			&vmf->ptl);
	if (unlikely(!pte_same(*vmf->pte, vmf->orig_pte)))
		goto out_nomap;

	if (unlikely(!PageUptodate(page))) {
		ret = VM_FAULT_SIGBUS;
		goto out_nomap;
	}

	/*
	 * The page isn't present yet, go ahead with the fault.
	 *
	 * Be careful about the sequence of operations here.
	 * To get its accounting right, reuse_swap_page() must be called
	 * while the page is counted on swap but not yet in mapcount i.e.
	 * before page_add_anon_rmap() and swap_free(); try_to_free_swap()
	 * must be called after the swap_free(), or it will never succeed.
	 */

	inc_mm_counter_fast(vma->vm_mm, MM_ANONPAGES);
	dec_mm_counter_fast(vma->vm_mm, MM_SWAPENTS);
	pte = mk_pte(page, vma->vm_page_prot);
	if ((vmf->flags & FAULT_FLAG_WRITE) && reuse_swap_page(page, NULL)) {
		pte = maybe_mkwrite(pte_mkdirty(pte), vma);
		vmf->flags &= ~FAULT_FLAG_WRITE;
		ret |= VM_FAULT_WRITE;
		exclusive = RMAP_EXCLUSIVE;
	}
	flush_icache_page(vma, page);
	if (pte_swp_soft_dirty(vmf->orig_pte))
		pte = pte_mksoft_dirty(pte);
	set_pte_at(vma->vm_mm, vmf->address, vmf->pte, pte);
	arch_do_swap_page(vma->vm_mm, vma, vmf->address, pte, vmf->orig_pte);
	vmf->orig_pte = pte;

	/* ksm created a completely new copy */
	if (unlikely(page != swapcache && swapcache)) {
		page_add_new_anon_rmap(page, vma, vmf->address, false);
		mem_cgroup_commit_charge(page, memcg, false, false);
		lru_cache_add_active_or_unevictable(page, vma);
	} else {
		do_page_add_anon_rmap(page, vma, vmf->address, exclusive);
		mem_cgroup_commit_charge(page, memcg, true, false);
		if (!lru_gen_enabled())
			activate_page(page);
	}

	swap_free(entry);
	if (mem_cgroup_swap_full(page) ||
	    (vma->vm_flags & VM_LOCKED) || PageMlocked(page))
		try_to_free_swap(page);
	unlock_page(page);
	if (page != swapcache && swapcache) {
		/*
		 * Hold the lock to avoid the swap entry to be reused
		 * until we take the PT lock for the pte_same() check
		 * (to avoid false positives from pte_same). For
		 * further safety release the lock after the swap_free
		 * so that the swap count won't change under a
		 * parallel locked swapcache.
		 */
		unlock_page(swapcache);
		put_page(swapcache);
	}

	if (vmf->flags & FAULT_FLAG_WRITE) {
		ret |= do_wp_page(vmf);
		if (ret & VM_FAULT_ERROR)
			ret &= VM_FAULT_ERROR;
		goto out;
	}

	/* No need to invalidate - it was non-present before */
	update_mmu_cache(vma, vmf->address, vmf->pte);
unlock:
	pte_unmap_unlock(vmf->pte, vmf->ptl);
out:
	return ret | VM_FAULT_SWAP;
out_nomap:
	mem_cgroup_cancel_charge(page, memcg, false);
	pte_unmap_unlock(vmf->pte, vmf->ptl);
out_page:
	unlock_page(page);
out_release:
	put_page(page);
	if (page != swapcache && swapcache) {
		unlock_page(swapcache);
		put_page(swapcache);
	}
	return ret | VM_FAULT_SWAP;
}

/*
 * We enter with non-exclusive mmap_sem (to exclude vma changes,
 * but allow concurrent faults), and pte mapped but not yet locked.
 * We return with mmap_sem still held, but pte unmapped and unlocked.
 */
static vm_fault_t do_anonymous_page(struct vm_fault *vmf)
{
	struct vm_area_struct *vma = vmf->vma;
	struct mem_cgroup *memcg;
	struct page *page;
	vm_fault_t ret = 0;
	pte_t entry;

	/* File mapping without ->vm_ops ? */
	if (vma->vm_flags & VM_SHARED)
		return VM_FAULT_SIGBUS;

	/*
	 * Use pte_alloc() instead of pte_alloc_map().  We can't run
	 * pte_offset_map() on pmds where a huge pmd might be created
	 * from a different thread.
	 *
	 * pte_alloc_map() is safe to use under down_write(mmap_sem) or when
	 * parallel threads are excluded by other means.
	 *
	 * Here we only have down_read(mmap_sem).
	 */
	if (pte_alloc(vma->vm_mm, vmf->pmd, vmf->address))
		return VM_FAULT_OOM;

	/* See the comment in pte_alloc_one_map() */
	if (unlikely(pmd_trans_unstable(vmf->pmd)))
		return 0;

	/* Use the zero-page for reads */
	if (!(vmf->flags & FAULT_FLAG_WRITE) &&
			!mm_forbids_zeropage(vma->vm_mm)) {
		entry = pte_mkspecial(pfn_pte(my_zero_pfn(vmf->address),
						vma->vm_page_prot));
		vmf->pte = pte_offset_map_lock(vma->vm_mm, vmf->pmd,
				vmf->address, &vmf->ptl);
		if (!pte_none(*vmf->pte))
			goto unlock;
		ret = check_stable_address_space(vma->vm_mm);
		if (ret)
			goto unlock;
		/* Deliver the page fault to userland, check inside PT lock */
		if (userfaultfd_missing(vma)) {
			pte_unmap_unlock(vmf->pte, vmf->ptl);
			return handle_userfault(vmf, VM_UFFD_MISSING);
		}
		goto setpte;
	}

	/* Allocate our own private page. */
	if (unlikely(anon_vma_prepare(vma)))
		goto oom;
	page = alloc_zeroed_user_highpage_movable(vma, vmf->address);
	if (!page)
		goto oom;

	if (mem_cgroup_try_charge_delay(page, vma->vm_mm, GFP_KERNEL, &memcg,
					false))
		goto oom_free_page;

	/*
	 * The memory barrier inside __SetPageUptodate makes sure that
	 * preceeding stores to the page contents become visible before
	 * the set_pte_at() write.
	 */
	__SetPageUptodate(page);

	entry = mk_pte(page, vma->vm_page_prot);
	if (vma->vm_flags & VM_WRITE)
		entry = pte_mkwrite(pte_mkdirty(entry));

	vmf->pte = pte_offset_map_lock(vma->vm_mm, vmf->pmd, vmf->address,
			&vmf->ptl);
	if (!pte_none(*vmf->pte))
		goto release;

	ret = check_stable_address_space(vma->vm_mm);
	if (ret)
		goto release;

	/* Deliver the page fault to userland, check inside PT lock */
	if (userfaultfd_missing(vma)) {
		pte_unmap_unlock(vmf->pte, vmf->ptl);
		mem_cgroup_cancel_charge(page, memcg, false);
		put_page(page);
		return handle_userfault(vmf, VM_UFFD_MISSING);
	}

	inc_mm_counter_fast(vma->vm_mm, MM_ANONPAGES);
	page_add_new_anon_rmap(page, vma, vmf->address, false);
	mem_cgroup_commit_charge(page, memcg, false, false);
	lru_cache_add_active_or_unevictable(page, vma);
setpte:
	set_pte_at(vma->vm_mm, vmf->address, vmf->pte, entry);

	/* No need to invalidate - it was non-present before */
	update_mmu_cache(vma, vmf->address, vmf->pte);
unlock:
	pte_unmap_unlock(vmf->pte, vmf->ptl);
	return ret;
release:
	mem_cgroup_cancel_charge(page, memcg, false);
	put_page(page);
	goto unlock;
oom_free_page:
	put_page(page);
oom:
	return VM_FAULT_OOM;
}

/*
 * The mmap_sem must have been held on entry, and may have been
 * released depending on flags and vma->vm_ops->fault() return value.
 * See filemap_fault() and __lock_page_retry().
 */
static vm_fault_t __do_fault(struct vm_fault *vmf)
{
	struct vm_area_struct *vma = vmf->vma;
	vm_fault_t ret;

	/*
	 * Preallocate pte before we take page_lock because this might lead to
	 * deadlocks for memcg reclaim which waits for pages under writeback:
	 *				lock_page(A)
	 *				SetPageWriteback(A)
	 *				unlock_page(A)
	 * lock_page(B)
	 *				lock_page(B)
	 * pte_alloc_pne
	 *   shrink_page_list
	 *     wait_on_page_writeback(A)
	 *				SetPageWriteback(B)
	 *				unlock_page(B)
	 *				# flush A, B to clear the writeback
	 */
	if (pmd_none(*vmf->pmd) && !vmf->prealloc_pte) {
		vmf->prealloc_pte = pte_alloc_one(vmf->vma->vm_mm,
						  vmf->address);
		if (!vmf->prealloc_pte)
			return VM_FAULT_OOM;
		smp_wmb(); /* See comment in __pte_alloc() */
	}

	ret = vma->vm_ops->fault(vmf);
	if (unlikely(ret & (VM_FAULT_ERROR | VM_FAULT_NOPAGE | VM_FAULT_RETRY |
			    VM_FAULT_DONE_COW)))
		return ret;

	if (unlikely(PageHWPoison(vmf->page))) {
		struct page *page = vmf->page;
		vm_fault_t poisonret = VM_FAULT_HWPOISON;
		if (ret & VM_FAULT_LOCKED) {
			if (page_mapped(page))
				unmap_mapping_pages(page_mapping(page),
						    page->index, 1, false);
			/* Retry if a clean page was removed from the cache. */
			if (invalidate_inode_page(page))
				poisonret = VM_FAULT_NOPAGE;
			unlock_page(page);
		}
		put_page(page);
		vmf->page = NULL;
		return poisonret;
	}

	if (unlikely(!(ret & VM_FAULT_LOCKED)))
		lock_page(vmf->page);
	else
		VM_BUG_ON_PAGE(!PageLocked(vmf->page), vmf->page);

	return ret;
}

/*
 * The ordering of these checks is important for pmds with _PAGE_DEVMAP set.
 * If we check pmd_trans_unstable() first we will trip the bad_pmd() check
 * inside of pmd_none_or_trans_huge_or_clear_bad(). This will end up correctly
 * returning 1 but not before it spams dmesg with the pmd_clear_bad() output.
 */
static int pmd_devmap_trans_unstable(pmd_t *pmd)
{
	return pmd_devmap(*pmd) || pmd_trans_unstable(pmd);
}

static vm_fault_t pte_alloc_one_map(struct vm_fault *vmf)
{
	struct vm_area_struct *vma = vmf->vma;

	if (!pmd_none(*vmf->pmd))
		goto map_pte;
	if (vmf->prealloc_pte) {
		vmf->ptl = pmd_lock(vma->vm_mm, vmf->pmd);
		if (unlikely(!pmd_none(*vmf->pmd))) {
			spin_unlock(vmf->ptl);
			goto map_pte;
		}

		mm_inc_nr_ptes(vma->vm_mm);
		pmd_populate(vma->vm_mm, vmf->pmd, vmf->prealloc_pte);
		spin_unlock(vmf->ptl);
		vmf->prealloc_pte = NULL;
	} else if (unlikely(pte_alloc(vma->vm_mm, vmf->pmd, vmf->address))) {
		return VM_FAULT_OOM;
	}
map_pte:
	/*
	 * If a huge pmd materialized under us just retry later.  Use
	 * pmd_trans_unstable() via pmd_devmap_trans_unstable() instead of
	 * pmd_trans_huge() to ensure the pmd didn't become pmd_trans_huge
	 * under us and then back to pmd_none, as a result of MADV_DONTNEED
	 * running immediately after a huge pmd fault in a different thread of
	 * this mm, in turn leading to a misleading pmd_trans_huge() retval.
	 * All we have to ensure is that it is a regular pmd that we can walk
	 * with pte_offset_map() and we can do that through an atomic read in
	 * C, which is what pmd_trans_unstable() provides.
	 */
	if (pmd_devmap_trans_unstable(vmf->pmd))
		return VM_FAULT_NOPAGE;

	/*
	 * At this point we know that our vmf->pmd points to a page of ptes
	 * and it cannot become pmd_none(), pmd_devmap() or pmd_trans_huge()
	 * for the duration of the fault.  If a racing MADV_DONTNEED runs and
	 * we zap the ptes pointed to by our vmf->pmd, the vmf->ptl will still
	 * be valid and we will re-check to make sure the vmf->pte isn't
	 * pte_none() under vmf->ptl protection when we return to
	 * alloc_set_pte().
	 */
	vmf->pte = pte_offset_map_lock(vma->vm_mm, vmf->pmd, vmf->address,
			&vmf->ptl);
	return 0;
}

#ifdef CONFIG_TRANSPARENT_HUGE_PAGECACHE

#define HPAGE_CACHE_INDEX_MASK (HPAGE_PMD_NR - 1)
static inline bool transhuge_vma_suitable(struct vm_area_struct *vma,
		unsigned long haddr)
{
	if (((vma->vm_start >> PAGE_SHIFT) & HPAGE_CACHE_INDEX_MASK) !=
			(vma->vm_pgoff & HPAGE_CACHE_INDEX_MASK))
		return false;
	if (haddr < vma->vm_start || haddr + HPAGE_PMD_SIZE > vma->vm_end)
		return false;
	return true;
}

static void deposit_prealloc_pte(struct vm_fault *vmf)
{
	struct vm_area_struct *vma = vmf->vma;

	pgtable_trans_huge_deposit(vma->vm_mm, vmf->pmd, vmf->prealloc_pte);
	/*
	 * We are going to consume the prealloc table,
	 * count that as nr_ptes.
	 */
	mm_inc_nr_ptes(vma->vm_mm);
	vmf->prealloc_pte = NULL;
}

static vm_fault_t do_set_pmd(struct vm_fault *vmf, struct page *page)
{
	struct vm_area_struct *vma = vmf->vma;
	bool write = vmf->flags & FAULT_FLAG_WRITE;
	unsigned long haddr = vmf->address & HPAGE_PMD_MASK;
	pmd_t entry;
	int i;
	vm_fault_t ret;

	if (!transhuge_vma_suitable(vma, haddr))
		return VM_FAULT_FALLBACK;

	ret = VM_FAULT_FALLBACK;
	page = compound_head(page);

	/*
	 * Archs like ppc64 need additonal space to store information
	 * related to pte entry. Use the preallocated table for that.
	 */
	if (arch_needs_pgtable_deposit() && !vmf->prealloc_pte) {
		vmf->prealloc_pte = pte_alloc_one(vma->vm_mm, vmf->address);
		if (!vmf->prealloc_pte)
			return VM_FAULT_OOM;
		smp_wmb(); /* See comment in __pte_alloc() */
	}

	vmf->ptl = pmd_lock(vma->vm_mm, vmf->pmd);
	if (unlikely(!pmd_none(*vmf->pmd)))
		goto out;

	for (i = 0; i < HPAGE_PMD_NR; i++)
		flush_icache_page(vma, page + i);

	entry = mk_huge_pmd(page, vma->vm_page_prot);
	if (write)
		entry = maybe_pmd_mkwrite(pmd_mkdirty(entry), vma);

	add_mm_counter(vma->vm_mm, mm_counter_file(page), HPAGE_PMD_NR);
	page_add_file_rmap(page, true);
	/*
	 * deposit and withdraw with pmd lock held
	 */
	if (arch_needs_pgtable_deposit())
		deposit_prealloc_pte(vmf);

	set_pmd_at(vma->vm_mm, haddr, vmf->pmd, entry);

	update_mmu_cache_pmd(vma, haddr, vmf->pmd);

	/* fault is handled */
	ret = 0;
	count_vm_event(THP_FILE_MAPPED);
out:
	spin_unlock(vmf->ptl);
	return ret;
}
#else
static vm_fault_t do_set_pmd(struct vm_fault *vmf, struct page *page)
{
	BUILD_BUG();
	return 0;
}
#endif

/**
 * alloc_set_pte - setup new PTE entry for given page and add reverse page
 * mapping. If needed, the fucntion allocates page table or use pre-allocated.
 *
 * @vmf: fault environment
 * @memcg: memcg to charge page (only for private mappings)
 * @page: page to map
 *
 * Caller must take care of unlocking vmf->ptl, if vmf->pte is non-NULL on
 * return.
 *
 * Target users are page handler itself and implementations of
 * vm_ops->map_pages.
 */
vm_fault_t alloc_set_pte(struct vm_fault *vmf, struct mem_cgroup *memcg,
		struct page *page)
{
	struct vm_area_struct *vma = vmf->vma;
	bool write = vmf->flags & FAULT_FLAG_WRITE;
	pte_t entry;
	vm_fault_t ret;

	if (pmd_none(*vmf->pmd) && PageTransCompound(page) &&
			IS_ENABLED(CONFIG_TRANSPARENT_HUGE_PAGECACHE)) {
		/* THP on COW? */
		VM_BUG_ON_PAGE(memcg, page);

		ret = do_set_pmd(vmf, page);
		if (ret != VM_FAULT_FALLBACK)
			return ret;
	}

	if (!vmf->pte) {
		ret = pte_alloc_one_map(vmf);
		if (ret)
			return ret;
	}

	/* Re-check under ptl */
	if (unlikely(!pte_none(*vmf->pte)))
		return VM_FAULT_NOPAGE;

	flush_icache_page(vma, page);
	entry = mk_pte(page, vma->vm_page_prot);
	if (write)
		entry = maybe_mkwrite(pte_mkdirty(entry), vma);

	if (vmf->flags & FAULT_FLAG_PREFAULT_OLD)
		entry = pte_mkold(entry);

	/* copy-on-write page */
	if (write && !(vma->vm_flags & VM_SHARED)) {
		inc_mm_counter_fast(vma->vm_mm, MM_ANONPAGES);
		page_add_new_anon_rmap(page, vma, vmf->address, false);
		mem_cgroup_commit_charge(page, memcg, false, false);
		lru_cache_add_active_or_unevictable(page, vma);
	} else {
		inc_mm_counter_fast(vma->vm_mm, mm_counter_file(page));
		page_add_file_rmap(page, false);
	}
	set_pte_at(vma->vm_mm, vmf->address, vmf->pte, entry);

	/* no need to invalidate: a not-present page won't be cached */
	update_mmu_cache(vma, vmf->address, vmf->pte);

	return 0;
}


/**
 * finish_fault - finish page fault once we have prepared the page to fault
 *
 * @vmf: structure describing the fault
 *
 * This function handles all that is needed to finish a page fault once the
 * page to fault in is prepared. It handles locking of PTEs, inserts PTE for
 * given page, adds reverse page mapping, handles memcg charges and LRU
 * addition. The function returns 0 on success, VM_FAULT_ code in case of
 * error.
 *
 * The function expects the page to be locked and on success it consumes a
 * reference of a page being mapped (for the PTE which maps it).
 */
vm_fault_t finish_fault(struct vm_fault *vmf)
{
	struct page *page;
	vm_fault_t ret = 0;

	/* Did we COW the page? */
	if ((vmf->flags & FAULT_FLAG_WRITE) &&
	    !(vmf->vma->vm_flags & VM_SHARED))
		page = vmf->cow_page;
	else
		page = vmf->page;

	/*
	 * check even for read faults because we might have lost our CoWed
	 * page
	 */
	if (!(vmf->vma->vm_flags & VM_SHARED))
		ret = check_stable_address_space(vmf->vma->vm_mm);
	if (!ret)
		ret = alloc_set_pte(vmf, vmf->memcg, page);
	if (vmf->pte)
		pte_unmap_unlock(vmf->pte, vmf->ptl);
	return ret;
}

/*
 * If architecture emulates "accessed" or "young" bit without HW support,
 * there is no much gain with fault_around.
 */
static unsigned long fault_around_bytes __read_mostly =
#ifndef __HAVE_ARCH_PTEP_SET_ACCESS_FLAGS
	PAGE_SIZE;
#else
	rounddown_pow_of_two(65536);
#endif

#ifdef CONFIG_DEBUG_FS
static int fault_around_bytes_get(void *data, u64 *val)
{
	*val = fault_around_bytes;
	return 0;
}

/*
 * fault_around_bytes must be rounded down to the nearest page order as it's
 * what do_fault_around() expects to see.
 */
static int fault_around_bytes_set(void *data, u64 val)
{
	if (val / PAGE_SIZE > PTRS_PER_PTE)
		return -EINVAL;
	if (val > PAGE_SIZE)
		fault_around_bytes = rounddown_pow_of_two(val);
	else
		fault_around_bytes = PAGE_SIZE; /* rounddown_pow_of_two(0) is undefined */
	return 0;
}
DEFINE_DEBUGFS_ATTRIBUTE(fault_around_bytes_fops,
		fault_around_bytes_get, fault_around_bytes_set, "%llu\n");

static int __init fault_around_debugfs(void)
{
	void *ret;

	ret = debugfs_create_file_unsafe("fault_around_bytes", 0644, NULL, NULL,
			&fault_around_bytes_fops);
	if (!ret)
		pr_warn("Failed to create fault_around_bytes in debugfs");
	return 0;
}
late_initcall(fault_around_debugfs);
#endif

/*
 * do_fault_around() tries to map few pages around the fault address. The hope
 * is that the pages will be needed soon and this will lower the number of
 * faults to handle.
 *
 * It uses vm_ops->map_pages() to map the pages, which skips the page if it's
 * not ready to be mapped: not up-to-date, locked, etc.
 *
 * This function is called with the page table lock taken. In the split ptlock
 * case the page table lock only protects only those entries which belong to
 * the page table corresponding to the fault address.
 *
 * This function doesn't cross the VMA boundaries, in order to call map_pages()
 * only once.
 *
 * fault_around_bytes defines how many bytes we'll try to map.
 * do_fault_around() expects it to be set to a power of two less than or equal
 * to PTRS_PER_PTE.
 *
 * The virtual address of the area that we map is naturally aligned to
 * fault_around_bytes rounded down to the machine page size
 * (and therefore to page order).  This way it's easier to guarantee
 * that we don't cross page table boundaries.
 */
static vm_fault_t do_fault_around(struct vm_fault *vmf)
{
	unsigned long address = vmf->address, nr_pages, mask;
	pgoff_t start_pgoff = vmf->pgoff;
	pgoff_t end_pgoff;
	int off;
	vm_fault_t ret = 0;

	nr_pages = READ_ONCE(fault_around_bytes) >> PAGE_SHIFT;
	mask = ~(nr_pages * PAGE_SIZE - 1) & PAGE_MASK;

	vmf->address = max(address & mask, vmf->vma->vm_start);
	off = ((address - vmf->address) >> PAGE_SHIFT) & (PTRS_PER_PTE - 1);
	start_pgoff -= off;

	/*
	 *  end_pgoff is either the end of the page table, the end of
	 *  the vma or nr_pages from start_pgoff, depending what is nearest.
	 */
	end_pgoff = start_pgoff -
		((vmf->address >> PAGE_SHIFT) & (PTRS_PER_PTE - 1)) +
		PTRS_PER_PTE - 1;
	end_pgoff = min3(end_pgoff, vma_pages(vmf->vma) + vmf->vma->vm_pgoff - 1,
			start_pgoff + nr_pages - 1);

	if (pmd_none(*vmf->pmd)) {
		vmf->prealloc_pte = pte_alloc_one(vmf->vma->vm_mm,
						  vmf->address);
		if (!vmf->prealloc_pte)
			goto out;
		smp_wmb(); /* See comment in __pte_alloc() */
	}

	vmf->vma->vm_ops->map_pages(vmf, start_pgoff, end_pgoff);

	/* Huge page is mapped? Page fault is solved */
	if (pmd_trans_huge(*vmf->pmd)) {
		ret = VM_FAULT_NOPAGE;
		goto out;
	}

	/* ->map_pages() haven't done anything useful. Cold page cache? */
	if (!vmf->pte)
		goto out;

	/* check if the page fault is solved */
	vmf->pte -= (vmf->address >> PAGE_SHIFT) - (address >> PAGE_SHIFT);
	if (!pte_none(*vmf->pte))
		ret = VM_FAULT_NOPAGE;
	pte_unmap_unlock(vmf->pte, vmf->ptl);
out:
	vmf->address = address;
	vmf->pte = NULL;
	return ret;
}

static vm_fault_t do_read_fault(struct vm_fault *vmf)
{
	struct vm_area_struct *vma = vmf->vma;
	vm_fault_t ret = 0;

	/*
	 * Let's call ->map_pages() first and use ->fault() as fallback
	 * if page by the offset is not ready to be mapped (cold cache or
	 * something).
	 */
	if (vma->vm_ops->map_pages && fault_around_bytes >> PAGE_SHIFT > 1) {
		ret = do_fault_around(vmf);
		if (ret)
			return ret;
	}

	ret = __do_fault(vmf);
	if (unlikely(ret & (VM_FAULT_ERROR | VM_FAULT_NOPAGE | VM_FAULT_RETRY)))
		return ret;

	ret |= finish_fault(vmf);
	unlock_page(vmf->page);
	if (unlikely(ret & (VM_FAULT_ERROR | VM_FAULT_NOPAGE | VM_FAULT_RETRY)))
		put_page(vmf->page);
	return ret;
}

static vm_fault_t do_cow_fault(struct vm_fault *vmf)
{
	struct vm_area_struct *vma = vmf->vma;
	vm_fault_t ret;

	if (unlikely(anon_vma_prepare(vma)))
		return VM_FAULT_OOM;

	vmf->cow_page = alloc_page_vma(GFP_HIGHUSER_MOVABLE, vma, vmf->address);
	if (!vmf->cow_page)
		return VM_FAULT_OOM;

	if (mem_cgroup_try_charge_delay(vmf->cow_page, vma->vm_mm, GFP_KERNEL,
				&vmf->memcg, false)) {
		put_page(vmf->cow_page);
		return VM_FAULT_OOM;
	}

	ret = __do_fault(vmf);
	if (unlikely(ret & (VM_FAULT_ERROR | VM_FAULT_NOPAGE | VM_FAULT_RETRY)))
		goto uncharge_out;
	if (ret & VM_FAULT_DONE_COW)
		return ret;

	copy_user_highpage(vmf->cow_page, vmf->page, vmf->address, vma);
	__SetPageUptodate(vmf->cow_page);

	ret |= finish_fault(vmf);
	unlock_page(vmf->page);
	put_page(vmf->page);
	if (unlikely(ret & (VM_FAULT_ERROR | VM_FAULT_NOPAGE | VM_FAULT_RETRY)))
		goto uncharge_out;
	return ret;
uncharge_out:
	mem_cgroup_cancel_charge(vmf->cow_page, vmf->memcg, false);
	put_page(vmf->cow_page);
	return ret;
}

static vm_fault_t do_shared_fault(struct vm_fault *vmf)
{
	struct vm_area_struct *vma = vmf->vma;
	vm_fault_t ret, tmp;

	ret = __do_fault(vmf);
	if (unlikely(ret & (VM_FAULT_ERROR | VM_FAULT_NOPAGE | VM_FAULT_RETRY)))
		return ret;

	/*
	 * Check if the backing address space wants to know that the page is
	 * about to become writable
	 */
	if (vma->vm_ops->page_mkwrite) {
		unlock_page(vmf->page);
		tmp = do_page_mkwrite(vmf);
		if (unlikely(!tmp ||
				(tmp & (VM_FAULT_ERROR | VM_FAULT_NOPAGE)))) {
			put_page(vmf->page);
			return tmp;
		}
	}

	ret |= finish_fault(vmf);
	if (unlikely(ret & (VM_FAULT_ERROR | VM_FAULT_NOPAGE |
					VM_FAULT_RETRY))) {
		unlock_page(vmf->page);
		put_page(vmf->page);
		return ret;
	}

	fault_dirty_shared_page(vma, vmf->page);
	return ret;
}

/*
 * We enter with non-exclusive mmap_sem (to exclude vma changes,
 * but allow concurrent faults).
 * The mmap_sem may have been released depending on flags and our
 * return value.  See filemap_fault() and __lock_page_or_retry().
 * If mmap_sem is released, vma may become invalid (for example
 * by other thread calling munmap()).
 */
static vm_fault_t do_fault(struct vm_fault *vmf)
{
	struct vm_area_struct *vma = vmf->vma;
	struct mm_struct *vm_mm = vma->vm_mm;
	vm_fault_t ret;

	/*
	 * The VMA was not fully populated on mmap() or missing VM_DONTEXPAND
	 */
	if (!vma->vm_ops->fault) {
		/*
		 * If we find a migration pmd entry or a none pmd entry, which
		 * should never happen, return SIGBUS
		 */
		if (unlikely(!pmd_present(*vmf->pmd)))
			ret = VM_FAULT_SIGBUS;
		else {
			vmf->pte = pte_offset_map_lock(vmf->vma->vm_mm,
						       vmf->pmd,
						       vmf->address,
						       &vmf->ptl);
			/*
			 * Make sure this is not a temporary clearing of pte
			 * by holding ptl and checking again. A R/M/W update
			 * of pte involves: take ptl, clearing the pte so that
			 * we don't have concurrent modification by hardware
			 * followed by an update.
			 */
			if (unlikely(pte_none(*vmf->pte)))
				ret = VM_FAULT_SIGBUS;
			else
				ret = VM_FAULT_NOPAGE;

			pte_unmap_unlock(vmf->pte, vmf->ptl);
		}
	} else if (!(vmf->flags & FAULT_FLAG_WRITE))
		ret = do_read_fault(vmf);
	else if (!(vma->vm_flags & VM_SHARED))
		ret = do_cow_fault(vmf);
	else
		ret = do_shared_fault(vmf);

	/* preallocated pagetable is unused: free it */
	if (vmf->prealloc_pte) {
		pte_free(vm_mm, vmf->prealloc_pte);
		vmf->prealloc_pte = NULL;
	}
	return ret;
}

static int numa_migrate_prep(struct page *page, struct vm_area_struct *vma,
				unsigned long addr, int page_nid,
				int *flags)
{
	get_page(page);

	count_vm_numa_event(NUMA_HINT_FAULTS);
	if (page_nid == numa_node_id()) {
		count_vm_numa_event(NUMA_HINT_FAULTS_LOCAL);
		*flags |= TNF_FAULT_LOCAL;
	}

	return mpol_misplaced(page, vma, addr);
}

static vm_fault_t do_numa_page(struct vm_fault *vmf)
{
	struct vm_area_struct *vma = vmf->vma;
	struct page *page = NULL;
	int page_nid = -1;
	int last_cpupid;
	int target_nid;
	bool migrated = false;
	pte_t pte;
	bool was_writable = pte_savedwrite(vmf->orig_pte);
	int flags = 0;

	/*
	 * The "pte" at this point cannot be used safely without
	 * validation through pte_unmap_same(). It's of NUMA type but
	 * the pfn may be screwed if the read is non atomic.
	 */
	vmf->ptl = pte_lockptr(vma->vm_mm, vmf->pmd);
	spin_lock(vmf->ptl);
	if (unlikely(!pte_same(*vmf->pte, vmf->orig_pte))) {
		pte_unmap_unlock(vmf->pte, vmf->ptl);
		goto out;
	}

	/*
	 * Make it present again, Depending on how arch implementes non
	 * accessible ptes, some can allow access by kernel mode.
	 */
	pte = ptep_modify_prot_start(vma->vm_mm, vmf->address, vmf->pte);
	pte = pte_modify(pte, vma->vm_page_prot);
	pte = pte_mkyoung(pte);
	if (was_writable)
		pte = pte_mkwrite(pte);
	ptep_modify_prot_commit(vma->vm_mm, vmf->address, vmf->pte, pte);
	update_mmu_cache(vma, vmf->address, vmf->pte);

	page = vm_normal_page(vma, vmf->address, pte);
	if (!page) {
		pte_unmap_unlock(vmf->pte, vmf->ptl);
		return 0;
	}

	/* TODO: handle PTE-mapped THP */
	if (PageCompound(page)) {
		pte_unmap_unlock(vmf->pte, vmf->ptl);
		return 0;
	}

	/*
	 * Avoid grouping on RO pages in general. RO pages shouldn't hurt as
	 * much anyway since they can be in shared cache state. This misses
	 * the case where a mapping is writable but the process never writes
	 * to it but pte_write gets cleared during protection updates and
	 * pte_dirty has unpredictable behaviour between PTE scan updates,
	 * background writeback, dirty balancing and application behaviour.
	 */
	if (!pte_write(pte))
		flags |= TNF_NO_GROUP;

	/*
	 * Flag if the page is shared between multiple address spaces. This
	 * is later used when determining whether to group tasks together
	 */
	if (page_mapcount(page) > 1 && (vma->vm_flags & VM_SHARED))
		flags |= TNF_SHARED;

	last_cpupid = page_cpupid_last(page);
	page_nid = page_to_nid(page);
	target_nid = numa_migrate_prep(page, vma, vmf->address, page_nid,
			&flags);
	pte_unmap_unlock(vmf->pte, vmf->ptl);
	if (target_nid == -1) {
		put_page(page);
		goto out;
	}

	/* Migrate to the requested node */
	migrated = migrate_misplaced_page(page, vma, target_nid);
	if (migrated) {
		page_nid = target_nid;
		flags |= TNF_MIGRATED;
	} else
		flags |= TNF_MIGRATE_FAIL;

out:
	if (page_nid != -1)
		task_numa_fault(last_cpupid, page_nid, 1, flags);
	return 0;
}

static inline vm_fault_t create_huge_pmd(struct vm_fault *vmf)
{
	if (vma_is_anonymous(vmf->vma))
		return do_huge_pmd_anonymous_page(vmf);
	if (vmf->vma->vm_ops->huge_fault)
		return vmf->vma->vm_ops->huge_fault(vmf, PE_SIZE_PMD);
	return VM_FAULT_FALLBACK;
}

/* `inline' is required to avoid gcc 4.1.2 build error */
static inline vm_fault_t wp_huge_pmd(struct vm_fault *vmf, pmd_t orig_pmd)
{
	if (vma_is_anonymous(vmf->vma))
		return do_huge_pmd_wp_page(vmf, orig_pmd);
	if (vmf->vma->vm_ops->huge_fault)
		return vmf->vma->vm_ops->huge_fault(vmf, PE_SIZE_PMD);

	/* COW handled on pte level: split pmd */
	VM_BUG_ON_VMA(vmf->vma->vm_flags & VM_SHARED, vmf->vma);
	__split_huge_pmd(vmf->vma, vmf->pmd, vmf->address, false, NULL);

	return VM_FAULT_FALLBACK;
}

static inline bool vma_is_accessible(struct vm_area_struct *vma)
{
	return vma->vm_flags & (VM_READ | VM_EXEC | VM_WRITE);
}

static vm_fault_t create_huge_pud(struct vm_fault *vmf)
{
#ifdef CONFIG_TRANSPARENT_HUGEPAGE
	/* No support for anonymous transparent PUD pages yet */
	if (vma_is_anonymous(vmf->vma))
		return VM_FAULT_FALLBACK;
	if (vmf->vma->vm_ops->huge_fault)
		return vmf->vma->vm_ops->huge_fault(vmf, PE_SIZE_PUD);
#endif /* CONFIG_TRANSPARENT_HUGEPAGE */
	return VM_FAULT_FALLBACK;
}

static vm_fault_t wp_huge_pud(struct vm_fault *vmf, pud_t orig_pud)
{
#ifdef CONFIG_TRANSPARENT_HUGEPAGE
	/* No support for anonymous transparent PUD pages yet */
	if (vma_is_anonymous(vmf->vma))
		return VM_FAULT_FALLBACK;
	if (vmf->vma->vm_ops->huge_fault)
		return vmf->vma->vm_ops->huge_fault(vmf, PE_SIZE_PUD);
#endif /* CONFIG_TRANSPARENT_HUGEPAGE */
	return VM_FAULT_FALLBACK;
}

/*
 * These routines also need to handle stuff like marking pages dirty
 * and/or accessed for architectures that don't do it in hardware (most
 * RISC architectures).  The early dirtying is also good on the i386.
 *
 * There is also a hook called "update_mmu_cache()" that architectures
 * with external mmu caches can use to update those (ie the Sparc or
 * PowerPC hashed page tables that act as extended TLBs).
 *
 * We enter with non-exclusive mmap_sem (to exclude vma changes, but allow
 * concurrent faults).
 *
 * The mmap_sem may have been released depending on flags and our return value.
 * See filemap_fault() and __lock_page_or_retry().
 */
static vm_fault_t handle_pte_fault(struct vm_fault *vmf)
{
	pte_t entry;

	if (unlikely(pmd_none(*vmf->pmd))) {
		/*
		 * Leave __pte_alloc() until later: because vm_ops->fault may
		 * want to allocate huge page, and if we expose page table
		 * for an instant, it will be difficult to retract from
		 * concurrent faults and from rmap lookups.
		 */
		vmf->pte = NULL;
	} else {
		/* See comment in pte_alloc_one_map() */
		if (pmd_devmap_trans_unstable(vmf->pmd))
			return 0;
		/*
		 * A regular pmd is established and it can't morph into a huge
		 * pmd from under us anymore at this point because we hold the
		 * mmap_sem read mode and khugepaged takes it in write mode.
		 * So now it's safe to run pte_offset_map().
		 */
		vmf->pte = pte_offset_map(vmf->pmd, vmf->address);
		vmf->orig_pte = *vmf->pte;

		/*
		 * some architectures can have larger ptes than wordsize,
		 * e.g.ppc44x-defconfig has CONFIG_PTE_64BIT=y and
		 * CONFIG_32BIT=y, so READ_ONCE cannot guarantee atomic
		 * accesses.  The code below just needs a consistent view
		 * for the ifs and we later double check anyway with the
		 * ptl lock held. So here a barrier will do.
		 */
		barrier();
		if (pte_none(vmf->orig_pte)) {
			pte_unmap(vmf->pte);
			vmf->pte = NULL;
		}
	}

	if (!vmf->pte) {
		if (vma_is_anonymous(vmf->vma))
			return do_anonymous_page(vmf);
		else
			return do_fault(vmf);
	}

	if (!pte_present(vmf->orig_pte))
		return do_swap_page(vmf);

	if (pte_protnone(vmf->orig_pte) && vma_is_accessible(vmf->vma))
		return do_numa_page(vmf);

	vmf->ptl = pte_lockptr(vmf->vma->vm_mm, vmf->pmd);
	spin_lock(vmf->ptl);
	entry = vmf->orig_pte;
	if (unlikely(!pte_same(*vmf->pte, entry)))
		goto unlock;
	if (vmf->flags & FAULT_FLAG_WRITE) {
		if (!pte_write(entry))
			return do_wp_page(vmf);
		entry = pte_mkdirty(entry);
	}
	entry = pte_mkyoung(entry);
	if (ptep_set_access_flags(vmf->vma, vmf->address, vmf->pte, entry,
				vmf->flags & FAULT_FLAG_WRITE)) {
		update_mmu_cache(vmf->vma, vmf->address, vmf->pte);
	} else {
		/*
		 * This is needed only for protection faults but the arch code
		 * is not yet telling us if this is a protection fault or not.
		 * This still avoids useless tlb flushes for .text page faults
		 * with threads.
		 */
		if (vmf->flags & FAULT_FLAG_WRITE)
			flush_tlb_fix_spurious_fault(vmf->vma, vmf->address);
	}
unlock:
	pte_unmap_unlock(vmf->pte, vmf->ptl);
	return 0;
}

/*
 * By the time we get here, we already hold the mm semaphore
 *
 * The mmap_sem may have been released depending on flags and our
 * return value.  See filemap_fault() and __lock_page_or_retry().
 */
static vm_fault_t __handle_mm_fault(struct vm_area_struct *vma,
		unsigned long address, unsigned int flags)
{
	struct vm_fault vmf = {
		.vma = vma,
		.address = address & PAGE_MASK,
		.flags = flags,
		.pgoff = linear_page_index(vma, address),
		.gfp_mask = __get_fault_gfp_mask(vma),
	};
	unsigned int dirty = flags & FAULT_FLAG_WRITE;
	struct mm_struct *mm = vma->vm_mm;
	pgd_t *pgd;
	p4d_t *p4d;
	vm_fault_t ret;

	pgd = pgd_offset(mm, address);
	p4d = p4d_alloc(mm, pgd, address);
	if (!p4d)
		return VM_FAULT_OOM;

	vmf.pud = pud_alloc(mm, p4d, address);
	if (!vmf.pud)
		return VM_FAULT_OOM;
	if (pud_none(*vmf.pud) && __transparent_hugepage_enabled(vma)) {
		ret = create_huge_pud(&vmf);
		if (!(ret & VM_FAULT_FALLBACK))
			return ret;
	} else {
		pud_t orig_pud = *vmf.pud;

		barrier();
		if (pud_trans_huge(orig_pud) || pud_devmap(orig_pud)) {

			/* NUMA case for anonymous PUDs would go here */

			if (dirty && !pud_write(orig_pud)) {
				ret = wp_huge_pud(&vmf, orig_pud);
				if (!(ret & VM_FAULT_FALLBACK))
					return ret;
			} else {
				huge_pud_set_accessed(&vmf, orig_pud);
				return 0;
			}
		}
	}

	vmf.pmd = pmd_alloc(mm, vmf.pud, address);
	if (!vmf.pmd)
		return VM_FAULT_OOM;
	if (pmd_none(*vmf.pmd) && __transparent_hugepage_enabled(vma)) {
		ret = create_huge_pmd(&vmf);
		if (!(ret & VM_FAULT_FALLBACK))
			return ret;
	} else {
		pmd_t orig_pmd = *vmf.pmd;

		barrier();
		if (unlikely(is_swap_pmd(orig_pmd))) {
			VM_BUG_ON(thp_migration_supported() &&
					  !is_pmd_migration_entry(orig_pmd));
			if (is_pmd_migration_entry(orig_pmd))
				pmd_migration_entry_wait(mm, vmf.pmd);
			return 0;
		}
		if (pmd_trans_huge(orig_pmd) || pmd_devmap(orig_pmd)) {
			if (pmd_protnone(orig_pmd) && vma_is_accessible(vma))
				return do_huge_pmd_numa_page(&vmf, orig_pmd);

			if (dirty && !pmd_write(orig_pmd)) {
				ret = wp_huge_pmd(&vmf, orig_pmd);
				if (!(ret & VM_FAULT_FALLBACK))
					return ret;
			} else {
				huge_pmd_set_accessed(&vmf, orig_pmd);
				return 0;
			}
		}
	}

	return handle_pte_fault(&vmf);
}

/*
 * By the time we get here, we already hold the mm semaphore
 *
 * The mmap_sem may have been released depending on flags and our
 * return value.  See filemap_fault() and __lock_page_or_retry().
 */
vm_fault_t handle_mm_fault(struct vm_area_struct *vma, unsigned long address,
		unsigned int flags)
{
	vm_fault_t ret;

	__set_current_state(TASK_RUNNING);

	count_vm_event(PGFAULT);
	count_memcg_event_mm(vma->vm_mm, PGFAULT);

	/* do counter updates before entering really critical section. */
	check_sync_rss_stat(current);

	if (!arch_vma_access_permitted(vma, flags & FAULT_FLAG_WRITE,
					    flags & FAULT_FLAG_INSTRUCTION,
					    flags & FAULT_FLAG_REMOTE))
		return VM_FAULT_SIGSEGV;

	/*
	 * Enable the memcg OOM handling for faults triggered in user
	 * space.  Kernel faults are handled more gracefully.
	 */
	if (flags & FAULT_FLAG_USER)
		mem_cgroup_enter_user_fault();

	lru_gen_enter_fault(vma);

	if (unlikely(is_vm_hugetlb_page(vma)))
		ret = hugetlb_fault(vma->vm_mm, vma, address, flags);
	else
		ret = __handle_mm_fault(vma, address, flags);

	lru_gen_exit_fault();

	if (flags & FAULT_FLAG_USER) {
		mem_cgroup_exit_user_fault();
		/*
		 * The task may have entered a memcg OOM situation but
		 * if the allocation error was handled gracefully (no
		 * VM_FAULT_OOM), there is no need to kill anything.
		 * Just clean up the OOM state peacefully.
		 */
		if (task_in_memcg_oom(current) && !(ret & VM_FAULT_OOM))
			mem_cgroup_oom_synchronize(false);
	}

	return ret;
}
EXPORT_SYMBOL_GPL(handle_mm_fault);

#ifndef __PAGETABLE_P4D_FOLDED
/*
 * Allocate p4d page table.
 * We've already handled the fast-path in-line.
 */
int __p4d_alloc(struct mm_struct *mm, pgd_t *pgd, unsigned long address)
{
	p4d_t *new = p4d_alloc_one(mm, address);
	if (!new)
		return -ENOMEM;

	smp_wmb(); /* See comment in __pte_alloc */

	spin_lock(&mm->page_table_lock);
	if (pgd_present(*pgd))		/* Another has populated it */
		p4d_free(mm, new);
	else
		pgd_populate(mm, pgd, new);
	spin_unlock(&mm->page_table_lock);
	return 0;
}
#endif /* __PAGETABLE_P4D_FOLDED */

#ifndef __PAGETABLE_PUD_FOLDED
/*
 * Allocate page upper directory.
 * We've already handled the fast-path in-line.
 */
int __pud_alloc(struct mm_struct *mm, p4d_t *p4d, unsigned long address)
{
	pud_t *new = pud_alloc_one(mm, address);
	if (!new)
		return -ENOMEM;

	smp_wmb(); /* See comment in __pte_alloc */

	spin_lock(&mm->page_table_lock);
#ifndef __ARCH_HAS_5LEVEL_HACK
	if (!p4d_present(*p4d)) {
		mm_inc_nr_puds(mm);
		p4d_populate(mm, p4d, new);
	} else	/* Another has populated it */
		pud_free(mm, new);
#else
	if (!pgd_present(*p4d)) {
		mm_inc_nr_puds(mm);
		pgd_populate(mm, p4d, new);
	} else	/* Another has populated it */
		pud_free(mm, new);
#endif /* __ARCH_HAS_5LEVEL_HACK */
	spin_unlock(&mm->page_table_lock);
	return 0;
}
#endif /* __PAGETABLE_PUD_FOLDED */

#ifndef __PAGETABLE_PMD_FOLDED
/*
 * Allocate page middle directory.
 * We've already handled the fast-path in-line.
 */
int __pmd_alloc(struct mm_struct *mm, pud_t *pud, unsigned long address)
{
	spinlock_t *ptl;
	pmd_t *new = pmd_alloc_one(mm, address);
	if (!new)
		return -ENOMEM;

	smp_wmb(); /* See comment in __pte_alloc */

	ptl = pud_lock(mm, pud);
#ifndef __ARCH_HAS_4LEVEL_HACK
	if (!pud_present(*pud)) {
		mm_inc_nr_pmds(mm);
		pud_populate(mm, pud, new);
	} else	/* Another has populated it */
		pmd_free(mm, new);
#else
	if (!pgd_present(*pud)) {
		mm_inc_nr_pmds(mm);
		pgd_populate(mm, pud, new);
	} else /* Another has populated it */
		pmd_free(mm, new);
#endif /* __ARCH_HAS_4LEVEL_HACK */
	spin_unlock(ptl);
	return 0;
}
#endif /* __PAGETABLE_PMD_FOLDED */

static int __follow_pte_pmd(struct mm_struct *mm, unsigned long address,
			    unsigned long *start, unsigned long *end,
			    pte_t **ptepp, pmd_t **pmdpp, spinlock_t **ptlp)
{
	pgd_t *pgd;
	p4d_t *p4d;
	pud_t *pud;
	pmd_t *pmd;
	pte_t *ptep;

	pgd = pgd_offset(mm, address);
	if (pgd_none(*pgd) || unlikely(pgd_bad(*pgd)))
		goto out;

	p4d = p4d_offset(pgd, address);
	if (p4d_none(*p4d) || unlikely(p4d_bad(*p4d)))
		goto out;

	pud = pud_offset(p4d, address);
	if (pud_none(*pud) || unlikely(pud_bad(*pud)))
		goto out;

	pmd = pmd_offset(pud, address);
	VM_BUG_ON(pmd_trans_huge(*pmd));

	if (pmd_huge(*pmd)) {
		if (!pmdpp)
			goto out;

		if (start && end) {
			*start = address & PMD_MASK;
			*end = *start + PMD_SIZE;
			mmu_notifier_invalidate_range_start(mm, *start, *end);
		}
		*ptlp = pmd_lock(mm, pmd);
		if (pmd_huge(*pmd)) {
			*pmdpp = pmd;
			return 0;
		}
		spin_unlock(*ptlp);
		if (start && end)
			mmu_notifier_invalidate_range_end(mm, *start, *end);
	}

	if (pmd_none(*pmd) || unlikely(pmd_bad(*pmd)))
		goto out;

	if (start && end) {
		*start = address & PAGE_MASK;
		*end = *start + PAGE_SIZE;
		mmu_notifier_invalidate_range_start(mm, *start, *end);
	}
	ptep = pte_offset_map_lock(mm, pmd, address, ptlp);
	if (!pte_present(*ptep))
		goto unlock;
	*ptepp = ptep;
	return 0;
unlock:
	pte_unmap_unlock(ptep, *ptlp);
	if (start && end)
		mmu_notifier_invalidate_range_end(mm, *start, *end);
out:
	return -EINVAL;
}

static inline int follow_pte(struct mm_struct *mm, unsigned long address,
			     pte_t **ptepp, spinlock_t **ptlp)
{
	int res;

	/* (void) is needed to make gcc happy */
	(void) __cond_lock(*ptlp,
			   !(res = __follow_pte_pmd(mm, address, NULL, NULL,
						    ptepp, NULL, ptlp)));
	return res;
}

int follow_pte_pmd(struct mm_struct *mm, unsigned long address,
			     unsigned long *start, unsigned long *end,
			     pte_t **ptepp, pmd_t **pmdpp, spinlock_t **ptlp)
{
	int res;

	/* (void) is needed to make gcc happy */
	(void) __cond_lock(*ptlp,
			   !(res = __follow_pte_pmd(mm, address, start, end,
						    ptepp, pmdpp, ptlp)));
	return res;
}
EXPORT_SYMBOL(follow_pte_pmd);

/**
 * follow_pfn - look up PFN at a user virtual address
 * @vma: memory mapping
 * @address: user virtual address
 * @pfn: location to store found PFN
 *
 * Only IO mappings and raw PFN mappings are allowed.
 *
 * Returns zero and the pfn at @pfn on success, -ve otherwise.
 */
int follow_pfn(struct vm_area_struct *vma, unsigned long address,
	unsigned long *pfn)
{
	int ret = -EINVAL;
	spinlock_t *ptl;
	pte_t *ptep;

	if (!(vma->vm_flags & (VM_IO | VM_PFNMAP)))
		return ret;

	ret = follow_pte(vma->vm_mm, address, &ptep, &ptl);
	if (ret)
		return ret;
	*pfn = pte_pfn(*ptep);
	pte_unmap_unlock(ptep, ptl);
	return 0;
}
EXPORT_SYMBOL(follow_pfn);

#ifdef CONFIG_HAVE_IOREMAP_PROT
int follow_phys(struct vm_area_struct *vma,
		unsigned long address, unsigned int flags,
		unsigned long *prot, resource_size_t *phys)
{
	int ret = -EINVAL;
	pte_t *ptep, pte;
	spinlock_t *ptl;

	if (!(vma->vm_flags & (VM_IO | VM_PFNMAP)))
		goto out;

	if (follow_pte(vma->vm_mm, address, &ptep, &ptl))
		goto out;
	pte = *ptep;

	if ((flags & FOLL_WRITE) && !pte_write(pte))
		goto unlock;

	*prot = pgprot_val(pte_pgprot(pte));
	*phys = (resource_size_t)pte_pfn(pte) << PAGE_SHIFT;

	ret = 0;
unlock:
	pte_unmap_unlock(ptep, ptl);
out:
	return ret;
}

int generic_access_phys(struct vm_area_struct *vma, unsigned long addr,
			void *buf, int len, int write)
{
	resource_size_t phys_addr;
	unsigned long prot = 0;
	void __iomem *maddr;
	int offset = addr & (PAGE_SIZE-1);

	if (follow_phys(vma, addr, write, &prot, &phys_addr))
		return -EINVAL;

	maddr = ioremap_prot(phys_addr, PAGE_ALIGN(len + offset), prot);
	if (!maddr)
		return -ENOMEM;

	if (write)
		memcpy_toio(maddr + offset, buf, len);
	else
		memcpy_fromio(buf, maddr + offset, len);
	iounmap(maddr);

	return len;
}
EXPORT_SYMBOL_GPL(generic_access_phys);
#endif

/*
 * Access another process' address space as given in mm.  If non-NULL, use the
 * given task for page fault accounting.
 */
int __access_remote_vm(struct task_struct *tsk, struct mm_struct *mm,
		unsigned long addr, void *buf, int len, unsigned int gup_flags)
{
	struct vm_area_struct *vma;
	void *old_buf = buf;
	int write = gup_flags & FOLL_WRITE;

	if (down_read_killable(&mm->mmap_sem))
		return 0;

	/* ignore errors, just check how much was successfully transferred */
	while (len) {
		int bytes, ret, offset;
		void *maddr;
		struct page *page = NULL;

		ret = get_user_pages_remote(tsk, mm, addr, 1,
				gup_flags, &page, &vma, NULL);
		if (ret <= 0) {
#ifndef CONFIG_HAVE_IOREMAP_PROT
			break;
#else
			/*
			 * Check if this is a VM_IO | VM_PFNMAP VMA, which
			 * we can access using slightly different code.
			 */
			vma = find_vma(mm, addr);
			if (!vma || vma->vm_start > addr)
				break;
			if (vma->vm_ops && vma->vm_ops->access)
				ret = vma->vm_ops->access(vma, addr, buf,
							  len, write);
			if (ret <= 0)
				break;
			bytes = ret;
#endif
		} else {
			bytes = len;
			offset = addr & (PAGE_SIZE-1);
			if (bytes > PAGE_SIZE-offset)
				bytes = PAGE_SIZE-offset;

			maddr = kmap(page);
			if (write) {
				copy_to_user_page(vma, page, addr,
						  maddr + offset, buf, bytes);
				set_page_dirty_lock(page);
			} else {
				copy_from_user_page(vma, page, addr,
						    buf, maddr + offset, bytes);
			}
			kunmap(page);
			put_page(page);
		}
		len -= bytes;
		buf += bytes;
		addr += bytes;
	}
	up_read(&mm->mmap_sem);

	return buf - old_buf;
}

/**
 * access_remote_vm - access another process' address space
 * @mm:		the mm_struct of the target address space
 * @addr:	start address to access
 * @buf:	source or destination buffer
 * @len:	number of bytes to transfer
 * @gup_flags:	flags modifying lookup behaviour
 *
 * The caller must hold a reference on @mm.
 */
int access_remote_vm(struct mm_struct *mm, unsigned long addr,
		void *buf, int len, unsigned int gup_flags)
{
	return __access_remote_vm(NULL, mm, addr, buf, len, gup_flags);
}

/*
 * Access another process' address space.
 * Source/target buffer must be kernel space,
 * Do not walk the page table directly, use get_user_pages
 */
int access_process_vm(struct task_struct *tsk, unsigned long addr,
		void *buf, int len, unsigned int gup_flags)
{
	struct mm_struct *mm;
	int ret;

	mm = get_task_mm(tsk);
	if (!mm)
		return 0;

	ret = __access_remote_vm(tsk, mm, addr, buf, len, gup_flags);

	mmput(mm);

	return ret;
}
EXPORT_SYMBOL_GPL(access_process_vm);

/*
 * Print the name of a VMA.
 */
void print_vma_addr(char *prefix, unsigned long ip)
{
	struct mm_struct *mm = current->mm;
	struct vm_area_struct *vma;

	/*
	 * we might be running from an atomic context so we cannot sleep
	 */
	if (!down_read_trylock(&mm->mmap_sem))
		return;

	vma = find_vma(mm, ip);
	if (vma && vma->vm_file) {
		struct file *f = vma->vm_file;
		char *buf = (char *)__get_free_page(GFP_NOWAIT);
		if (buf) {
			char *p;

			p = file_path(f, buf, PAGE_SIZE);
			if (IS_ERR(p))
				p = "?";
			printk("%s%s[%lx+%lx]", prefix, kbasename(p),
					vma->vm_start,
					vma->vm_end - vma->vm_start);
			free_page((unsigned long)buf);
		}
	}
	up_read(&mm->mmap_sem);
}

#if defined(CONFIG_PROVE_LOCKING) || defined(CONFIG_DEBUG_ATOMIC_SLEEP)
void __might_fault(const char *file, int line)
{
	/*
	 * Some code (nfs/sunrpc) uses socket ops on kernel memory while
	 * holding the mmap_sem, this is safe because kernel memory doesn't
	 * get paged out, therefore we'll never actually fault, and the
	 * below annotations will generate false positives.
	 */
	if (uaccess_kernel())
		return;
	if (pagefault_disabled())
		return;
	__might_sleep(file, line, 0);
#if defined(CONFIG_DEBUG_ATOMIC_SLEEP)
	if (current->mm)
		might_lock_read(&current->mm->mmap_sem);
#endif
}
EXPORT_SYMBOL(__might_fault);
#endif

#if defined(CONFIG_TRANSPARENT_HUGEPAGE) || defined(CONFIG_HUGETLBFS)
/*
 * Process all subpages of the specified huge page with the specified
 * operation.  The target subpage will be processed last to keep its
 * cache lines hot.
 */
static inline void process_huge_page(
	unsigned long addr_hint, unsigned int pages_per_huge_page,
	void (*process_subpage)(unsigned long addr, int idx, void *arg),
	void *arg)
{
	int i, n, base, l;
	unsigned long addr = addr_hint &
		~(((unsigned long)pages_per_huge_page << PAGE_SHIFT) - 1);

	/* Process target subpage last to keep its cache lines hot */
	might_sleep();
	n = (addr_hint - addr) / PAGE_SIZE;
	if (2 * n <= pages_per_huge_page) {
		/* If target subpage in first half of huge page */
		base = 0;
		l = n;
		/* Process subpages at the end of huge page */
		for (i = pages_per_huge_page - 1; i >= 2 * n; i--) {
			cond_resched();
			process_subpage(addr + i * PAGE_SIZE, i, arg);
		}
	} else {
		/* If target subpage in second half of huge page */
		base = pages_per_huge_page - 2 * (pages_per_huge_page - n);
		l = pages_per_huge_page - n;
		/* Process subpages at the begin of huge page */
		for (i = 0; i < base; i++) {
			cond_resched();
			process_subpage(addr + i * PAGE_SIZE, i, arg);
		}
	}
	/*
	 * Process remaining subpages in left-right-left-right pattern
	 * towards the target subpage
	 */
	for (i = 0; i < l; i++) {
		int left_idx = base + i;
		int right_idx = base + 2 * l - 1 - i;

		cond_resched();
		process_subpage(addr + left_idx * PAGE_SIZE, left_idx, arg);
		cond_resched();
		process_subpage(addr + right_idx * PAGE_SIZE, right_idx, arg);
	}
}

static void clear_gigantic_page(struct page *page,
				unsigned long addr,
				unsigned int pages_per_huge_page)
{
	int i;
	struct page *p = page;

	might_sleep();
	for (i = 0; i < pages_per_huge_page;
	     i++, p = mem_map_next(p, page, i)) {
		cond_resched();
		clear_user_highpage(p, addr + i * PAGE_SIZE);
	}
}

static void clear_subpage(unsigned long addr, int idx, void *arg)
{
	struct page *page = arg;

	clear_user_highpage(page + idx, addr);
}

void clear_huge_page(struct page *page,
		     unsigned long addr_hint, unsigned int pages_per_huge_page)
{
	unsigned long addr = addr_hint &
		~(((unsigned long)pages_per_huge_page << PAGE_SHIFT) - 1);

	if (unlikely(pages_per_huge_page > MAX_ORDER_NR_PAGES)) {
		clear_gigantic_page(page, addr, pages_per_huge_page);
		return;
	}

	process_huge_page(addr_hint, pages_per_huge_page, clear_subpage, page);
}

static void copy_user_gigantic_page(struct page *dst, struct page *src,
				    unsigned long addr,
				    struct vm_area_struct *vma,
				    unsigned int pages_per_huge_page)
{
	int i;
	struct page *dst_base = dst;
	struct page *src_base = src;

	for (i = 0; i < pages_per_huge_page; ) {
		cond_resched();
		copy_user_highpage(dst, src, addr + i*PAGE_SIZE, vma);

		i++;
		dst = mem_map_next(dst, dst_base, i);
		src = mem_map_next(src, src_base, i);
	}
}

struct copy_subpage_arg {
	struct page *dst;
	struct page *src;
	struct vm_area_struct *vma;
};

static void copy_subpage(unsigned long addr, int idx, void *arg)
{
	struct copy_subpage_arg *copy_arg = arg;

	copy_user_highpage(copy_arg->dst + idx, copy_arg->src + idx,
			   addr, copy_arg->vma);
}

void copy_user_huge_page(struct page *dst, struct page *src,
			 unsigned long addr_hint, struct vm_area_struct *vma,
			 unsigned int pages_per_huge_page)
{
	unsigned long addr = addr_hint &
		~(((unsigned long)pages_per_huge_page << PAGE_SHIFT) - 1);
	struct copy_subpage_arg arg = {
		.dst = dst,
		.src = src,
		.vma = vma,
	};

	if (unlikely(pages_per_huge_page > MAX_ORDER_NR_PAGES)) {
		copy_user_gigantic_page(dst, src, addr, vma,
					pages_per_huge_page);
		return;
	}

	process_huge_page(addr_hint, pages_per_huge_page, copy_subpage, &arg);
}

long copy_huge_page_from_user(struct page *dst_page,
				const void __user *usr_src,
				unsigned int pages_per_huge_page,
				bool allow_pagefault)
{
	void *src = (void *)usr_src;
	void *page_kaddr;
	unsigned long i, rc = 0;
	unsigned long ret_val = pages_per_huge_page * PAGE_SIZE;
	struct page *subpage = dst_page;

	for (i = 0; i < pages_per_huge_page;
	     i++, subpage = mem_map_next(subpage, dst_page, i)) {
		if (allow_pagefault)
			page_kaddr = kmap(subpage);
		else
			page_kaddr = kmap_atomic(subpage);
		rc = copy_from_user(page_kaddr,
				(const void __user *)(src + i * PAGE_SIZE),
				PAGE_SIZE);
		if (allow_pagefault)
			kunmap(subpage);
		else
			kunmap_atomic(page_kaddr);

		ret_val -= (PAGE_SIZE - rc);
		if (rc)
			break;

		flush_dcache_page(subpage);

		cond_resched();
	}
	return ret_val;
}
#endif /* CONFIG_TRANSPARENT_HUGEPAGE || CONFIG_HUGETLBFS */

#if USE_SPLIT_PTE_PTLOCKS && ALLOC_SPLIT_PTLOCKS

static struct kmem_cache *page_ptl_cachep;

void __init ptlock_cache_init(void)
{
	page_ptl_cachep = kmem_cache_create("page->ptl", sizeof(spinlock_t), 0,
			SLAB_PANIC, NULL);
}

bool ptlock_alloc(struct page *page)
{
	spinlock_t *ptl;

	ptl = kmem_cache_alloc(page_ptl_cachep, GFP_KERNEL);
	if (!ptl)
		return false;
	page->ptl = ptl;
	return true;
}

void ptlock_free(struct page *page)
{
	kmem_cache_free(page_ptl_cachep, page->ptl);
}
#endif<|MERGE_RESOLUTION|>--- conflicted
+++ resolved
@@ -2911,7 +2911,6 @@
 	 * not dirty accountable.
 	 */
 	if (PageAnon(vmf->page)) {
-<<<<<<< HEAD
 		int total_map_swapcount;
 		if (PageKsm(vmf->page) && (PageSwapCache(vmf->page) ||
 					   page_count(vmf->page) != 1))
@@ -2953,27 +2952,8 @@
 			unlock_page(vmf->page);
 			wp_page_reuse(vmf);
 			return VM_FAULT_WRITE;
-=======
-		struct page *page = vmf->page;
-
-		/* PageKsm() doesn't necessarily raise the page refcount */
-		if (PageKsm(page) || page_count(page) != 1)
-			goto copy;
-		if (!trylock_page(page))
-			goto copy;
-		if (PageKsm(page) || page_mapcount(page) != 1 || page_count(page) != 1) {
-			unlock_page(page);
-			goto copy;
->>>>>>> 70f060f9
-		}
-		/*
-		 * Ok, we've got the only map reference, and the only
-		 * page count reference, and the page is locked,
-		 * it's dark out, and we're wearing sunglasses. Hit it.
-		 */
-		unlock_page(page);
-		wp_page_reuse(vmf);
-		return VM_FAULT_WRITE;
+		}
+		unlock_page(vmf->page);
 	} else if (unlikely((vma->vm_flags & (VM_WRITE|VM_SHARED)) ==
 					(VM_WRITE|VM_SHARED))) {
 		return wp_page_shared(vmf);
